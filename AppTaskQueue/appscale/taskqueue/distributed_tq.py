#!/usr/bin/env python

""" A service for handling TaskQueue request from application servers.
It uses RabbitMQ and Celery to handle tasks. """

import base64
import datetime
import hashlib
import json
import os
import socket
import sys
import time

from appscale.common import appscale_info
from appscale.common.unpackaged import APPSCALE_PYTHON_APPSERVER
from .constants import (
  InvalidTarget,
  QueueNotFound,
  TaskNotFound,
  TARGET_REGEX
)
from .datastore_client import (
  ApplicationError,
  BadFilterConfiguration,
  DatastoreClient,
  DatastorePermanentError,
  DatastoreTransientError,
  Entity)
from .protocols import taskqueue_service_pb2
from .protocols.taskqueue_service_pb2 import (
  TaskQueueServiceError
)
from .queue import (
  InvalidLeaseRequest,
  PostgresPullQueue,
  PullQueue,
  PushQueue,
  TransientError
)
from .queue_manager import GlobalQueueManager
from .service_manager import GlobalServiceManager
from .task import Task
from .tq_lib import (
  choose_task_name,
  TASK_STATES,
  verify_task_queue_add_request
)
from .utils import (
  get_celery_queue_name,
  get_queue_function_name,
  logger
)

sys.path.append(APPSCALE_PYTHON_APPSERVER)


def setup_env():
  """ Sets required environment variables for GAE datastore library. """
  os.environ['AUTH_DOMAIN'] = "appscale.com"
  os.environ['USER_EMAIL'] = ""
  os.environ['USER_NICKNAME'] = ""
  os.environ['APPLICATION_ID'] = ""


class DistributedTaskQueue():
  """ AppScale taskqueue layer for the TaskQueue API. """

  # The longest a task is allowed to run in days.
  DEFAULT_EXPIRATION = 30

  # The default maximum number to retry a task, where 0 or None is unlimited.
  DEFAULT_MAX_RETRIES = 0

  # The default amount of min/max time we wait before retrying a task
  # in seconds.
  DEFAULT_MIN_BACKOFF = 1
  DEFAULT_MAX_BACKOFF = 3600.0

  # Default number of times we double the backoff value.
  DEFAULT_MAX_DOUBLINGS = 1000

  # Kind used for storing task names.
  TASK_NAME_KIND = "__task_name__"

  def __init__(self, zk_client):
    """ DistributedTaskQueue Constructor.

    Args:
      zk_client: A KazooClient.
    """
    setup_env()

    self.load_balancers = list(appscale_info.get_load_balancer_ips())
    self.queue_manager = GlobalQueueManager(zk_client)
    self.service_manager = GlobalServiceManager(zk_client)
    self.datastore_client = DatastoreClient()

  def get_queue(self, app, queue):
    """ Fetches a Queue object.

    Args:
      app: A string containing the application ID.
      queue: A string specifying the name of the queue.
    Returns:
      A Queue object or None.
    """
    try:
      return self.queue_manager[app][queue]
    except KeyError:
      raise QueueNotFound(
        'The queue {} is not defined for {}'.format(queue, app))

  def __parse_json_and_validate_tags(self, json_request, tags):
    """ Parses JSON and validates that it contains the proper tags.

    Args:
      json_request: A JSON string.
      tags: The tags to validate if they are in the JSON string.
    Returns:
      A dictionary dumped from the JSON string.
    """
    try:
      json_response = json.loads(json_request)
    except ValueError:
      json_response = {"error": True,
                       "reason": "Badly formed JSON"}
      return json_response

    for tag in tags:
      if tag  not in json_response:
        json_response = {'error': True,
                         'reason': 'Missing ' + tag + ' tag'}
        break
    return json_response

  def fetch_queue_stats(self, app_id, http_data):
    """ Gets statistics about tasks in queues.

    Args:
      app_id: The application ID.
      http_data: The payload containing the protocol buffer request.
    Returns:
      A tuple of a encoded response, error code, and error detail.
    """
    epoch = datetime.datetime.utcfromtimestamp(0)
    request = taskqueue_service_pb2.TaskQueueFetchQueueStatsRequest()
    request.ParseFromString(http_data)
    response = taskqueue_service_pb2.TaskQueueFetchQueueStatsResponse()

    for queue_name in request.queue_name:
      try:
        queue = self.get_queue(app_id, queue_name.decode('utf-8'))
      except QueueNotFound as error:
        return b'', TaskQueueServiceError.UNKNOWN_QUEUE, str(error)

      stats_response = response.queuestats.add()

      if isinstance(queue, (PullQueue, PostgresPullQueue)):
        num_tasks = queue.total_tasks()
        oldest_eta = queue.oldest_eta()
      else:
        num_tasks = self.datastore_client.query_count(app_id,
          [("state =", TASK_STATES.QUEUED),
           ("queue =", queue_name),
           ("app_id =", app_id)])
        # This is not supported for push queues yet.
        oldest_eta = None

      # -1 is used to indicate an absence of a value.
      oldest_eta_usec = (int((oldest_eta - epoch).total_seconds() * 1000000)
                         if oldest_eta else -1)

      stats_response.num_tasks = num_tasks
      stats_response.oldest_eta_usec = oldest_eta_usec

    return response.SerializeToString(), 0, ""

  def purge_queue(self, app_id, http_data):
    """

    Args:
      app_id: The application ID.
      http_data: The payload containing the protocol buffer request.
    Returns:
      A tuple of a encoded response, error code, and error detail.
    """
    request = taskqueue_service_pb2.TaskQueuePurgeQueueRequest()
    request.ParseFromString(http_data)
    response = taskqueue_service_pb2.TaskQueuePurgeQueueResponse()

    try:
      queue = self.get_queue(app_id, request.queue_name.decode('utf-8'))
    except QueueNotFound as error:
      return b'', TaskQueueServiceError.UNKNOWN_QUEUE, str(error)

    queue.purge()
    return (response.SerializeToString(), 0, "")

  def delete(self, app_id, http_data):
    """ Delete a task.

    Args:
      app_id: The application ID.
      http_data: The payload containing the protocol buffer request.
    Returns:
      A tuple of a encoded response, error code, and error detail.
    """
    request = taskqueue_service_pb2.TaskQueueDeleteRequest()
    request.ParseFromString(http_data)
    response = taskqueue_service_pb2.TaskQueueDeleteResponse()

    try:
      queue = self.get_queue(app_id, request.queue_name.decode('utf-8'))
    except QueueNotFound as error:
      return b'', TaskQueueServiceError.UNKNOWN_QUEUE, str(error)

    for task_name in request.task_name:
      queue.delete_task(Task({'id': task_name.decode('utf-8')}))

      response.result.append(TaskQueueServiceError.OK)

    return response.SerializeToString(), 0, ""

  def query_and_own_tasks(self, app_id, http_data):
    """ Lease pull queue tasks.

    Args:
      app_id: The application ID.
      http_data: The payload containing the protocol buffer request.
    Returns:
      A tuple of a encoded response, error code, and error detail.
    """
    request = taskqueue_service_pb2.TaskQueueQueryAndOwnTasksRequest()
    request.ParseFromString(http_data)
    response = taskqueue_service_pb2.TaskQueueQueryAndOwnTasksResponse()

    try:
      queue = self.get_queue(app_id, request.queue_name.decode('utf-8'))
    except QueueNotFound as error:
      return b'', TaskQueueServiceError.UNKNOWN_QUEUE, str(error)

    tag = None
    if request.HasField("tag"):
      tag = request.tag.decode('utf-8')
    try:
      tasks = queue.lease_tasks(request.max_tasks, request.lease_seconds,
                                group_by_tag=request.group_by_tag, tag=tag)
    except TransientError as lease_error:
      pb_error = TaskQueueServiceError.TRANSIENT_ERROR
      return response.Encode(), pb_error, str(lease_error)

    for task in tasks:
      task_pb = response.task.add()
      task_pb.CopyFrom(task.encode_lease_pb())

    return response.SerializeToString(), 0, ""

  def add(self, source_info, http_data):
    """ Adds a single task to the task queue.

    Args:
      source_info: A dictionary containing the application, module, and version
       ID that is sending this request.
      http_data: The payload containing the protocol buffer request.
    Returns:
      A tuple of a encoded response, error code, and error detail.
    """
    # Just call bulk add with one task.
    request = taskqueue_service_pb2.TaskQueueAddRequest()
    request.ParseFromString(http_data)
    request.app_id = source_info['app_id'].encode('utf-8')
    response = taskqueue_service_pb2.TaskQueueAddResponse()
    bulk_request = taskqueue_service_pb2.TaskQueueBulkAddRequest()
    bulk_response = taskqueue_service_pb2.TaskQueueBulkAddResponse()
    bulk_request.add_request.add().CopyFrom(request)

    try:
      self.__bulk_add(source_info, bulk_request, bulk_response)
    except TransientError as error:
      return b'', TaskQueueServiceError.TRANSIENT_ERROR, str(error)
    except QueueNotFound as error:
      return b'', TaskQueueServiceError.UNKNOWN_QUEUE, str(error)
    except DatastorePermanentError as error:
      return b'', TaskQueueServiceError.INTERNAL_ERROR, str(error)
    except BadFilterConfiguration as error:
      return b'', TaskQueueServiceError.INTERNAL_ERROR, str(error)

    if len(bulk_response.taskresult) == 1:
      result = bulk_response.taskresult[0].result
    else:
      return (response.SerializeToString(), TaskQueueServiceError.INTERNAL_ERROR,
              "Task did not receive a task response.")

    if result != TaskQueueServiceError.OK:
      return (response.SerializeToString(), result, "Task did not get an OK status.")
    elif bulk_response.taskresult[0].HasField("chosen_task_name"):
      response.chosen_task_name = bulk_response.taskresult[0].chosen_task_name

    return (response.SerializeToString(), 0, "")

  def bulk_add(self, source_info, http_data):
    """ Adds multiple tasks to the task queue.

    Args:
      source_info: A dictionary containing the application, module, and version
       ID that is sending this request.
      http_data: The payload containing the protocol buffer request.
    Returns:
      A tuple of a encoded response, error code, and error detail.
    """
    request = taskqueue_service_pb2.TaskQueueBulkAddRequest()
    request.ParseFromString(http_data)
    response = taskqueue_service_pb2.TaskQueueBulkAddResponse()

    try:
      self.__bulk_add(source_info, request, response)
    except QueueNotFound as error:
      return b'', TaskQueueServiceError.UNKNOWN_QUEUE, str(error)
    except TransientError as error:
      return b'', TaskQueueServiceError.TRANSIENT_ERROR, str(error)
    except DatastorePermanentError as error:
      return b'', TaskQueueServiceError.INTERNAL_ERROR, str(error)
    except BadFilterConfiguration as error:
      return b'', TaskQueueServiceError.INTERNAL_ERROR, str(error)

    return (response.SerializeToString(), 0, "")

  def __bulk_add(self, source_info, request, response):
    """ Function for bulk adding tasks.

    Args:
      source_info: A dictionary containing the application, module, and version
       ID that is sending this request.
      request: taskqueue_service_pb2.TaskQueueBulkAddRequest.
      response: taskqueue_service_pb2.TaskQueueBulkAddResponse.
    Raises:
      apiproxy_error.ApplicationError.
    """
    if len(request.add_request) == 0:
      return

    now = datetime.datetime.utcfromtimestamp(time.time())

    # Assign names if needed and validate tasks.
    error_found = False
    namespaced_names = [None for _ in request.add_request]
    for index, add_request in enumerate(request.add_request):
      task_result = response.taskresult.add()

      if (add_request.HasField("mode") and
          add_request.mode == taskqueue_service_pb2.TaskQueueMode.PULL):
        queue = self.get_queue(add_request.app_id.decode('utf-8'),
                               add_request.queue_name.decode('utf-8'))
        if not isinstance(queue, (PullQueue, PostgresPullQueue)):
          task_result.result = TaskQueueServiceError.INVALID_QUEUE_MODE
          error_found = True
          continue

        encoded_payload = base64.urlsafe_b64encode(add_request.body)
        task_info = {'payloadBase64': encoded_payload.decode('utf-8'),
                     'leaseTimestamp': add_request.eta_usec}
        if add_request.HasField("task_name"):
          task_info['id'] = add_request.task_name.decode('utf-8')
        if add_request.HasField("tag"):
          task_info['tag'] = add_request.tag.decode('utf-8')

        new_task = Task(task_info)
        queue.add_task(new_task)
        task_result.result = TaskQueueServiceError.OK
        task_result.chosen_task_name = new_task.id.encode('utf-8')
        continue

      result = verify_task_queue_add_request(add_request.app_id,
                                                    add_request, now)
      # Tasks go from SKIPPED to OK once they're run. If there are
      # any failures from other tasks then we pass this request
      # back as skipped.
      if result == TaskQueueServiceError.SKIPPED:
        task_name = None
        if add_request.HasField("task_name"):
          task_name = add_request.task_name

        namespaced_name = choose_task_name(
          add_request.app_id.decode('utf-8'),
          add_request.queue_name.decode('utf-8'),
          user_chosen=task_name.decode('utf-8'))

        add_request.task_name = namespaced_name.encode('utf-8')

        # Wait until the result is known before setting the chosen task name on
        # the response.
        namespaced_names[index] = namespaced_name
      else:
        error_found = True
        task_result.result = result
    if error_found:
      return

    for index, add_request in enumerate(request.add_request):
      task_result = response.taskresult[index]
      if (add_request.HasField("mode") and
          add_request.mode == taskqueue_service_pb2.TaskQueueMode.PULL):
        continue

      try:
        self.__enqueue_push_task(source_info, add_request)
      except ApplicationError as error:
        task_result.result = error.application_error
      except InvalidTarget as e:
        logger.error(e.args[0])
        task_result.result = TaskQueueServiceError.INVALID_REQUEST
      else:
        task_result.result = TaskQueueServiceError.OK
        if namespaced_names[index] is not None:
          task_result.chosen_task_name = \
            namespaced_names[index].encode('utf-8')

  def __method_mapping(self, method):
    """ Maps an int index to a string.

    Args:
      method: int representing a http method.
    Returns:
      A string version of the method.
   """
    if method == taskqueue_service_pb2.TaskQueueQueryTasksResponse.Task.GET:
      return 'GET'
    elif method == taskqueue_service_pb2.TaskQueueQueryTasksResponse.Task.POST:
      return  'POST'
    elif method == taskqueue_service_pb2.TaskQueueQueryTasksResponse.Task.HEAD:
      return  'HEAD'
    elif method == taskqueue_service_pb2.TaskQueueQueryTasksResponse.Task.PUT:
      return 'PUT'
    elif method == taskqueue_service_pb2.TaskQueueQueryTasksResponse.Task.DELETE:
      return 'DELETE'

  def __get_task_name(self, project_id, task_name, retries=3):
    """ Checks if a given task name entity exists.

    Args:
      project_id: A string specifying a project ID.
      task_name: A string specifying the task name key.
      retries: An integer specifying how many times to retry the get.
    """
    try:
      return self.datastore_client.get(project_id, task_name)
    except DatastoreTransientError as error:
      retries -= 1
      if retries >= 0:
        logger.warning('Error while checking task name: {}. '
                       'Retrying'.format(error))
        return self.__get_task_name(task_name, retries)

      raise

  def __create_task_name(self, project_id, queue_name, task_name, retries=3):
    """ Creates a new datastore_client.Entity object.

    Args:
      project_id: A string specifying a project ID.
      queue_name: A string specifying a queue name.
      task_name: A string specifying the task name key.
      retries: An integer specifying how many times to retry the create.
    """
    entity = Entity(key_name=task_name, state=TASK_STATES.QUEUED,
                    queue=queue_name, app_id=project_id)
    try:
      self.datastore_client.put(project_id, entity)
      return
    except DatastoreTransientError as error:
      retries -= 1
      if retries >= 0:
        logger.warning('Error creating task name: {}. Retrying'.format(error))
        return self.__create_task_name(project_id, queue_name, task_name,
                                       retries)

      raise

  def __check_and_store_task_names(self, request):
    """ Tries to fetch the taskqueue name, if it exists it will raise an
    exception.

    We store a receipt of each enqueued task in the datastore. If we find that
    task in the datastore, we will raise an exception. If the task is not
    in the datastore, then it is assumed this is the first time seeing the
    tasks and we create a receipt of the task in the datastore to prevent
    a duplicate task from being enqueued.

    Args:
      request: A taskqueue_service_pb2.TaskQueueAddRequest.
    Raises:
      An ApplicationError of TASK_ALREADY_EXISTS.
    """
    task_name = request.task_name.decode('utf-8')

    try:
      item = self.__get_task_name(request.app_id, task_name)
    except DatastoreTransientError:
      logger.exception('Unable to check task name')
      raise ApplicationError(
        taskqueue_service_pb2.TaskQueueServiceError.INTERNAL_ERROR)

    logger.debug("Task name {0}".format(task_name))
    if item:
      if item.state == TASK_STATES.QUEUED:
        logger.warning("Task already exists")
        raise ApplicationError(
          TaskQueueServiceError.TASK_ALREADY_EXISTS)
      else:
        # If a task with the same name has already been processed, it should
        # be tombstoned for some time to prevent a duplicate task.
        raise ApplicationError(
          TaskQueueServiceError.TOMBSTONED_TASK)

    logger.debug('Creating task name {}'.format(task_name))
    try:
      self.__create_task_name(request.app_id, request.queue_name,
                              task_name)
    except DatastoreTransientError:
      logger.exception('Unable to create task name')
      raise ApplicationError(
        TaskQueueServiceError.INTERNAL_ERROR)

  def __enqueue_push_task(self, source_info, request):
    """ Enqueues a batch of push tasks.

    Args:
      source_info: A dictionary containing the application, module, and version
       ID that is sending this request.
      request: A taskqueue_service_pb2.TaskQueueAddRequest.
    """
    self.__validate_push_task(request)
    self.__check_and_store_task_names(request)
    headers = self.get_task_headers(request)
    args = self.get_task_args(source_info, headers, request)
    countdown = int(headers['X-AppEngine-TaskETA']) - \
                int(datetime.datetime.now().strftime("%s"))

    push_queue = self.get_queue(request.app_id.decode('utf-8'),
                                request.queue_name.decode('utf-8'))
    task_func = get_queue_function_name(push_queue.name)
    celery_queue = get_celery_queue_name(
      request.app_id.decode('utf-8'), push_queue.name)

    push_queue.celery.send_task(
      task_func,
      kwargs={'headers': headers, 'args': args},
      expires=args['expires'],
      acks_late=True,
      countdown=countdown,
      queue=celery_queue,
      routing_key=celery_queue,
    )

  def get_task_args(self, source_info, headers, request):
    """ Gets the task args used when making a task web request.

    Args:
      source_info: A dictionary containing the application, module, and version
       ID that is sending this request.
      headers: The request headers, used to determine target.
      request: A taskqueue_service_pb2.TaskQueueAddRequest.
    Returns:
      A dictionary used by a task worker.
    """
    args = {}
    args['task_name'] = request.task_name
    args['app_id'] = request.app_id
    args['queue_name'] = request.queue_name
    args['method'] = self.__method_mapping(request.method)
    args['body'] = request.body
    args['description'] = request.description

    # Set defaults.
    args['max_retries'] = self.DEFAULT_MAX_RETRIES
    args['expires'] = self.__when_to_expire(request)
    args['max_retries'] = self.DEFAULT_MAX_RETRIES
    args['max_backoff_sec'] = self.DEFAULT_MAX_BACKOFF
    args['min_backoff_sec'] = self.DEFAULT_MIN_BACKOFF
    args['max_doublings'] = self.DEFAULT_MAX_DOUBLINGS

    # Load queue info into cache.
    app_id = self.__cleanse(request.app_id.decode('utf-8'))
    queue_name = request.queue_name

    # Use queue defaults.
    queue = self.get_queue(app_id, queue_name.decode('utf-8'))
    if queue is not None:
      if not isinstance(queue, PushQueue):
        raise Exception('Only push queues are implemented')

      args['max_retries'] = queue.task_retry_limit
      args['min_backoff_sec'] = queue.min_backoff_seconds
      args['max_backoff_sec'] = queue.max_backoff_seconds
      args['max_doublings'] = queue.max_doublings

    # Override defaults.
    if request.HasField("retry_parameters"):
      retry_params = request.retry_parameters
      if retry_params.HasField("retry_limit"):
        args['max_retries'] = retry_params.retry_limit
      if retry_params.HasField("min_backoff_sec"):
        args['min_backoff_sec'] = retry_params.min_backoff_sec
      if retry_params.HasField("max_backoff_sec"):
        args['max_backoff_sec'] = retry_params.max_backoff_sec
      if retry_params.HasField("max_doublings"):
        args['max_doublings'] = retry_params.max_doublings

    target_url = "http://{ip}:{port}".format(
      ip=self.load_balancers[0],
      port=self.get_module_port(app_id, source_info, target_info=[]))

    try:
      host = headers[b'Host'].decode('utf-8')
    except KeyError:
      host = None
    else:
      host = host if TARGET_REGEX.match(host) else None

    # Try to set target based on queue config.
    if queue.target:
      target_url = self.get_target_url(app_id, source_info, queue.target)
    # If we cannot get anything from the queue config, we try the target from
    # the request (python sdk will set the target via the Host header). Java
    # sdk does not include Host header, so we catch the KeyError.
    elif host:
      target_url = self.get_target_url(app_id, source_info, host)

<<<<<<< HEAD

=======
>>>>>>> 4c6e09a6
    args['url'] = "{target}{url}".format(target=target_url,
                                         url=request.url.decode('utf-8'))
    return args

  def get_target_url(self, app_id, source_info, target):
    """ Gets the url for the target using the queue's target defined in the
    configuration file or the request's host header.

    Args:
      app_id: The application id, used to lookup module port.
      source_info: A dictionary containing the source version and module ids.
      target: A string containing the value of queue.target or the host header.
    Returns:
       A url as a string for the given target.
    """
    target_info = target.split('.')
    return "http://{ip}:{port}".format(
      ip=self.load_balancers[0],
      port=self.get_module_port(app_id, source_info, target_info))

  def get_module_port(self, app_id, source_info, target_info):
    """ Gets the port for the desired version and module or uses the current
    running version and module.

    Args:
     app_id: The application id, used to lookup port.
     source_info: A dictionary containing the source version and module ids.
     target_info: A list containing [version, module]
    Returns:
      An int containing the port for the target.
    Raises:
      InvalidTarget if the app_id, module, and version cannot be found in
        self.service_manager which maintains a dict of zookeeper info.
    """
    try:
      target_module = target_info.pop()
    except IndexError:
      target_module = source_info['module_id']
    try:
      target_version = target_info.pop()
    except IndexError:
      target_version = source_info['version_id']
    try:
      port = self.service_manager[app_id][target_module][target_version]
    except KeyError:
      err_msg = "target '{version}.{module}' does not exist".format(
        version=target_version, module=target_module)
      raise InvalidTarget(err_msg)
    return port

  def get_task_headers(self, request):
    """ Gets the task headers used for a task web request.

    Args:
      request: A taskqueue_service_pb2.TaskQueueAddRequest
    Returns:
      A dictionary of key/values for a web request.
    """
    headers = {}
    for header in request.header:
      headers[header.key] = header.value

    eta = self.__when_to_run(request)

    # This header is how we authenticate that it's an internal request
    secret = appscale_info.get_secret()
    secret_hash = hashlib.sha1(request.app_id + '/'.encode('utf-8') + \
                      secret.encode('utf-8')).hexdigest()
    headers['X-AppEngine-Fake-Is-Admin'] = secret_hash
    headers['X-AppEngine-QueueName'] = request.queue_name
    headers['X-AppEngine-TaskName'] = request.task_name
    headers['X-AppEngine-TaskRetryCount'] = '0'
    headers['X-AppEngine-TaskExecutionCount'] = '0'
    headers['X-AppEngine-TaskETA'] = str(int(eta.strftime("%s")))
    return headers

  def __when_to_run(self, request):
    """ Returns a datetime object of when a task should execute.

    Args:
      request: A taskqueue_service_pb2.TaskQueueAddRequest.
    Returns:
      A datetime object for when the nearest time to run the
     task is.
    """
    if request.HasField("eta_usec"):
      eta = request.eta_usec
      return datetime.datetime.fromtimestamp(eta/1000000)
    else:
      return datetime.datetime.now()

  def __when_to_expire(self, request):
    """ Returns a datetime object of when a task should expire.

    Args:
      request: A taskqueue_service_pb2.TaskQueueAddRequest.
    Returns:
      A datetime object of when the task should expire.
    """
    if request.HasField("retry_parameters") and \
           request.retry_parameters.HasField("age_limit_sec"):
      limit = request.retry_parameters.age_limit_sec
      return datetime.datetime.now() + datetime.timedelta(seconds=limit)
    else:
      return datetime.datetime.now() + \
                   datetime.timedelta(days=self.DEFAULT_EXPIRATION)

  def __validate_push_task(self, request):
    """ Checks to make sure the task request is valid.

    Args:
      request: A taskqueue_service_pb2.TaskQueueAddRequest.
    Raises:
      ApplicationError upon invalid tasks.
    """
    if not request.HasField("queue_name"):
      raise ApplicationError(
        TaskQueueServiceError.INVALID_QUEUE_NAME)
    if not request.HasField("task_name"):
      raise ApplicationError(
        TaskQueueServiceError.INVALID_TASK_NAME)
    if not request.HasField("app_id"):
      raise ApplicationError(
        TaskQueueServiceError.UNKNOWN_QUEUE)
    if not request.HasField("url"):
      raise ApplicationError(TaskQueueServiceError.INVALID_URL)
    if (request.HasField("mode") and
        request.mode == taskqueue_service_pb2.TaskQueueMode.PULL):
      raise ApplicationError(
        TaskQueueServiceError.INVALID_QUEUE_MODE)

  def modify_task_lease(self, app_id, http_data):
    """

    Args:
      app_id: The application ID.
      http_data: The payload containing the protocol buffer request.
    Returns:
      A tuple of a encoded response, error code, and error detail.
    """
    request = taskqueue_service_pb2.TaskQueueModifyTaskLeaseRequest()
    request.ParseFromString(http_data)

    try:
      queue = self.get_queue(app_id, request.queue_name.decode('utf-8'))
    except QueueNotFound as error:
      return b'', TaskQueueServiceError.UNKNOWN_QUEUE, str(error)

    task_info = {'id': request.task_name.decode('utf-8'),
                 'leaseTimestamp': request.eta_usec}
    try:
      # The Python AppServer sets eta_usec with a resolution of 1 second,
      # so update_lease can't be used. It checks with millisecond precision.
      task = queue.update_task(Task(task_info), request.lease_seconds)
    except InvalidLeaseRequest as lease_error:
      return b'', TaskQueueServiceError.TASK_LEASE_EXPIRED, str(lease_error)
    except TaskNotFound as error:
      return b'', TaskQueueServiceError.TASK_LEASE_EXPIRED, str(error)

    epoch = datetime.datetime.utcfromtimestamp(0)
    updated_usec = int((task.leaseTimestamp - epoch).total_seconds() * 1000000)
    response = taskqueue_service_pb2.TaskQueueModifyTaskLeaseResponse()
    response.updated_eta_usec = updated_usec
    return response.SerializeToString(), 0, ""

  def fetch_queue(self, app_id, http_data):
    """

    Args:
      app_id: The application ID.
      http_data: The payload containing the protocol buffer request.
    Returns:
      A tuple of a encoded response, error code, and error detail.
    """
    # TODO implement.
    request = taskqueue_service_pb2.TaskQueueFetchQueuesRequest(http_data)
    response = taskqueue_service_pb2.TaskQueueFetchQueuesResponse()
    return (response.SerializeToString(), 0, "")

  def query_tasks(self, app_id, http_data):
    """

    Args:
      app_id: The application ID.
      http_data: The payload containing the protocol buffer request.
    Returns:
      A tuple of a encoded response, error code, and error detail.
    """
    # TODO implement.
    request = taskqueue_service_pb2.TaskQueueQueryTasksRequest(http_data)
    response = taskqueue_service_pb2.TaskQueueQueryTasksResponse()
    return (response.SerializeToString(), 0, "")

  def fetch_task(self, app_id, http_data):
    """

    Args:
      app_id: The application ID.
      http_data: The payload containing the protocol buffer request.
    Returns:
      A tuple of a encoded response, error code, and error detail.
    """
    # TODO implement.
    request = taskqueue_service_pb2.TaskQueueFetchTaskRequest(http_data)
    response = taskqueue_service_pb2.TaskQueueFetchTaskResponse()
    return (response.SerializeToString(), 0, "")

  def force_run(self, app_id, http_data):
    """

    Args:
      app_id: The application ID.
      http_data: The payload containing the protocol buffer request.
    Returns:
      A tuple of a encoded response, error code, and error detail.
    """
    # TODO implement.
    request = taskqueue_service_pb2.TaskQueueForceRunRequest(http_data)
    response = taskqueue_service_pb2.TaskQueueForceRunResponse()
    return (response.SerializeToString(), 0, "")

  def pause_queue(self, app_id, http_data):
    """

    Args:
      app_id: The application ID.
      http_data: The payload containing the protocol buffer request.
    Returns:
      A tuple of a encoded response, error code, and error detail.
    """
    # TODO implement.
    request = taskqueue_service_pb2.TaskQueuePauseQueueRequest(http_data)
    response = taskqueue_service_pb2.TaskQueuePauseQueueResponse()
    return (response.SerializeToString(), 0, "")

  def delete_group(self, app_id, http_data):
    """

    Args:
      app_id: The application ID.
      http_data: The payload containing the protocol buffer request.
    Returns:
      A tuple of a encoded response, error code, and error detail.
    """
    # TODO implement.
    request = taskqueue_service_pb2.TaskQueueDeleteGroupRequest(http_data)
    response = taskqueue_service_pb2.TaskQueueDeleteGroupResponse()
    return (response.SerializeToString(), 0, "")

  def update_storage_limit(self, app_id, http_data):
    """

    Args:
      app_id: The application ID.
      http_data: The payload containing the protocol buffer request.
    Returns:
      A tuple of a encoded response, error code, and error detail.
    """
    # TODO implement.
    request = taskqueue_service_pb2.TaskQueueUpdateStorageLimitRequest(http_data)
    response = taskqueue_service_pb2.TaskQueueUpdateStorageLimitResponse()
    return (response.SerializeToString(), 0, "")

  def __cleanse(self, str_input):
    """ Removes any questionable characters which might be apart of a remote
    attack.

    Args:
      str_input: The string to cleanse.
    Returns:
      A string which has questionable characters replaced.
    """
    for char in "~./\\!@#$%&*()]\+=|":
      str_input = str_input.replace(char, "_")
    return str_input

  def __is_localhost(self, hostname):
    """ Determines if the hostname is that of the current host.

    Args:
      hostname: A string representing the hostname.
    Returns:
      True if its the localhost, false otherwise.
    """
    if socket.gethostname() == hostname:
      return True
    elif socket.gethostbyname(socket.gethostname()) == hostname:
      return True
    else:
      return False<|MERGE_RESOLUTION|>--- conflicted
+++ resolved
@@ -627,10 +627,6 @@
     elif host:
       target_url = self.get_target_url(app_id, source_info, host)
 
-<<<<<<< HEAD
-
-=======
->>>>>>> 4c6e09a6
     args['url'] = "{target}{url}".format(target=target_url,
                                          url=request.url.decode('utf-8'))
     return args
