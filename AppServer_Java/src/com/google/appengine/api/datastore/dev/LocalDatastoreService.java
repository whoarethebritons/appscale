package com.google.appengine.api.datastore.dev;


import com.google.appengine.api.datastore.EntityProtoComparators;
import com.google.appengine.api.datastore.EntityProtoComparators.EntityProtoComparator;
import com.google.appengine.api.datastore.EntityTranslator;
import com.google.appengine.api.datastore.Key;
import com.google.appengine.api.taskqueue.TaskQueuePb;
import com.google.appengine.api.taskqueue.TaskQueuePb.TaskQueueAddRequest;
import com.google.appengine.api.taskqueue.TaskQueuePb.TaskQueueBulkAddRequest;
import com.google.appengine.repackaged.com.google.common.base.Preconditions;
import com.google.appengine.repackaged.com.google.common.base.Predicate;
import com.google.appengine.repackaged.com.google.common.base.Predicates;
import com.google.appengine.repackaged.com.google.common.collect.HashMultimap;
import com.google.appengine.repackaged.com.google.common.collect.Iterables;
import com.google.appengine.repackaged.com.google.common.collect.Iterators;
import com.google.appengine.repackaged.com.google.common.collect.Lists;
import com.google.appengine.repackaged.com.google.common.collect.Maps;
import com.google.appengine.repackaged.com.google.common.collect.Multimap;
import com.google.appengine.repackaged.com.google.common.collect.Sets;
import com.google.appengine.repackaged.com.google.io.protocol.ProtocolMessage;
import com.google.appengine.tools.development.AbstractLocalRpcService;
import com.google.appengine.tools.development.Clock;
import com.google.appengine.tools.development.LocalRpcService;
import com.google.appengine.tools.development.LocalRpcService.Status;
import com.google.appengine.tools.development.LocalServerEnvironment;
import com.google.appengine.tools.development.LocalServiceContext;
import com.google.appengine.tools.development.ServiceProvider;
import com.google.apphosting.api.ApiBasePb;
import com.google.apphosting.api.ApiBasePb.Integer64Proto;
import com.google.apphosting.api.ApiBasePb.StringProto;
import com.google.apphosting.api.ApiBasePb.VoidProto;
import com.google.apphosting.api.ApiProxy;
import com.google.apphosting.api.ApiProxy.ApplicationException;
import com.google.apphosting.api.DatastorePb;
import com.google.apphosting.datastore.DatastoreV3Pb;
import com.google.apphosting.datastore.DatastoreV3Pb.AllocateIdsRequest;
import com.google.apphosting.datastore.DatastoreV3Pb.AllocateIdsResponse;
import com.google.apphosting.datastore.DatastoreV3Pb.BeginTransactionRequest;
import com.google.apphosting.datastore.DatastoreV3Pb.CommitResponse;
import com.google.apphosting.datastore.DatastoreV3Pb.CompositeIndices;
import com.google.apphosting.datastore.DatastoreV3Pb.Cost;
import com.google.apphosting.datastore.DatastoreV3Pb.Cursor;
import com.google.apphosting.datastore.DatastoreV3Pb.DeleteRequest;
import com.google.apphosting.datastore.DatastoreV3Pb.DeleteResponse;
import com.google.apphosting.datastore.DatastoreV3Pb.Error.ErrorCode;
import com.google.apphosting.datastore.DatastoreV3Pb.GetRequest;
import com.google.apphosting.datastore.DatastoreV3Pb.GetResponse;
import com.google.apphosting.datastore.DatastoreV3Pb.GetResponse.Entity;
import com.google.apphosting.datastore.DatastoreV3Pb.NextRequest;
import com.google.apphosting.datastore.DatastoreV3Pb.PutRequest;
import com.google.apphosting.datastore.DatastoreV3Pb.PutResponse;
import com.google.apphosting.datastore.DatastoreV3Pb.Query;
import com.google.apphosting.datastore.DatastoreV3Pb.Query.Order;
import com.google.apphosting.datastore.DatastoreV3Pb.Query.Order.Direction;
import com.google.apphosting.datastore.DatastoreV3Pb.QueryResult;
import com.google.apphosting.datastore.DatastoreV3Pb.Transaction;
import com.google.apphosting.utils.config.GenerationDirectory;
import com.google.apphosting.utils.config.IndexesXmlReader;
import com.google.apphosting.utils.config.IndexesXml;
//import com.google.apphosting.utils.config.IndexesXml.Index;
import com.google.storage.onestore.v3.OnestoreEntity;
import com.google.storage.onestore.v3.OnestoreEntity.CompositeIndex;
import com.google.storage.onestore.v3.OnestoreEntity.CompositeIndex.State;
import com.google.storage.onestore.v3.OnestoreEntity.EntityProto;
import com.google.storage.onestore.v3.OnestoreEntity.Index;
import com.google.storage.onestore.v3.OnestoreEntity.Path;
import com.google.storage.onestore.v3.OnestoreEntity.Path.Element;
import com.google.storage.onestore.v3.OnestoreEntity.Property;
import com.google.storage.onestore.v3.OnestoreEntity.Property.Meaning;
import com.google.storage.onestore.v3.OnestoreEntity.PropertyValue;
import com.google.storage.onestore.v3.OnestoreEntity.PropertyValue.UserValue;
import com.google.storage.onestore.v3.OnestoreEntity.Reference;
import java.io.BufferedInputStream;
import java.io.BufferedOutputStream;
import java.io.ByteArrayInputStream;
import java.io.ByteArrayOutputStream;
import java.io.File;
import java.io.FileInputStream;
import java.io.FileNotFoundException;
import java.io.FileOutputStream;
import java.io.IOException;
import java.io.ObjectInputStream;
import java.io.ObjectOutputStream;
import java.io.Serializable;
import java.lang.reflect.Constructor;
import java.lang.reflect.InvocationTargetException;
import java.security.AccessController;
import java.security.MessageDigest;
import java.security.NoSuchAlgorithmException;
import java.security.PrivilegedAction;
import java.security.PrivilegedActionException;
import java.security.PrivilegedExceptionAction;
import java.util.ArrayList;
import java.util.Arrays;
import java.util.Collection;
import java.util.Collections;
import java.util.HashMap;
import java.util.HashSet;
import java.util.Iterator;
import java.util.LinkedHashMap;
import java.util.LinkedHashSet;
import java.util.LinkedList;
import java.util.List;
import java.util.Map;
import java.util.Map.Entry;
import java.util.Set;
import java.util.WeakHashMap;
import java.util.concurrent.ScheduledThreadPoolExecutor;
import java.util.concurrent.ThreadFactory;
import java.util.concurrent.TimeUnit;
import java.util.concurrent.atomic.AtomicInteger;
import java.util.concurrent.atomic.AtomicLong;
import java.util.concurrent.locks.Lock;
import java.util.concurrent.locks.ReadWriteLock;
import java.util.concurrent.locks.ReentrantReadWriteLock;
import java.util.logging.Level;
import java.util.logging.Logger;
import java.util.regex.Matcher;
import java.util.regex.Pattern;

/*
 * AppScale addition to #end
 */
import com.google.appengine.tools.resources.ResourceLoader;
import org.apache.http.*;


/* #end */

@ServiceProvider(LocalRpcService.class)
public final class LocalDatastoreService extends AbstractLocalRpcService
{
    private static final Logger                 logger                             = Logger.getLogger(LocalDatastoreService.class.getName());
    private static final long                   CURRENT_STORAGE_VERSION            = 1L;
    private final String                        APPLICATION_ID_PROPERTY            = "APPLICATION_ID";
    static final int                            DEFAULT_BATCH_SIZE                 = 20;
    public static final int                     MAXIMUM_RESULTS_SIZE               = 300;
    public static final String                  PACKAGE                            = "datastore_v3";
    public static final String                  MAX_QUERY_LIFETIME_PROPERTY        = "datastore.max_query_lifetime";
    private static final int                    DEFAULT_MAX_QUERY_LIFETIME         = 30000;
    public static final String                  MAX_TRANSACTION_LIFETIME_PROPERTY  = "datastore.max_txn_lifetime";
    private static final int                    DEFAULT_MAX_TRANSACTION_LIFETIME   = 300000;
    public static final String                  STORE_DELAY_PROPERTY               = "datastore.store_delay";
    static final int                            DEFAULT_STORE_DELAY_MS             = 30000;
    static final int                            MAX_STRING_LENGTH                  = 500;
    static final int                            MAX_LINK_LENGTH                    = 2038;
    public static final int                     MAX_EG_PER_TXN                     = 5;
    public static final String                  BACKING_STORE_PROPERTY             = "datastore.backing_store";
    public static final String                  NO_INDEX_AUTO_GEN_PROP             = "datastore.no_index_auto_gen";
    public static final String                  NO_STORAGE_PROPERTY                = "datastore.no_storage";
    public static final String                  HIGH_REP_JOB_POLICY_CLASS_PROPERTY = "datastore.high_replication_job_policy_class";
    private static final Pattern                RESERVED_NAME                      = Pattern.compile("^__.*__$");

    private static final Set<String>            RESERVED_NAME_WHITELIST            = new HashSet(Arrays.asList(new String[] { "__BlobUploadSession__", "__BlobInfo__", "__ProspectiveSearchSubscriptions__", "__BlobFileIndex__", "__GsFileInfo__", "__BlobServingUrl__", "__BlobChunk__" }));
    static final String                         ENTITY_GROUP_MESSAGE               = "cross-group transaction need to be explicitly specified, see TransactionOptions.Builder.withXG";
    static final String                         TOO_MANY_ENTITY_GROUP_MESSAGE      = "operating on too many entity groups in a single transaction.";
    static final String                         MULTI_EG_TXN_NOT_ALLOWED           = "transactions on multiple entity groups only allowed in High Replication applications";
    static final String                         CONTENTION_MESSAGE                 = "too much contention on these datastore entities. please try again.";
    static final String                         TRANSACTION_CLOSED                 = "transaction closed";
    static final String                         TRANSACTION_NOT_FOUND              = "transaction has expired or is invalid";
    static final String                         NAME_TOO_LONG                      = "name in key path element must be under 500 characters";
    static final String                         QUERY_NOT_FOUND                    = "query has expired or is invalid. Please restart it with the last cursor to read more results.";
    private final AtomicLong                    entityId                           = new AtomicLong(1L);

    private static final long                   MAX_SEQUENTIAL_BIT                 = 52L;
    private static final long                   MAX_SEQUENTIAL_COUNTER             = 4503599627370495L;
    private static final long                   MAX_SEQUENTIAL_ID                  = 4503599627370495L;
    private static final long                   MAX_SCATTERED_COUNTER              = 2251799813685247L;
    private static final long                   SCATTER_SHIFT                      = 13L;
    public static final String                  AUTO_ID_ALLOCATION_POLICY_PROPERTY = "datastore.auto_id_allocation_policy";
    private final AtomicLong                    entityIdSequential                 = new AtomicLong(1L);
    private final AtomicLong                    entityIdScattered                  = new AtomicLong(1L);
    private LocalDatastoreService.AutoIdAllocationPolicy       autoIdAllocationPolicy             = LocalDatastoreService.AutoIdAllocationPolicy.SEQUENTIAL;

    private final AtomicLong                    queryId                            = new AtomicLong(0L);
    private String                              backingStore;
    private Map<String, Profile>                profiles                           = Collections.synchronizedMap(new HashMap());
    private Clock                               clock;
    private static final long                   MAX_BATCH_GET_KEYS                 = 1000000000L;
    private static final long                   MAX_ACTIONS_PER_TXN                = 5L;
    private int                                 maxQueryLifetimeMs;
    private int                                 maxTransactionLifetimeMs;
    private final ScheduledThreadPoolExecutor   scheduler                          = new ScheduledThreadPoolExecutor(2, new ThreadFactory()
                                                                                   {
                                                                                       public Thread newThread( Runnable r )
                                                                                       {
                                                                                           Thread thread = new Thread(r);

                                                                                           thread.setDaemon(true);
                                                                                           return thread;
                                                                                       }
                                                                                   });

    /*
     * AppScale - removed null param from below constructors
     */
    private final RemoveStaleQueries            removeStaleQueriesTask             = new RemoveStaleQueries();

    private final RemoveStaleTransactions       removeStaleTransactionsTask        = new RemoveStaleTransactions();

    private final PersistDatastore              persistDatastoreTask               = new PersistDatastore();

    private final AtomicInteger                 transactionHandleProvider          = new AtomicInteger(0);
    private int                                 storeDelayMs;
    private volatile boolean                    dirty;
    private final ReadWriteLock                 globalLock                         = new ReentrantReadWriteLock();
    private boolean                             noStorage;
    private Thread                              shutdownHook;
    private PseudoKinds                         pseudoKinds;
    private HighRepJobPolicy                    highRepJobPolicy;
    private boolean                             isHighRep;
    private LocalDatastoreCostAnalysis          costAnalysis;
    private Map<String, LocalDatastoreService.SpecialProperty>  specialPropertyMap = Maps.newHashMap();
    private IndexesXml                          indexes                           = null;
    private HashMap<String, List<OnestoreEntity.CompositeIndex>>   compositeIndexCache    = new HashMap<String, List<OnestoreEntity.CompositeIndex>>();

    public void clearProfiles()
    {
        for (Profile profile : this.profiles.values())
        {
            LocalFullTextIndex fullTextIndex = profile.getFullTextIndex();
            if (fullTextIndex != null)
            {
                fullTextIndex.close();
            }
        }
        this.profiles.clear();
    }

    public void clearQueryHistory()
    {
        LocalCompositeIndexManager.getInstance().clearQueryHistory();
    }

    // AppScale
    private HTTPClientDatastoreProxy proxy;

    // Setter added for unit tests
    public void setProxy( HTTPClientDatastoreProxy proxy )
    {
        this.proxy = proxy;
    }

    public LocalDatastoreService()
    {
        setMaxQueryLifetime(DEFAULT_MAX_QUERY_LIFETIME);
        setMaxTransactionLifetime(DEFAULT_MAX_TRANSACTION_LIFETIME);
        setStoreDelay(DEFAULT_STORE_DELAY_MS);
        enableScatterProperty(true);
    }

    /*
     * AppScale Replacing public void init(LocalServiceContext context,
     * Map<String, String> properties)
     */
    public void init( LocalServiceContext context, Map<String, String> properties )
    {
        this.clock = context.getClock();

        /*
         * AppScale replacement to #end
         */
        ResourceLoader res = ResourceLoader.getResourceLoader();
        String host = res.getPbServerIp();
        int port = res.getPbServerPort();
        boolean isSSL = res.getDatastoreSecurityMode();
        this.proxy = new HTTPClientDatastoreProxy(host, port, isSSL);
        /* #end */

        String storeDelayTime = (String)properties.get(STORE_DELAY_PROPERTY);
        this.storeDelayMs = parseInt(storeDelayTime, this.storeDelayMs, STORE_DELAY_PROPERTY);

        String maxQueryLifetime = (String)properties.get(MAX_QUERY_LIFETIME_PROPERTY);
        this.maxQueryLifetimeMs = parseInt(maxQueryLifetime, this.maxQueryLifetimeMs, MAX_QUERY_LIFETIME_PROPERTY);

        String maxTxnLifetime = (String)properties.get(MAX_TRANSACTION_LIFETIME_PROPERTY);
        this.maxTransactionLifetimeMs = parseInt(maxTxnLifetime, this.maxTransactionLifetimeMs, MAX_TRANSACTION_LIFETIME_PROPERTY);

        String autoIdAllocationPolicyString = (String)properties.get("datastore.auto_id_allocation_policy");
        if (autoIdAllocationPolicyString != null) {
          try {
            this.autoIdAllocationPolicy = AutoIdAllocationPolicy.valueOf(autoIdAllocationPolicyString.toUpperCase());
          }
          catch (IllegalArgumentException e) {
            throw new IllegalStateException(String.format("Invalid value \"%s\" for property \"%s\"", new Object[] { autoIdAllocationPolicyString, "datastore.auto_id_allocation_policy" }), e);
          }

        }

        LocalCompositeIndexManager.getInstance().setAppDir(context.getLocalServerEnvironment().getAppDir());

        LocalCompositeIndexManager.getInstance().setClock(this.clock);

        LocalCompositeIndexManager.getInstance().setNoIndexAutoGen(false);
        //String noIndexAutoGenProp = (String)properties.get(NO_INDEX_AUTO_GEN_PROP);
        //if (noIndexAutoGenProp != null)
        //{
        //    LocalCompositeIndexManager.getInstance().setNoIndexAutoGen(Boolean.valueOf(noIndexAutoGenProp).booleanValue());
        //}

        initHighRepJobPolicy(properties);

        this.pseudoKinds = new PseudoKinds();
        this.pseudoKinds.register(new KindPseudoKind(this));
        this.pseudoKinds.register(new PropertyPseudoKind(this));
        this.pseudoKinds.register(new NamespacePseudoKind(this));
        if (isHighRep())
        {
            this.pseudoKinds.register(new EntityGroupPseudoKind());
        }

        this.costAnalysis = new LocalDatastoreCostAnalysis(LocalCompositeIndexManager.getInstance());

	//DATASTORE INDEX STUFF
        setupIndexes(properties.get("user.dir"));
        
        logger.info(String.format("Local Datastore initialized: \n\tType: %s\n\tStorage: %s", new Object[] { isHighRep() ? "High Replication" : "Master/Slave", this.noStorage ? "In-memory" : this.backingStore }));
    }

    private void setupIndexes(String appDir)
    {
        IndexesXmlReader xmlReader = new IndexesXmlReader(appDir);
        indexes = xmlReader.readIndexesXml();
<<<<<<< HEAD
        System.out.println("Indexes read in: " + indexes);
        DatastoreV3Pb.CompositeIndices requestedCompositeIndices = new DatastoreV3Pb.CompositeIndices();
        for (IndexesXml.Index index : indexes)
        {
            System.out.println("Index: " + index.getKind() + ", " + index.doIndexAncestors() + ", properties: " + index.getProperties());
=======
        DatastoreV3Pb.CompositeIndices requestedCompositeIndices = new DatastoreV3Pb.CompositeIndices();
        for (IndexesXml.Index index : indexes)
        {
            //System.out.println("Index: " + index.getKind() + ", " + index.doIndexAncestors() + ", properties: " + index.getProperties());
>>>>>>> 619b6b22
            OnestoreEntity.CompositeIndex newCompositeIndex = requestedCompositeIndices.addIndex();
            newCompositeIndex.setAppId(getAppId());
            OnestoreEntity.Index requestedIndex = newCompositeIndex.getMutableDefinition();
            requestedIndex.setAncestor(index.doIndexAncestors());
            requestedIndex.setEntityType(index.getKind());
            for (IndexesXml.PropertySort propSort : index.getProperties())
            {
                OnestoreEntity.Index.Property newProp = requestedIndex.addProperty();
                newProp.setName(propSort.getPropertyName());
                if (propSort.isAscending()) 
                {
                    //ENUM IS IN ONESTOREENTITY in Appengine-api.jar
                    newProp.setDirection(1);
                }
                else 
                { 
                    newProp.setDirection(2);
                }
            }
<<<<<<< HEAD
        }
      System.out.println("done with indexes");
      System.out.println("requestedCompositeIndices: " + requestedCompositeIndices);
=======
      }
>>>>>>> 619b6b22
        
      ApiBasePb.StringProto appId = new ApiBasePb.StringProto();
      appId.setValue(getAppId()); 
      DatastoreV3Pb.CompositeIndices existing = getIndices( null, appId);  
<<<<<<< HEAD
      System.out.println("existing: " + existing);
      
      createAndDeleteIndexes(existing, requestedCompositeIndices);
     
=======
      
      createAndDeleteIndexes(existing, requestedCompositeIndices);
>>>>>>> 619b6b22
    }

    private void createAndDeleteIndexes( DatastoreV3Pb.CompositeIndices existing, DatastoreV3Pb.CompositeIndices requested)
    {
        HashMap existingMap = new HashMap<String, OnestoreEntity.CompositeIndex>();
        HashMap requestedMap = new HashMap<String, OnestoreEntity.CompositeIndex>();
        // Convert CompositeIndices into hash maps to get the diff of existing and requested indices. 
        for (int ctr = 0; ctr < existing.indexSize(); ctr++)
        {
<<<<<<< HEAD
            System.out.println("getting index in loop 1");
            OnestoreEntity.CompositeIndex compIndex = existing.getIndex(ctr);
            existingMap.put(compIndex.getDefinition().toFlatString(), compIndex);
            System.out.println("Map1 putting: " + compIndex.getDefinition().toFlatString());
        }
        for (int ctr = 0; ctr < requested.indexSize(); ctr++)
        {
            System.out.println("getting index in loop 2");
            OnestoreEntity.CompositeIndex compIndex = requested.getIndex(ctr);
            requestedMap.put(compIndex.getDefinition().toFlatString(), compIndex);
            System.out.println("Map2 putting: " + compIndex.getDefinition().toFlatString());
=======
            OnestoreEntity.CompositeIndex compIndex = existing.getIndex(ctr);
            existingMap.put(compIndex.getDefinition().toFlatString(), compIndex);
        }
        for (int ctr = 0; ctr < requested.indexSize(); ctr++)
        {
            OnestoreEntity.CompositeIndex compIndex = requested.getIndex(ctr);
            requestedMap.put(compIndex.getDefinition().toFlatString(), compIndex);
>>>>>>> 619b6b22
        }

        int deletedCounter = 0;
        for (String key : (Set<String>)existingMap.keySet())
        {
            if (requestedMap.containsKey(key) == false)
            {
                //Need to map the composite index id into the requested deleted thing.
                OnestoreEntity.CompositeIndex tmpCompIndex = (OnestoreEntity.CompositeIndex)existingMap.get(key);
                deleteIndex(null, tmpCompIndex);
                deletedCounter++;
            }
            else
            {
                OnestoreEntity.CompositeIndex tmpCompIndex = (OnestoreEntity.CompositeIndex)existingMap.get(key);
                String kind = tmpCompIndex.getDefinition().getEntityType();
                List<OnestoreEntity.CompositeIndex> list = compositeIndexCache.get(kind);
                if (list == null)
                {
                    List<OnestoreEntity.CompositeIndex> newList = new ArrayList<OnestoreEntity.CompositeIndex>();
                    newList.add(tmpCompIndex);
                    compositeIndexCache.put(kind, newList);
                }
                else
                {
                    list.add(tmpCompIndex);
                }
<<<<<<< HEAD
                System.out.println("adding " + kind + " to index cache");
            }
        }
        System.out.println("Deleted Indexes: " + deletedCounter);
=======
            }
        }
>>>>>>> 619b6b22

        int createdCounter = 0;
        for (String key : (Set<String>)requestedMap.keySet())
        {
            if (existingMap.containsKey(key) == false)
            {
                ApiBasePb.Integer64Proto id = createIndex( null, (OnestoreEntity.CompositeIndex)requestedMap.get(key));
                createdCounter++;
                //Add to the cache
                OnestoreEntity.CompositeIndex tmpCompIndex = (OnestoreEntity.CompositeIndex)requestedMap.get(key);
                tmpCompIndex.setId(id.getValue());
                String kind = tmpCompIndex.getDefinition().getEntityType();
                List<OnestoreEntity.CompositeIndex> list = compositeIndexCache.get(kind);
                if (list == null)
                {
                    List<OnestoreEntity.CompositeIndex> newList = new ArrayList<OnestoreEntity.CompositeIndex>();
                    newList.add(tmpCompIndex);
                    compositeIndexCache.put(kind, newList);
                }
                else
                {
                    list.add(tmpCompIndex);
                }
<<<<<<< HEAD
                System.out.println("Adding " + kind + " when index was created");
            }
        }
        System.out.println("Created Indexes: " + createdCounter);
=======
            }
        }
>>>>>>> 619b6b22
    }

    boolean isHighRep()
    {
        return this.isHighRep;
    }

    private void initHighRepJobPolicy( Map<String, String> properties )
    {
        String highRepJobPolicyStr = (String)properties.get(HIGH_REP_JOB_POLICY_CLASS_PROPERTY);
        if (highRepJobPolicyStr == null)
        {
            DefaultHighRepJobPolicy defaultPolicy = new DefaultHighRepJobPolicy(properties);

            this.isHighRep = (defaultPolicy.unappliedJobCutoff > 0);
            this.highRepJobPolicy = defaultPolicy;
        }
        else
        {
            this.isHighRep = true;
            try
            {
                Class highRepJobPolicyCls = Class.forName(highRepJobPolicyStr);
                Constructor ctor = highRepJobPolicyCls.getDeclaredConstructor(new Class[0]);

                ctor.setAccessible(true);

                this.highRepJobPolicy = ((HighRepJobPolicy)ctor.newInstance(new Object[0]));
            }
            catch (ClassNotFoundException e)
            {
                throw new IllegalArgumentException(e);
            }
            catch (InvocationTargetException e)
            {
                throw new IllegalArgumentException(e);
            }
            catch (NoSuchMethodException e)
            {
                throw new IllegalArgumentException(e);
            }
            catch (InstantiationException e)
            {
                throw new IllegalArgumentException(e);
            }
            catch (IllegalAccessException e)
            {
                throw new IllegalArgumentException(e);
            }
        }
    }

    private static int parseInt( String valStr, int defaultVal, String propName )
    {
        if (valStr != null)
        {
            try
            {
                return Integer.parseInt(valStr);
            }
            catch (NumberFormatException e)
            {
                logger.log(Level.WARNING, "Expected a numeric value for property " + propName + "but received, " + valStr + ". Resetting property to the default.");
            }
        }

        return defaultVal;
    }

    public void start()
    {
        AccessController.doPrivileged(new PrivilegedAction()
        {
            public Object run()
            {
                LocalDatastoreService.this.startInternal();
                return null;
            }
        });
    }

    private void startInternal()
    {
        /*
         * AppScale - removed this call to load load();
         */
        this.scheduler.setExecuteExistingDelayedTasksAfterShutdownPolicy(false);
        this.scheduler.scheduleWithFixedDelay(this.removeStaleQueriesTask, this.maxQueryLifetimeMs * 5, this.maxQueryLifetimeMs * 5, TimeUnit.MILLISECONDS);

        this.scheduler.scheduleWithFixedDelay(this.removeStaleTransactionsTask, this.maxTransactionLifetimeMs * 5, this.maxTransactionLifetimeMs * 5, TimeUnit.MILLISECONDS);

        if (!this.noStorage)
        {
            this.scheduler.scheduleWithFixedDelay(this.persistDatastoreTask, this.storeDelayMs, this.storeDelayMs, TimeUnit.MILLISECONDS);
        }

        this.shutdownHook = new Thread()
        {
            public void run()
            {
                LocalDatastoreService.this.stop();
            }
        };
        Runtime.getRuntime().addShutdownHook(this.shutdownHook);
    }

    public void stop()
    {
        this.scheduler.shutdown();
        if (!this.noStorage)
        {
            rollForwardAllUnappliedJobs();
            this.persistDatastoreTask.run();
        }

        clearProfiles();
        try
        {
            Runtime.getRuntime().removeShutdownHook(this.shutdownHook);
        }
        catch (IllegalStateException ex)
        {
        }
    }

    private void rollForwardAllUnappliedJobs()
    {
        for (Profile profile : this.profiles.values())
            if (profile.getGroups() != null) for (LocalDatastoreService.Profile.EntityGroup eg : profile.getGroups().values())
                eg.rollForwardUnappliedJobs();
    }

    public void setMaxQueryLifetime( int milliseconds )
    {
        this.maxQueryLifetimeMs = milliseconds;
    }

    public void setMaxTransactionLifetime( int milliseconds )
    {
        this.maxTransactionLifetimeMs = milliseconds;
    }

    public void setBackingStore( String backingStore )
    {
        this.backingStore = backingStore;
    }

    public void setStoreDelay( int delayMs )
    {
        this.storeDelayMs = delayMs;
    }

    public void setNoStorage( boolean noStorage )
    {
        this.noStorage = noStorage;
    }
    
    public void enableScatterProperty(boolean enable)
    {
      if (enable)
        this.specialPropertyMap.put("__scatter__", SpecialProperty.SCATTER);
      else
        this.specialPropertyMap.remove("__scatter__");
    }

    public String getPackage()
    {
        return "datastore_v3";
    }

    /*
     * AppScale replacement of method body
     */
    public DatastoreV3Pb.GetResponse get( LocalRpcService.Status status, DatastoreV3Pb.GetRequest request )
    {
        DatastoreV3Pb.GetResponse response = new DatastoreV3Pb.GetResponse();
        proxy.doPost(request.getKey(0).getApp(), "Get", request, response);
        if (response.entitySize() == 0) response.addEntity(new GetResponse.Entity());

        return response;
    }

    public DatastoreV3Pb.PutResponse put( LocalRpcService.Status status, DatastoreV3Pb.PutRequest request )
    {
        try
        {
            this.globalLock.readLock().lock();
            return putImpl(status, request);
        }
        finally
        {
            this.globalLock.readLock().unlock();
        }
    }

    private void processEntityForSpecialProperties( OnestoreEntity.EntityProto entity, boolean store )
    {
        /*
         * AppScale - Added type Property to Iterator below in for loop
         */
        for (Iterator<Property> iter = entity.propertyIterator(); iter.hasNext();)
        {
            if (this.specialPropertyMap.containsKey(((OnestoreEntity.Property)iter.next()).getName()))
            {
                iter.remove();
            }
        }

        for (SpecialProperty specialProp : this.specialPropertyMap.values())
            if (store ? specialProp.isStored() : specialProp.isVisible())
            {
                OnestoreEntity.PropertyValue value = specialProp.getValue(entity);
                if (value != null) entity.addProperty(specialProp.getProperty(value));
            }
    }

    public DatastoreV3Pb.PutResponse putImpl( LocalRpcService.Status status, DatastoreV3Pb.PutRequest request )
    {
        Set<String> entityKinds = new HashSet<String>();
        for (OnestoreEntity.EntityProto entity : request.entitys())
        {
            String kind = entity.getKey().getPath().getElement(entity.getKey().getPath().elementSize()-1).getType();
            entityKinds.add(kind);
        }
        for (String kind : entityKinds)
        {
            List<OnestoreEntity.CompositeIndex> compIndexes = compositeIndexCache.get(kind);
            if (compIndexes != null)
            {
                for (OnestoreEntity.CompositeIndex index : compIndexes)
                {
<<<<<<< HEAD
                    System.out.println("created index on put request");
=======
>>>>>>> 619b6b22
                    request.addCompositeIndex(index);    
                }
            }
        }
        DatastoreV3Pb.PutResponse response = new DatastoreV3Pb.PutResponse();
        if (request.entitySize() == 0)
        {
            return response;
        }
        String app = ((OnestoreEntity.EntityProto)request.entitys().get(0)).getKey().getApp(); 
        proxy.doPost(app, "Put", request, response);
        if (!request.hasTransaction())
        {
            logger.fine("Put: " + request.entitySize() + " entities");
        }
        return response;
    }

    private void validateAndProcessEntityProto( OnestoreEntity.EntityProto entity )
    {
        validatePathForPut(entity.getKey());
        for (OnestoreEntity.Property prop : entity.propertys())
        {
            validateAndProcessProperty(prop);
            validateLengthLimit(prop);
        }
        for (OnestoreEntity.Property prop : entity.rawPropertys())
            validateAndProcessProperty(prop);
    }

    private void validatePathForPut( OnestoreEntity.Reference key )
    {
        OnestoreEntity.Path path = key.getPath();
        for (OnestoreEntity.Path.Element ele : path.elements())
        {
            String type = ele.getType();
            if ((RESERVED_NAME.matcher(type).matches()) && (!RESERVED_NAME_WHITELIST.contains(type)))
            {
                throw Utils.newError(DatastoreV3Pb.Error.ErrorCode.BAD_REQUEST, String.format("illegal key.path.element.type: %s", new Object[] { ele.getType() }));
            }

            if ((ele.hasName()) && (ele.getName().length() > 500)) throw Utils.newError(DatastoreV3Pb.Error.ErrorCode.BAD_REQUEST, "name in key path element must be under 500 characters");
        }
    }

    private void validateAndProcessProperty( OnestoreEntity.Property prop )
    {
        if (RESERVED_NAME.matcher(prop.getName()).matches())
        {
            throw Utils.newError(DatastoreV3Pb.Error.ErrorCode.BAD_REQUEST, String.format("illegal property.name: %s", new Object[] { prop.getName() }));
        }

        OnestoreEntity.PropertyValue val = prop.getMutableValue();
        if (val.hasUserValue())
        {
            OnestoreEntity.PropertyValue.UserValue userVal = val.getMutableUserValue();
            userVal.setObfuscatedGaiaid(Integer.toString(userVal.getEmail().hashCode()));
        }
    }

    private void validateLengthLimit( OnestoreEntity.Property property )
    {
        String name = property.getName();
        OnestoreEntity.PropertyValue value = property.getValue();

        if (value.hasStringValue()) if ((property.hasMeaning()) && (property.getMeaningEnum() == OnestoreEntity.Property.Meaning.ATOM_LINK))
        {
            if (value.getStringValue().length() > 2038)
            {
                throw Utils.newError(DatastoreV3Pb.Error.ErrorCode.BAD_REQUEST, "Link property " + name + " is too long. Use TEXT for links over " + 2038 + " characters.");
            }

        }
        else if (value.getStringValue().length() > 500) throw Utils.newError(DatastoreV3Pb.Error.ErrorCode.BAD_REQUEST, "string property " + name + " is too long.  It cannot exceed " + 500 + " characters.");
    }

    public DatastoreV3Pb.DeleteResponse delete( LocalRpcService.Status status, DatastoreV3Pb.DeleteRequest request )
    {
        try
        {
            this.globalLock.readLock().lock();
            return deleteImpl(status, request);
        }
        finally
        {
            this.globalLock.readLock().unlock();
        }
    }

    public ApiBasePb.VoidProto addActions( LocalRpcService.Status status, TaskQueuePb.TaskQueueBulkAddRequest request )
    {
        try
        {
            this.globalLock.readLock().lock();
            addActionsImpl(status, request);
        }
        finally
        {
            this.globalLock.readLock().unlock();
        }
        return new ApiBasePb.VoidProto();
    }

    private OnestoreEntity.Path getGroup( OnestoreEntity.Reference key )
    {
        OnestoreEntity.Path path = key.getPath();
        OnestoreEntity.Path group = new OnestoreEntity.Path();
        group.addElement(path.getElement(0));
        return group;
    }

    public DatastoreV3Pb.DeleteResponse deleteImpl( LocalRpcService.Status status, DatastoreV3Pb.DeleteRequest request )
    {
        Set<String> entityKinds = new HashSet<String>();
        for (OnestoreEntity.Reference key : request.keys())
        {
            String kind = key.getPath().getElement(key.getPath().elementSize()-1).getType();
            entityKinds.add(kind);
        }
        for (String kind : entityKinds)
        {
            List<OnestoreEntity.CompositeIndex> compIndexes = compositeIndexCache.get(kind);
            if (compIndexes != null)
            {
                for (OnestoreEntity.CompositeIndex index : compIndexes)
                {
<<<<<<< HEAD
                    System.out.println("created index on put request");
=======
>>>>>>> 619b6b22
                    request.setMarkChanges(true);    
                }
            }
        }         
        DatastoreV3Pb.DeleteResponse response = new DatastoreV3Pb.DeleteResponse();
        if (request.keySize() == 0)
        {
            return response;
        }
        /*
         * AppScale replaced remainder of method
         */
        proxy.doPost(request.getKey(0).getApp(), "Delete", request, response);
        if (!request.hasTransaction())
        {
            logger.fine("deleted " + request.keySize() + " keys.");
        }
        return response;
    }

    private void addActionsImpl( LocalRpcService.Status status, TaskQueuePb.TaskQueueBulkAddRequest request )
    {
        if (request.addRequestSize() == 0)
        {
            return;
        }

        List addRequests = new ArrayList(request.addRequestSize());

        for (TaskQueuePb.TaskQueueAddRequest addRequest : request.addRequests())
        {
            addRequests.add(((TaskQueuePb.TaskQueueAddRequest)addRequest.clone()).clearTransaction());
        }

        Profile profile = (Profile)this.profiles.get(((TaskQueuePb.TaskQueueAddRequest)request.addRequests().get(0)).getTransaction().getApp());
        LiveTxn liveTxn = profile.getTxn(((TaskQueuePb.TaskQueueAddRequest)request.addRequests().get(0)).getTransaction().getHandle());
        liveTxn.addActions(addRequests);
    }

    private OnestoreEntity.CompositeIndex fetchMatchingIndex(List<OnestoreEntity.CompositeIndex> compIndexes, OnestoreEntity.Index indexToMatch)
    {
        if (compIndexes == null)
        {
<<<<<<< HEAD
            throw new ApiProxy.ApplicationException(DatastoreV3Pb.Error.ErrorCode.BAD_REQUEST.getValue(), "Missing composite index for given query");
        }
        System.out.println("Args given: " + compIndexes);
        System.out.println("Args given: " + indexToMatch);
        for (OnestoreEntity.CompositeIndex compIndex : compIndexes)
        {
            System.out.println("Composite index " + compIndex);
            OnestoreEntity.Index indexDef  = compIndex.getDefinition();
            System.out.println("Trying to match to " + indexDef.toFlatString());
            if (indexDef.equals(indexToMatch))
            {
                System.out.println("THAT WAS A MATCH!");
                return compIndex;
            }
        }
        System.out.println("Warning: No index found for a query which expected one.");
        return null;     
=======
            throw new ApiProxy.ApplicationException(DatastoreV3Pb.Error.ErrorCode.NEED_INDEX.getValue(), "Missing composite index for given query");
        }
        for (OnestoreEntity.CompositeIndex compIndex : compIndexes)
        {
            OnestoreEntity.Index indexDef  = compIndex.getDefinition();
            if (indexDef.equals(indexToMatch))
            {
                return compIndex;
            }
        }
        throw new ApiProxy.ApplicationException(DatastoreV3Pb.Error.ErrorCode.NEED_INDEX.getValue(), "Missing composite index for given query");
>>>>>>> 619b6b22
    }

    private OnestoreEntity.CompositeIndex findIndexToUse( DatastoreV3Pb.Query query)
    {
        if (!query.hasKind())
        {
            return null;
        }
        List<OnestoreEntity.Index> indexList = LocalCompositeIndexManager.getInstance().queryIndexList(query);
        if (indexList.isEmpty())
        {
<<<<<<< HEAD
            System.out.println("No index required for this query");
            return null;
        }
        List<OnestoreEntity.CompositeIndex> compIndexes = compositeIndexCache.get(query.getKind());
        System.out.println("Index found for query: " + indexList.get(0).toFlatString());
=======
            return null;
        }
        List<OnestoreEntity.CompositeIndex> compIndexes = compositeIndexCache.get(query.getKind());
>>>>>>> 619b6b22
        return fetchMatchingIndex(compIndexes, indexList.get(0));
    }

    public DatastoreV3Pb.QueryResult runQuery( LocalRpcService.Status status, DatastoreV3Pb.Query query )
    {
        final LocalCompositeIndexManager.ValidatedQuery validatedQuery = new LocalCompositeIndexManager.ValidatedQuery(query);

        query = validatedQuery.getV3Query();
        OnestoreEntity.CompositeIndex compositeIndex = findIndexToUse(query);
        if (compositeIndex != null)
        {
            query.addCompositeIndex(compositeIndex);
        }
        String app = query.getApp();
        Profile profile = getOrCreateProfile(app);

        synchronized (profile)
        {
            if ((query.hasTransaction()) || (query.hasAncestor()))
            {
                OnestoreEntity.Path groupPath = getGroup(query.getAncestor());
                LocalDatastoreService.Profile.EntityGroup eg = profile.getGroup(groupPath);
                if (query.hasTransaction())
                {
                    if (!app.equals(query.getTransaction().getApp()))
                    {
                        throw Utils.newError(DatastoreV3Pb.Error.ErrorCode.INTERNAL_ERROR, "Can't query app " + app + "in a transaction on app " + query.getTransaction().getApp());
                    }

                    LiveTxn liveTxn = profile.getTxn(query.getTransaction().getHandle());

                    eg.addTransaction(liveTxn);
                }

                if ((query.hasAncestor()) && ((query.hasTransaction()) || (!query.hasFailoverMs())))
                {
                    eg.rollForwardUnappliedJobs();
                }

            }

            LocalFullTextIndex fullTextIndex = profile.getFullTextIndex();
            if ((query.hasSearchQuery()) && (fullTextIndex == null))
            {
                throw Utils.newError(DatastoreV3Pb.Error.ErrorCode.BAD_REQUEST, "full-text search unsupported");
            }

            /*
             * AppScale line replacement to #end
             */
            DatastoreV3Pb.QueryResult queryResult = new DatastoreV3Pb.QueryResult();
            proxy.doPost(app, "RunQuery", query, queryResult);
            List<EntityProto> queryEntities = new ArrayList<EntityProto>(queryResult.results());
            /* #end */
            if (queryEntities == null)
            {
                Map extents = profile.getExtents();
                Extent extent = (Extent)extents.get(query.getKind());

                if (!query.hasSearchQuery())
                {
                    if (extent != null)
                    {
                        queryEntities = new ArrayList(extent.getEntities().values());
                    }
                    else if (!query.hasKind())
                    {
                        queryEntities = profile.getAllEntities();
                        if (query.orderSize() == 0)
                        {
                            query.addOrder(new DatastoreV3Pb.Query.Order().setDirection(DatastoreV3Pb.Query.Order.Direction.ASCENDING).setProperty("__key__"));
                        }
                    }

                }
                else
                {
                    /*
                     * AppScale - Added type to keys below
                     */
                    List<OnestoreEntity.Reference> keys = fullTextIndex.search(query.getKind(), query.getSearchQuery());
                    List entities = new ArrayList(keys.size());
                    for (OnestoreEntity.Reference key : keys)
                    {
                        entities.add(extent.getEntities().get(key));
                    }
                    queryEntities = entities;
                }

            }

            profile.groom();

            if (queryEntities == null)
            {
                queryEntities = Collections.emptyList();
            }

            List predicates = new ArrayList();

            if (query.hasAncestor())
            {
                final List ancestorPath = query.getAncestor().getPath().elements();
                predicates.add(new Predicate()
                {
                    public boolean apply( Object entity )
                    {
                        /*
                         * AppScale - Added type to entity below
                         */
                        List path = ((OnestoreEntity.EntityProto)entity).getKey().getPath().elements();
                        return (path.size() >= ancestorPath.size()) && (path.subList(0, ancestorPath.size()).equals(ancestorPath));
                    }

                });
            }

            final boolean hasNamespace = query.hasNameSpace();
            final String namespace = query.getNameSpace();
            predicates.add(new Predicate()
            {
                /*
                 * Added type to entity below
                 */
                public boolean apply( Object entity )
                {
                    OnestoreEntity.Reference ref = ((OnestoreEntity.EntityProto)entity).getKey();

                    if (hasNamespace)
                    {
                        if ((!ref.hasNameSpace()) || (!namespace.equals(ref.getNameSpace())))
                        {
                            return false;
                        }
                    }
                    else if (ref.hasNameSpace())
                    {
                        return false;
                    }

                    return true;
                }
            });
            final EntityProtoComparators.EntityProtoComparator entityComparator = new EntityProtoComparators.EntityProtoComparator(validatedQuery.getQuery().orders(), validatedQuery.getQuery().filters());

            predicates.add(new Predicate()
            {
                public boolean apply( Object entity )
                {
                    /*
                     * AppScale - Added cast to entity below
                     */
                    return entityComparator.matches((EntityProto)entity);
                }
            });
            Predicate queryPredicate = Predicates.not(Predicates.and(predicates));

            Iterators.removeIf(queryEntities.iterator(), queryPredicate);

            if (query.propertyNameSize() > 0)
            {
                queryEntities = createIndexOnlyQueryResults(queryEntities, entityComparator);
            }

            Collections.sort(queryEntities, entityComparator);

            LiveQuery liveQuery = new LiveQuery(queryEntities, query, entityComparator, this.clock);

            AccessController.doPrivileged(new PrivilegedAction()
            {
                public Object run()
                {
                    LocalCompositeIndexManager.getInstance().processQuery(validatedQuery.getV3Query());
                    return null;
                }
            });
            /*
             * AppScale - removed duplicate count instantiations
             */
            int count;
            if (query.hasCount())
            {
                count = query.getCount();
            }
            else
            {
                if (query.hasLimit())
                    count = query.getLimit();
                else
                {
                    count = 20;
                }
            }
            DatastoreV3Pb.QueryResult result = liveQuery.nextResult(query.hasOffset() ? Integer.valueOf(query.getOffset()) : null, count, query.isCompile());
            if (query.isCompile())
            {
                result.setCompiledQuery(liveQuery.compileQuery());
            }
            if (result.isMoreResults())
            {
                long cursor = this.queryId.getAndIncrement();
                profile.addQuery(cursor, liveQuery);
                result.getMutableCursor().setApp(query.getApp()).setCursor(cursor);
            }

            for (OnestoreEntity.Index index : LocalCompositeIndexManager.getInstance().queryIndexList(query))
            {
                result.addIndex(wrapIndexInCompositeIndex(app, index));
            } 
            /*
             * AppScale - adding skipped results to the result, otherwise query counts are wrong	
             */	
            result.setSkippedResults(queryResult.getSkippedResults());
            return result;
        }
    }

    private List<OnestoreEntity.EntityProto> createIndexOnlyQueryResults( List<OnestoreEntity.EntityProto> queryEntities, EntityProtoComparators.EntityProtoComparator entityComparator )
    {
        Set postfixProps = Sets.newHashSetWithExpectedSize(entityComparator.getAdjustedOrders().size());

        for (DatastorePb.Query.Order order : entityComparator.getAdjustedOrders())
        {
            postfixProps.add(order.getProperty());
        }

        List results = Lists.newArrayListWithExpectedSize(queryEntities.size());
        for (OnestoreEntity.EntityProto entity : queryEntities)
        {
            List indexEntities = createIndexEntities(entity, postfixProps, entityComparator);
            results.addAll(indexEntities);
        }

        return results;
    }

    private List<OnestoreEntity.EntityProto> createIndexEntities( OnestoreEntity.EntityProto entity, Set<String> postfixProps, EntityProtoComparators.EntityProtoComparator entityComparator )
    {
        Multimap toSplit = HashMultimap.create(postfixProps.size(), 1);
        Set seen = Sets.newHashSet();
        boolean splitRequired = false;
        for (OnestoreEntity.Property prop : entity.propertys())
        {
            if (postfixProps.contains(prop.getName()))
            {
                splitRequired |= !seen.add(prop.getName());

                if (entityComparator.matches(prop))
                {
                    toSplit.put(prop.getName(), prop.getValue());
                }
            }
        }

        if (!splitRequired)
        {
            return Collections.singletonList(entity);
        }

        OnestoreEntity.EntityProto clone = new OnestoreEntity.EntityProto();
        clone.getMutableKey().copyFrom(entity.getKey());
        clone.getMutableEntityGroup();
        List results = Lists.newArrayList(new OnestoreEntity.EntityProto[] { clone });

        for (Map.Entry entry : ((Set<Map.Entry>)toSplit.asMap().entrySet()))
            if (((Collection)entry.getValue()).size() == 1)
            {
                /*
                 * AppScale - Added cast to results below
                 */
                for (OnestoreEntity.EntityProto result : ((List<OnestoreEntity.EntityProto>)results))
                {
                    result.addProperty().setName((String)entry.getKey()).setMeaning(OnestoreEntity.Property.Meaning.INDEX_VALUE).getMutableValue().copyFrom(((PropertyValue)((ProtocolMessage)Iterables.getOnlyElement((Iterable)entry.getValue()))));
                }

            }
            else
            {
                List splitResults = Lists.newArrayListWithCapacity(results.size() * ((Collection)entry.getValue()).size());

                for (Iterator i$ = ((Collection)entry.getValue()).iterator(); i$.hasNext();)
                {
                    /*
                     * AppScale - Added type to value below
                     */
                    OnestoreEntity.PropertyValue value = (OnestoreEntity.PropertyValue)i$.next();
                    /*
                     * AppScale - Added type to results below
                     */
                    for (OnestoreEntity.EntityProto result : (List<OnestoreEntity.EntityProto>)results)
                    {
                        OnestoreEntity.EntityProto split = (OnestoreEntity.EntityProto)result.clone();
                        split.addProperty().setName((String)entry.getKey()).setMeaning(OnestoreEntity.Property.Meaning.INDEX_VALUE).getMutableValue().copyFrom(value);

                        splitResults.add(split);
                    }
                }
                OnestoreEntity.PropertyValue value;
                results = splitResults;
            }
        return results;
    }

    private static <T> T safeGetFromExpiringMap( Map<Long, T> map, long key, String errorMsg )
    {
        /*
         * AppScale - Changed "value" from type Object to T
         */
        T value = map.get(Long.valueOf(key));
        if (value == null)
        {
            throw Utils.newError(DatastoreV3Pb.Error.ErrorCode.BAD_REQUEST, errorMsg);
        }
        return value;
    }

    public DatastoreV3Pb.QueryResult next( LocalRpcService.Status status, DatastoreV3Pb.NextRequest request )
    {
        Profile profile = (Profile)this.profiles.get(request.getCursor().getApp());
        LiveQuery liveQuery = profile.getQuery(request.getCursor().getCursor());

        int count = request.hasCount() ? request.getCount() : 20;
        DatastoreV3Pb.QueryResult result = liveQuery.nextResult(request.hasOffset() ? Integer.valueOf(request.getOffset()) : null, count, request.isCompile());

        if (result.isMoreResults())
            result.setCursor(request.getCursor());
        else
        {
            profile.removeQuery(request.getCursor().getCursor());
        }

        return result;
    }


    public ApiBasePb.VoidProto deleteCursor( LocalRpcService.Status status, DatastoreV3Pb.Cursor request )
    {
        Profile profile = (Profile)this.profiles.get(request.getApp());
        profile.removeQuery(request.getCursor());
        return new ApiBasePb.VoidProto();
    }

    public DatastoreV3Pb.Transaction beginTransaction( LocalRpcService.Status status, DatastoreV3Pb.BeginTransactionRequest req )
    {
        Profile profile = getOrCreateProfile(req.getApp());
        DatastoreV3Pb.Transaction txn = new DatastoreV3Pb.Transaction().setApp(req.getApp()).setHandle(this.transactionHandleProvider.getAndIncrement());

        /*
         * AppScale line replacement
         */
        proxy.doPost(req.getApp(), "BeginTransaction", req, txn);
        profile.addTxn(txn.getHandle(), new LiveTxn(this.clock, req.isAllowMultipleEg()));
        return txn;
    }

    public DatastoreV3Pb.CommitResponse commit( LocalRpcService.Status status, DatastoreV3Pb.Transaction req )
    {
        Profile profile = (Profile)this.profiles.get(req.getApp());
        DatastoreV3Pb.CommitResponse response = new DatastoreV3Pb.CommitResponse();
        /*
         * AppScale - Added proxy call
         */
        proxy.doPost(req.getApp(), "Commit", req, response);

        synchronized (profile)
        {
            LiveTxn liveTxn = profile.removeTxn(req.getHandle());
            /*
             * AppScale removed if block
             */
            for (TaskQueuePb.TaskQueueAddRequest action : liveTxn.getActions())
            {
                try
                {
                    ApiProxy.makeSyncCall("taskqueue", "Add", action.toByteArray());
                }
                catch (ApiProxy.ApplicationException e)
                {
                    logger.log(Level.WARNING, "Transactional task: " + action + " has been dropped.", e);
                }
            }
        }
        return response;
    }

    private DatastoreV3Pb.Cost commitImpl( LiveTxn liveTxn, final Profile profile )
    {
        for (EntityGroupTracker tracker : liveTxn.getAllTrackers())
        {
            tracker.checkEntityGroupVersion();
        }

        int deleted = 0;
        int written = 0;
        DatastoreV3Pb.Cost totalCost = new DatastoreV3Pb.Cost();
        for (EntityGroupTracker tracker : liveTxn.getAllTrackers())
        {
            LocalDatastoreService.Profile.EntityGroup eg = tracker.getEntityGroup();
            eg.incrementVersion();

            final Collection writtenEntities = tracker.getWrittenEntities();
            final Collection deletedKeys = tracker.getDeletedKeys();
            LocalDatastoreJob job = new LocalDatastoreJob(this.highRepJobPolicy, eg.pathAsKey())
            {
                private DatastoreV3Pb.Cost calculateJobCost( boolean apply )
                {
                    DatastoreV3Pb.Cost cost = LocalDatastoreService.this.calculatePutCost(apply, profile, writtenEntities);
                    /*
                     * AppScale - Before: LocalDatastoreService.addTo(cost,
                     * LocalDatastoreService
                     * .access$700(LocalDatastoreService.this, apply, profile,
                     * deletedKeys)); After (2lines):
                     */
                    DatastoreV3Pb.Cost cost2 = LocalDatastoreService.this.calculateDeleteCost(apply, profile, deletedKeys);
                    LocalDatastoreService.addTo(cost, cost2); // CJK
                    return cost;
                }

                DatastoreV3Pb.Cost calculateJobCost()
                {
                    return calculateJobCost(false);
                }

                DatastoreV3Pb.Cost applyInternal()
                {
                    return calculateJobCost(true);
                }
            };
            addTo(totalCost, eg.addJob(job));
            deleted += deletedKeys.size();
            written += writtenEntities.size();
        }
        logger.fine("committed: " + written + " puts, " + deleted + " deletes in " + liveTxn.getAllTrackers().size() + " entity groups");

        return totalCost;
    }

    /*
     * AppScale body replaced CJK: Keeping removeTxn in this method b/c
     * removeTxn in commit(..) above is kept
     */
    public ApiBasePb.VoidProto rollback( LocalRpcService.Status status, DatastoreV3Pb.Transaction req )
    {
        ((Profile)this.profiles.get(req.getApp())).removeTxn(req.getHandle());
        VoidProto response = new VoidProto();
        proxy.doPost(req.getApp(), "Rollback", req, response);
        return response;
    }

    /*
     * AppScale replaced body
     */
    public ApiBasePb.Integer64Proto createIndex( LocalRpcService.Status status, OnestoreEntity.CompositeIndex req )
    {
        Integer64Proto response = new Integer64Proto();
        if (req.getId() != 0)
        {
            throw new IllegalArgumentException("New index id must be 0.");
        }
        proxy.doPost(req.getAppId(), "CreateIndex", req, response);
        return response;
    }

    /*
     * AppScale replaced body
     */
    public ApiBasePb.VoidProto updateIndex( LocalRpcService.Status status, OnestoreEntity.CompositeIndex req )
    {
        VoidProto response = new ApiBasePb.VoidProto();
        proxy.doPost(req.getAppId(), "UpdateIndex", req, response);
        return response;
    }

    private OnestoreEntity.CompositeIndex wrapIndexInCompositeIndex( String app, OnestoreEntity.Index index )
    {
        OnestoreEntity.CompositeIndex ci = new OnestoreEntity.CompositeIndex().setAppId(app).setState(OnestoreEntity.CompositeIndex.State.READ_WRITE);

        if (index != null)
        {
            ci.setDefinition(index);
        }
        return ci;
    }

    /*
     * AppScale replaced body
     */
    public DatastoreV3Pb.CompositeIndices getIndices( LocalRpcService.Status status, ApiBasePb.StringProto req )
    {
        DatastoreV3Pb.CompositeIndices answer = new DatastoreV3Pb.CompositeIndices();
        proxy.doPost(req.getValue(), "GetIndices", req, answer);
        return answer;
    }

    /*
     * AppScale - replaced body
     */
    public ApiBasePb.VoidProto deleteIndex( LocalRpcService.Status status, OnestoreEntity.CompositeIndex req )
    {
        VoidProto response = new VoidProto();
        proxy.doPost(req.getAppId(), "DeleteIndex", req, response);
        return response;
    }

    public DatastoreV3Pb.AllocateIdsResponse allocateIds( LocalRpcService.Status status, DatastoreV3Pb.AllocateIdsRequest req )
    {
        try
        {
            this.globalLock.readLock().lock();
            return allocateIdsImpl(req);
        }
        finally
        {
            this.globalLock.readLock().unlock();
        }
    }

    /*
     * AppScale - replaced body
     */
    private DatastoreV3Pb.AllocateIdsResponse allocateIdsImpl( DatastoreV3Pb.AllocateIdsRequest req )
    {
        if (req.hasSize() && req.getSize() > MAX_BATCH_GET_KEYS)
        {
            throw new ApiProxy.ApplicationException(DatastoreV3Pb.Error.ErrorCode.BAD_REQUEST.getValue(), "cannot get more than " + MAX_BATCH_GET_KEYS + " keys in a single call");
        }

        DatastoreV3Pb.AllocateIdsResponse response = new DatastoreV3Pb.AllocateIdsResponse();
        proxy.doPost(getAppId(), "AllocateIds", req, response);
        return response;
    }

    private static long toScatteredId(long counter)
    {
        if (counter >= 2251799813685247L)
        {
            throw Utils.newError(DatastoreV3Pb.Error.ErrorCode.INTERNAL_ERROR, "Maximum scattered ID counter value exceeded");
        }
        return 4503599627370496L + Long.reverse(counter << 13);
    }

    Profile getOrCreateProfile( String app )
    {
        synchronized (this.profiles)
        {
            Preconditions.checkArgument((app != null) && (app.length() > 0), "appId not set");
            Profile profile = (Profile)this.profiles.get(app);
            if (profile == null)
            {
                profile = new Profile();
                this.profiles.put(app, profile);
            }
            return profile;
        }
    }

    Extent getOrCreateExtent( Profile profile, String kind )
    {
        Map extents = profile.getExtents();
        synchronized (extents)
        {
            Extent e = (Extent)extents.get(kind);
            if (e == null)
            {
                e = new Extent();
                extents.put(kind, e);
            }
            return e;
        }
    }

    private void load()
    {
        if (this.noStorage)
        {
            return;
        }
        File backingStoreFile = new File(this.backingStore);
        String path = backingStoreFile.getAbsolutePath();
        if (!backingStoreFile.exists())
        {
            logger.log(Level.INFO, "The backing store, " + path + ", does not exist. " + "It will be created.");

            return;
        }
        try
        {
            long start = this.clock.getCurrentTime();
            ObjectInputStream objectIn = new ObjectInputStream(new BufferedInputStream(new FileInputStream(this.backingStore)));

            long version = -objectIn.readLong();
            if (version < 0L)
            {
                this.entityIdSequential.set(-version);
            }     
            else 
            {
                this.entityIdSequential.set(objectIn.readLong());
                this.entityIdScattered.set(objectIn.readLong());
            }            

            Map profilesOnDisk = (Map)objectIn.readObject();
            this.profiles = profilesOnDisk;

            objectIn.close();
            long end = this.clock.getCurrentTime();

            logger.log(Level.INFO, "Time to load datastore: " + (end - start) + " ms");
        }
        catch (FileNotFoundException e)
        {
            logger.log(Level.SEVERE, "Failed to find the backing store, " + path);
        }
        catch (IOException e)
        {
            logger.log(Level.INFO, "Failed to load from the backing store, " + path, e);
        }
        catch (ClassNotFoundException e)
        {
            logger.log(Level.INFO, "Failed to load from the backing store, " + path, e);
        }
    }

    static void pruneHasCreationTimeMap( long now, int maxLifetimeMs, Map<Long, ? extends HasCreationTime> hasCreationTimeMap )
    {
        long deadline = now - maxLifetimeMs;
        Iterator queryIt = hasCreationTimeMap.entrySet().iterator();
        while (queryIt.hasNext())
        {
            Map.Entry entry = (Map.Entry)queryIt.next();
            HasCreationTime query = (HasCreationTime)entry.getValue();
            if (query.getCreationTime() < deadline) queryIt.remove();
        }
    }

    Map<String, SpecialProperty> getSpecialPropertyMap()
    {
        return Collections.unmodifiableMap(this.specialPropertyMap);
    }

    void removeStaleQueriesNow()
    {
        this.removeStaleQueriesTask.run();
    }

    void removeStaleTxnsNow()
    {
        this.removeStaleTransactionsTask.run();
    }

    public Double getDefaultDeadline( boolean isOfflineRequest )
    {
        return Double.valueOf(30.0D);
    }

    public Double getMaximumDeadline( boolean isOfflineRequest )
    {
        return Double.valueOf(30.0D);
    }

    public CreationCostAnalysis getCreationCostAnalysis( com.google.appengine.api.datastore.Entity e )
    {
        return this.costAnalysis.getCreationCostAnalysis(EntityTranslator.convertToPb(e));
    }

    private static void addTo( DatastoreV3Pb.Cost target, DatastoreV3Pb.Cost addMe )
    {
        target.setEntityWrites(target.getEntityWrites() + addMe.getEntityWrites());
        target.setIndexWrites(target.getIndexWrites() + addMe.getIndexWrites());
    }

    private DatastoreV3Pb.Cost calculatePutCost( boolean apply, Profile profile, Collection<OnestoreEntity.EntityProto> entities )
    {
        DatastoreV3Pb.Cost totalCost = new DatastoreV3Pb.Cost();
        for (OnestoreEntity.EntityProto entityProto : entities)
        {
            String kind = Utils.getKind(entityProto.getKey());
            Extent extent = getOrCreateExtent(profile, kind);
            OnestoreEntity.EntityProto oldEntity;
            if (apply)
            {
                /*
                 * AppScale - removed type declaration from oldEntity below
                 */
                oldEntity = (OnestoreEntity.EntityProto)extent.getEntities().put(entityProto.getKey(), entityProto);

                LocalFullTextIndex fullTextIndex = profile.getFullTextIndex();
                if (fullTextIndex != null) fullTextIndex.write(entityProto);
            }
            else
            {
                oldEntity = (OnestoreEntity.EntityProto)extent.getEntities().get(entityProto.getKey());
            }
            addTo(totalCost, this.costAnalysis.getWriteOps(oldEntity, entityProto));
        }
        if (apply)
        {
            this.dirty = true;
        }
        return totalCost;
    }

    private DatastoreV3Pb.Cost calculateDeleteCost( boolean apply, Profile profile, Collection<OnestoreEntity.Reference> keys )
    {
        DatastoreV3Pb.Cost totalCost = new DatastoreV3Pb.Cost();
        for (OnestoreEntity.Reference key : keys)
        {
            String kind = Utils.getKind(key);
            Map extents = profile.getExtents();
            Extent extent = (Extent)extents.get(kind);
            if (extent != null)
            {
                OnestoreEntity.EntityProto oldEntity;
                if (apply)
                {
                    oldEntity = (OnestoreEntity.EntityProto)extent.getEntities().remove(key);
                    LocalFullTextIndex fullTextIndex = profile.getFullTextIndex();
                    if (fullTextIndex != null) fullTextIndex.delete(key);
                }
                else
                {
                    /*
                     * AppScale - removed type declaration from oldEntity below
                     */
                    oldEntity = (OnestoreEntity.EntityProto)extent.getEntities().get(key);
                }
                if (oldEntity != null)
                {
                    addTo(totalCost, this.costAnalysis.getWriteCost(oldEntity));
                }
            }
        }
        if (apply)
        {
            this.dirty = true;
        }
        return totalCost;
    }

    private class PersistDatastore implements Runnable
    {
        private PersistDatastore()
        {}

        public void run()
        {
            try
            {
                LocalDatastoreService.this.globalLock.writeLock().lock();
                privilegedPersist();
            }
            catch (IOException e)
            {
                LocalDatastoreService.logger.log(Level.SEVERE, "Unable to save the datastore", e);
            }
            finally
            {
                LocalDatastoreService.this.globalLock.writeLock().unlock();
            }
        }

        private void privilegedPersist() throws IOException
        {
            try
            {
                AccessController.doPrivileged(new PrivilegedExceptionAction()
                {
                    public Object run() throws IOException
                    {
                        LocalDatastoreService.PersistDatastore.this.persist();
                        return null;
                    }
                });
            }
            catch (PrivilegedActionException e)
            {
                Throwable t = e.getCause();
                if ((t instanceof IOException))
                {
                    throw ((IOException)t);
                }
                throw new RuntimeException(t);
            }
        }

        private void persist() throws IOException
        {
            if ((LocalDatastoreService.this.noStorage) || (!LocalDatastoreService.this.dirty))
            {
                return;
            }

            long start = LocalDatastoreService.this.clock.getCurrentTime();
            ObjectOutputStream objectOut = new ObjectOutputStream(new BufferedOutputStream(new FileOutputStream(LocalDatastoreService.this.backingStore)));

            objectOut.writeLong(LocalDatastoreService.this.entityId.get());
            objectOut.writeObject(LocalDatastoreService.this.profiles);

            objectOut.close();
            LocalDatastoreService.this.dirty = false;
            long end = LocalDatastoreService.this.clock.getCurrentTime();

            LocalDatastoreService.logger.log(Level.INFO, "Time to persist datastore: " + (end - start) + " ms");
        }
    }

    static enum SpecialProperty
    {
        SCATTER(false, true);

        private final String  name;
        private final boolean isVisible;
        private final boolean isStored;

        private SpecialProperty( boolean isVisible, boolean isStored )
        {
            this.name = ("__" + name().toLowerCase() + "__");
            this.isVisible = isVisible;
            this.isStored = isStored;
        }

        public final String getName()
        {
            return this.name;
        }

        public final boolean isVisible()
        {
            return this.isVisible;
        }

        final boolean isStored()
        {
            return this.isStored;
        }

        OnestoreEntity.PropertyValue getValue( OnestoreEntity.EntityProto entity )
        {
            /*
             * AppScale - changed to avoid UnsupportedOperationException()
             * thrown for all DB txn's.
             */
            return null;
            // CJK throw new UnsupportedOperationException();
        }

        OnestoreEntity.Property getProperty( OnestoreEntity.PropertyValue value )
        {
            OnestoreEntity.Property processedProp = new OnestoreEntity.Property();
            processedProp.setName(getName());
            processedProp.setValue(value);
            processedProp.setMultiple(false);
            return processedProp;
        }
    }

    private class RemoveStaleTransactions implements Runnable
    {
        private RemoveStaleTransactions()
        {}

        public void run()
        {
            for (LocalDatastoreService.Profile profile : LocalDatastoreService.this.profiles.values())
                /*
                 * AppScale - changed from access$2100 to profile.getTxns()
                 */
                synchronized (profile.getTxns())
                {
                    LocalDatastoreService.pruneHasCreationTimeMap(LocalDatastoreService.this.clock.getCurrentTime(), LocalDatastoreService.this.maxTransactionLifetimeMs, profile.getTxns());
                }
        }
    }

    private class RemoveStaleQueries implements Runnable
    {
        private RemoveStaleQueries()
        {}

        public void run()
        {
            /*
             * AppScale - changed to get rid of "access$1800" which is caued by
             * accessing inner class variables
             */
            for (LocalDatastoreService.Profile profile : LocalDatastoreService.this.profiles.values())
                synchronized (profile.getQueries())
                {
                    LocalDatastoreService.pruneHasCreationTimeMap(LocalDatastoreService.this.clock.getCurrentTime(), LocalDatastoreService.this.maxQueryLifetimeMs, profile.getQueries());
                }
        }
    }

    static class EntityGroupTracker
    {
        private LocalDatastoreService.Profile.EntityGroup                       entityGroup;
        private Long                                                            entityGroupVersion;
        private final Map<OnestoreEntity.Reference, OnestoreEntity.EntityProto> written = new HashMap();
        private final Set<OnestoreEntity.Reference>                             deleted = new HashSet();

        EntityGroupTracker( LocalDatastoreService.Profile.EntityGroup entityGroup )
        {
            this.entityGroup = entityGroup;
            this.entityGroupVersion = Long.valueOf(entityGroup.getVersion());
        }

        synchronized LocalDatastoreService.Profile.EntityGroup getEntityGroup()
        {
            return this.entityGroup;
        }

        synchronized void checkEntityGroupVersion()
        {
            if (!this.entityGroupVersion.equals(Long.valueOf(this.entityGroup.getVersion()))) throw Utils.newError(DatastoreV3Pb.Error.ErrorCode.CONCURRENT_TRANSACTION, "too much contention on these datastore entities. please try again.");
        }

        synchronized Long getEntityGroupVersion()
        {
            return this.entityGroupVersion;
        }

        synchronized void addWrittenEntity( OnestoreEntity.EntityProto entity )
        {
            OnestoreEntity.Reference key = entity.getKey();
            this.written.put(key, entity);

            this.deleted.remove(key);
        }

        synchronized void addDeletedEntity( OnestoreEntity.Reference key )
        {
            this.deleted.add(key);

            this.written.remove(key);
        }

        synchronized Collection<OnestoreEntity.EntityProto> getWrittenEntities()
        {
            return new ArrayList(this.written.values());
        }

        synchronized Collection<OnestoreEntity.Reference> getDeletedKeys()
        {
            return new ArrayList(this.deleted);
        }

        synchronized boolean isDirty()
        {
            return this.written.size() + this.deleted.size() > 0;
        }
    }

    static class LiveTxn extends LocalDatastoreService.HasCreationTime
    {
        private final Map<LocalDatastoreService.Profile.EntityGroup, LocalDatastoreService.EntityGroupTracker> entityGroups = new HashMap();

        private final List<TaskQueuePb.TaskQueueAddRequest>                                                    actions      = new ArrayList();
        private final boolean                                                                                  allowMultipleEg;
        private boolean                                                                                        failed       = false;

        LiveTxn( Clock clock, boolean allowMultipleEg )
        {
            /*
             * changed super() call below to include clocl.getCurrentTime()
             */
            super(clock.getCurrentTime());
            this.allowMultipleEg = allowMultipleEg;
        }

        synchronized LocalDatastoreService.EntityGroupTracker trackEntityGroup( LocalDatastoreService.Profile.EntityGroup newEntityGroup )
        {
            if (newEntityGroup == null)
            {
                throw new NullPointerException("EntityGroup cannot be null");
            }
            checkFailed();
            LocalDatastoreService.EntityGroupTracker tracker = (LocalDatastoreService.EntityGroupTracker)this.entityGroups.get(newEntityGroup);
            if (tracker == null)
            {
                if (this.allowMultipleEg)
                {
                    if (this.entityGroups.size() >= 5)
                    {
                        throw Utils.newError(DatastoreV3Pb.Error.ErrorCode.BAD_REQUEST, "operating on too many entity groups in a single transaction.");
                    }
                }
                else if (this.entityGroups.size() >= 1)
                {
                    LocalDatastoreService.Profile.EntityGroup entityGroup = (LocalDatastoreService.Profile.EntityGroup)this.entityGroups.keySet().iterator().next();
                    throw Utils.newError(DatastoreV3Pb.Error.ErrorCode.BAD_REQUEST, "cross-group transaction need to be explicitly specified, see TransactionOptions.Builder.withXGfound both " + entityGroup + " and " + newEntityGroup);
                }

                for (LocalDatastoreService.EntityGroupTracker other : getAllTrackers())
                {
                    try
                    {
                        other.checkEntityGroupVersion();
                    }
                    catch (ApiProxy.ApplicationException e)
                    {
                        this.failed = true;
                        throw e;
                    }
                }

                tracker = new LocalDatastoreService.EntityGroupTracker(newEntityGroup);
                this.entityGroups.put(newEntityGroup, tracker);
            }
            return tracker;
        }

        synchronized Collection<LocalDatastoreService.EntityGroupTracker> getAllTrackers()
        {
            return this.entityGroups.values();
        }

        synchronized void addActions( Collection<TaskQueuePb.TaskQueueAddRequest> newActions )
        {
            checkFailed();
            if (this.actions.size() + newActions.size() > 5L)
            {
                throw Utils.newError(DatastoreV3Pb.Error.ErrorCode.BAD_REQUEST, "Too many messages, maximum allowed: 5");
            }

            this.actions.addAll(newActions);
        }

        synchronized Collection<TaskQueuePb.TaskQueueAddRequest> getActions()
        {
            return new ArrayList(this.actions);
        }

        synchronized boolean isDirty()
        {
            checkFailed();
            for (LocalDatastoreService.EntityGroupTracker tracker : getAllTrackers())
            {
                if (tracker.isDirty())
                {
                    return true;
                }
            }
            return false;
        }

        synchronized void close()
        {
            for (LocalDatastoreService.EntityGroupTracker tracker : getAllTrackers())
                tracker.getEntityGroup().removeTransaction(this);
        }

        private void checkFailed()
        {
            if (this.failed) throw Utils.newError(DatastoreV3Pb.Error.ErrorCode.BAD_REQUEST, "transaction closed");
        }
    }
        
    class LiveQuery extends LocalDatastoreService.HasCreationTime
    {
        private final Set<String> orderProperties;
        private final Set<String> projectedProperties;
        private final Set<String> groupByProperties;
        private final DatastoreV3Pb.Query query;
        private List<OnestoreEntity.EntityProto> entities;
        private OnestoreEntity.EntityProto lastResult = null;
        private int remainingOffset = 0;

        public LiveQuery( List<EntityProto> entities, DatastoreV3Pb.Query query, EntityProtoComparator entityComparator, Clock clock )
        { 
            super(clock.getCurrentTime());
            if (entities == null) {
                throw new NullPointerException("entities cannot be null");
            }

            this.query = query;
            this.remainingOffset = query.getOffset();

            this.orderProperties = new HashSet();
            for (DatastorePb.Query.Order order : entityComparator.getAdjustedOrders()) {
                if (!"__key__".equals(order.getProperty())) {
                    this.orderProperties.add(order.getProperty());
                }
            }
            this.groupByProperties = Sets.newHashSet(query.groupByPropertyNames());
            this.projectedProperties = Sets.newHashSet(query.propertyNames());

            if (this.groupByProperties.isEmpty()) {
                this.entities = Lists.newArrayList(entities);
            } else {
                Set distinctEntities = Sets.newHashSet();
                List results = Lists.newArrayList();
                for (OnestoreEntity.EntityProto entity : entities) {
                    OnestoreEntity.EntityProto groupByResult = new OnestoreEntity.EntityProto();
                    for (OnestoreEntity.Property prop : entity.propertys()) {
                        if (this.groupByProperties.contains(prop.getName())) {
                            groupByResult.addProperty().setName(prop.getName()).setValue(prop.getValue());
                        }
                    }
                    if (distinctEntities.add(groupByResult)) {
                       results.add(entity);
                    }
                }
                this.entities = results;
            }

            DecompiledCursor startCursor = new DecompiledCursor(query.getCompiledCursor());
            this.lastResult = startCursor.getCursorEntity();
            int endCursorPos = new DecompiledCursor(query.getEndCompiledCursor()).getPosition(entityComparator, this.entities.size());

            int startCursorPos = Math.min(endCursorPos, startCursor.getPosition(entityComparator, 0));

            if (endCursorPos < this.entities.size()) {
                this.entities.subList(endCursorPos, this.entities.size()).clear();
            }
            this.entities.subList(0, startCursorPos).clear();

            if (query.hasLimit()) {
                int toIndex = query.getLimit() + query.getOffset();
                if (toIndex < this.entities.size())
                    this.entities.subList(toIndex, this.entities.size()).clear();
            }
        }

    private int offsetResults(int offset)
    {
      int realOffset = Math.min(Math.min(offset, this.entities.size()), 300);
      if (realOffset > 0) {
        this.lastResult = ((OnestoreEntity.EntityProto)this.entities.get(realOffset - 1));
        this.entities.subList(0, realOffset).clear();
        this.remainingOffset -= realOffset;
      }
      return realOffset;
    }

    public DatastoreV3Pb.QueryResult nextResult(Integer offset, Integer count, boolean compile) {
      DatastoreV3Pb.QueryResult result = new DatastoreV3Pb.QueryResult();
      if (count == null) {
        if (this.query.hasCount())
          count = Integer.valueOf(this.query.getCount());
        else {
          count = Integer.valueOf(20);
        }
      }
      if (this.query.isPersistOffset()) {
        if ((offset != null) && (offset.intValue() != this.remainingOffset)) {
          throw Utils.newError(DatastoreV3Pb.Error.ErrorCode.BAD_REQUEST, "offset mismatch");
        }
        offset = Integer.valueOf(this.remainingOffset);
      } else if (offset == null) {
        offset = Integer.valueOf(0);
      }
      if (offset.intValue() == result.getSkippedResults())
      {
        result.mutableResults().addAll(removeEntities(Math.min(300, count.intValue())));
      }
      result.setMoreResults(this.entities.size() > 0);
      result.setKeysOnly(this.query.isKeysOnly());
      if (compile) {
        result.getMutableCompiledCursor().addPosition(compilePosition());
      }
      return result;
    }

    private List<OnestoreEntity.EntityProto> removeEntities(int count)
    {
      List subList = this.entities.subList(0, Math.min(count, this.entities.size()));

      if (subList.size() > 0)
      {
        this.lastResult = ((OnestoreEntity.EntityProto)subList.get(subList.size() - 1));
      }

      List results = new ArrayList(subList.size());
      for (OnestoreEntity.EntityProto entity : (List<OnestoreEntity.EntityProto>)subList)
      {
        OnestoreEntity.EntityProto result;
        Set seenProps;
        if (!this.projectedProperties.isEmpty()) {
          result = new OnestoreEntity.EntityProto();
          result.getMutableKey().copyFrom(entity.getKey());
          result.getMutableEntityGroup();
          seenProps = Sets.newHashSetWithExpectedSize(this.query.propertyNameSize());
          for (OnestoreEntity.Property prop : entity.propertys()) {
            if (this.projectedProperties.contains(prop.getName()))
            {
              if (!seenProps.add(prop.getName())) {
                throw Utils.newError(DatastoreV3Pb.Error.ErrorCode.INTERNAL_ERROR, "LocalDatstoreServer produced invalude results.");
              }

              result.addProperty().setName(prop.getName()).setMeaning(OnestoreEntity.Property.Meaning.INDEX_VALUE).setMultiple(false).getMutableValue().copyFrom(prop.getValue());
            }

          }

        }
        else if (this.query.isKeysOnly()) {
          result = new OnestoreEntity.EntityProto();
          result.getMutableKey().copyFrom(entity.getKey());
          result.getMutableEntityGroup();
        } else {
          result = (OnestoreEntity.EntityProto)entity.clone();
        }
        LocalDatastoreService.this.processEntityForSpecialProperties(result, false);
        results.add(result);
      }
      subList.clear();
      return results;
    }

    private OnestoreEntity.EntityProto decompilePosition(DatastoreV3Pb.CompiledCursor.Position position) {
      OnestoreEntity.EntityProto result = new OnestoreEntity.EntityProto();
      if (position.hasKey()) {
        if ((this.query.hasKind()) && (!this.query.getKind().equals(((OnestoreEntity.Path.Element)Iterables.getLast(position.getKey().getPath().elements())).getType())))
        {
          throw Utils.newError(DatastoreV3Pb.Error.ErrorCode.BAD_REQUEST, "Cursor does not match query.");
        }
        result.setKey(position.getKey());
      }

      Set cursorProperties = this.groupByProperties.isEmpty() ? this.orderProperties : this.groupByProperties;

      Set remainingProperties = new HashSet(cursorProperties);
      for (DatastoreV3Pb.CompiledCursor.PositionIndexValue prop : position.indexValues()) {
        if (!cursorProperties.contains(prop.getProperty()))
        {
          throw Utils.newError(DatastoreV3Pb.Error.ErrorCode.BAD_REQUEST, "Cursor does not match query.");
        }
        remainingProperties.remove(prop.getProperty());
        result.addProperty().setName(prop.getProperty()).setValue(prop.getValue());
      }

      if (!remainingProperties.isEmpty()) {
        throw Utils.newError(DatastoreV3Pb.Error.ErrorCode.BAD_REQUEST, "Cursor does not match query.");
      }
      return result;
    }

    private DatastoreV3Pb.CompiledCursor.Position compilePosition()
    {
      DatastoreV3Pb.CompiledCursor.Position position = new DatastoreV3Pb.CompiledCursor.Position();

      if (this.lastResult != null)
      {
        Set cursorProperties;
        if (this.groupByProperties.isEmpty()) {
          cursorProperties = Sets.newHashSet(this.orderProperties);

          cursorProperties.add("__key__");
          position.setKey(this.lastResult.getKey());
        } else {
          cursorProperties = this.groupByProperties;
        }

        for (OnestoreEntity.Property prop : this.lastResult.propertys()) {
          if (cursorProperties.contains(prop.getName())) {
            position.addIndexValue().setProperty(prop.getName()).setValue(prop.getValue());
          }
        }

        position.setStartInclusive(false);
      }

      return position;
    }

    public DatastoreV3Pb.CompiledQuery compileQuery() {
      DatastoreV3Pb.CompiledQuery result = new DatastoreV3Pb.CompiledQuery();
      DatastoreV3Pb.CompiledQuery.PrimaryScan scan = result.getMutablePrimaryScan();

      scan.setIndexNameAsBytes(this.query.toByteArray());

      return result;
    }

        class DecompiledCursor
        {
            final OnestoreEntity.EntityProto cursorEntity;
            final boolean                    inclusive;

            public DecompiledCursor( DatastoreV3Pb.CompiledCursor compiledCursor )
            {
                if ((compiledCursor == null) || (compiledCursor.positionSize() == 0))
                {
                    this.cursorEntity = null;
                    this.inclusive = false;
                    return;
                }

                DatastoreV3Pb.CompiledCursor.Position position = compiledCursor.getPosition(0);
                if ((!position.hasStartKey()) && (!position.hasKey()) && (position.indexValueSize() <= 0))
                {
                    this.cursorEntity = null;
                    this.inclusive = false;
                    return;
                }

                this.cursorEntity = LocalDatastoreService.LiveQuery.this.decompilePosition(position);
                this.inclusive = position.isStartInclusive();
            }

            public int getPosition( EntityProtoComparators.EntityProtoComparator entityComparator, int defaultValue )
            {
                if (this.cursorEntity == null)
                {
                    return defaultValue;
                }

                int loc = Collections.binarySearch(LocalDatastoreService.LiveQuery.this.entities, this.cursorEntity, entityComparator);
                if (loc < 0)
                {
                    return -(loc + 1);
                }
                return this.inclusive ? loc : loc + 1;
            }

            public OnestoreEntity.EntityProto getCursorEntity()
            {
                return this.cursorEntity;
            }
        }
    }

    static class HasCreationTime
    {
        private final long creationTime;

        HasCreationTime( long creationTime )
        {
            this.creationTime = creationTime;
        }

        long getCreationTime()
        {
            return this.creationTime;
        }
    }

    static class Extent implements Serializable
    {
        private Map<OnestoreEntity.Reference, OnestoreEntity.EntityProto> entities = new LinkedHashMap();

        public Map<OnestoreEntity.Reference, OnestoreEntity.EntityProto> getEntities()
        {
            return this.entities;
        }
    }

    static class Profile implements Serializable
    {
        private final Map<String, LocalDatastoreService.Extent>      extents = Collections.synchronizedMap(new HashMap());
        private transient Map<OnestoreEntity.Path, EntityGroup>      groups;
        private transient Set<OnestoreEntity.Path>                   groupsWithUnappliedJobs;
        private transient Map<Long, LocalDatastoreService.LiveQuery> queries;
        private transient Map<Long, LocalDatastoreService.LiveTxn>   txns;
        private final LocalFullTextIndex                             fullTextIndex;

        public synchronized List<OnestoreEntity.EntityProto> getAllEntities()
        {
            List entities = new ArrayList();
            for (LocalDatastoreService.Extent extent : this.extents.values())
            {
                entities.addAll(extent.getEntities().values());
            }
            return entities;
        }

        public Profile()
        {
            this.fullTextIndex = createFullTextIndex();
        }

        private LocalFullTextIndex createFullTextIndex()
        {
            Class indexClass = getFullTextIndexClass();

            if (indexClass == null)
            {
                return null;
            }
            try
            {
                return (LocalFullTextIndex)indexClass.newInstance();
            }
            catch (InstantiationException e)
            {
                throw new RuntimeException(e);
            }
            catch (IllegalAccessException e)
            {
                throw new RuntimeException(e);
            }
        }

        private Class<LocalFullTextIndex> getFullTextIndexClass()
        {
            try
            {
                /*
                 * AppScale - added cast below
                 */
                return (Class<LocalFullTextIndex>)Class.forName("com.google.appengine.api.datastore.dev.LuceneFullTextIndex");
            }
            catch (ClassNotFoundException e)
            {
                return null;
            }
            catch (NoClassDefFoundError e)
            {
            }
            return null;
        }

        public Map<String, LocalDatastoreService.Extent> getExtents()
        {
            return this.extents;
        }

        public synchronized EntityGroup getGroup( OnestoreEntity.Path path )
        {
            Map map = getGroups();
            EntityGroup group = (EntityGroup)map.get(path);
            if (group == null)
            {
                group = new EntityGroup(path);
                map.put(path, group);
            }
            return group;
        }

        private synchronized void groom()
        {
            for (OnestoreEntity.Path path : new HashSet<OnestoreEntity.Path>(getGroupsWithUnappliedJobs()))
            {
                EntityGroup eg = getGroup(path);
                eg.maybeRollForwardUnappliedJobs();
            }
        }

        public synchronized LocalDatastoreService.LiveQuery getQuery( long cursor )
        {
            return (LocalDatastoreService.LiveQuery)LocalDatastoreService.safeGetFromExpiringMap(getQueries(), cursor, "query has expired or is invalid. Please restart it with the last cursor to read more results.");
        }

        public synchronized void addQuery( long cursor, LocalDatastoreService.LiveQuery query )
        {
            getQueries().put(Long.valueOf(cursor), query);
        }

        private synchronized LocalDatastoreService.LiveQuery removeQuery( long cursor )
        {
            LocalDatastoreService.LiveQuery query = getQuery(cursor);
            this.queries.remove(Long.valueOf(cursor));
            return query;
        }

        private synchronized Map<Long, LocalDatastoreService.LiveQuery> getQueries()
        {
            if (this.queries == null)
            {
                this.queries = new HashMap();
            }
            return this.queries;
        }

        public synchronized LocalDatastoreService.LiveTxn getTxn( long handle )
        {
            return (LocalDatastoreService.LiveTxn)LocalDatastoreService.safeGetFromExpiringMap(getTxns(), handle, "transaction has expired or is invalid");
        }

        public LocalFullTextIndex getFullTextIndex()
        {
            return this.fullTextIndex;
        }

        public synchronized void addTxn( long handle, LocalDatastoreService.LiveTxn txn )
        {
            getTxns().put(Long.valueOf(handle), txn);
        }

        private synchronized LocalDatastoreService.LiveTxn removeTxn( long handle )
        {
            LocalDatastoreService.LiveTxn txn = getTxn(handle);
            txn.close();
            this.txns.remove(Long.valueOf(handle));
            return txn;
        }

        private synchronized Map<Long, LocalDatastoreService.LiveTxn> getTxns()
        {
            if (this.txns == null)
            {
                this.txns = new HashMap();
            }
            return this.txns;
        }

        private synchronized Map<OnestoreEntity.Path, EntityGroup> getGroups()
        {
            if (this.groups == null)
            {
                this.groups = new LinkedHashMap();
            }
            return this.groups;
        }

        private synchronized Set<OnestoreEntity.Path> getGroupsWithUnappliedJobs()
        {
            if (this.groupsWithUnappliedJobs == null)
            {
                this.groupsWithUnappliedJobs = new LinkedHashSet();
            }
            return this.groupsWithUnappliedJobs;
        }

        class EntityGroup
        {
            private final OnestoreEntity.Path                                                       path;
            private final AtomicLong                                                                version       = new AtomicLong();
            private final WeakHashMap<LocalDatastoreService.LiveTxn, LocalDatastoreService.Profile> snapshots     = new WeakHashMap();

            private final LinkedList<LocalDatastoreJob>                                             unappliedJobs = new LinkedList();

            private EntityGroup( OnestoreEntity.Path path )
            {
                this.path = path;
            }

            public long getVersion()
            {
                return this.version.get();
            }

            public void incrementVersion()
            {
                long oldVersion = this.version.getAndIncrement();
                LocalDatastoreService.Profile snapshot = null;
                for (LocalDatastoreService.LiveTxn txn : this.snapshots.keySet())
                    if (txn.trackEntityGroup(this).getEntityGroupVersion().longValue() == oldVersion)
                    {
                        if (snapshot == null)
                        {
                            snapshot = takeSnapshot();
                        }
                        this.snapshots.put(txn, snapshot);
                    }
            }

            public OnestoreEntity.EntityProto get( LocalDatastoreService.LiveTxn liveTxn, OnestoreEntity.Reference key, boolean eventualConsistency )
            {
                if (!eventualConsistency)
                {
                    rollForwardUnappliedJobs();
                }
                LocalDatastoreService.Profile profile = getSnapshot(liveTxn);
                Map extents = profile.getExtents();
                LocalDatastoreService.Extent extent = (LocalDatastoreService.Extent)extents.get(Utils.getKind(key));
                if (extent != null)
                {
                    Map entities = extent.getEntities();
                    return (OnestoreEntity.EntityProto)entities.get(key);
                }
                return null;
            }

            public LocalDatastoreService.EntityGroupTracker addTransaction( LocalDatastoreService.LiveTxn txn )
            {
                LocalDatastoreService.EntityGroupTracker tracker = txn.trackEntityGroup(this);
                if (!this.snapshots.containsKey(txn))
                {
                    this.snapshots.put(txn, null);
                }
                return tracker;
            }

            public void removeTransaction( LocalDatastoreService.LiveTxn txn )
            {
                this.snapshots.remove(txn);
            }

            private LocalDatastoreService.Profile getSnapshot( LocalDatastoreService.LiveTxn txn )
            {
                if (txn == null)
                {
                    return LocalDatastoreService.Profile.this;
                }
                LocalDatastoreService.Profile snapshot = (LocalDatastoreService.Profile)this.snapshots.get(txn);
                if (snapshot == null)
                {
                    return LocalDatastoreService.Profile.this;
                }
                return snapshot;
            }

            private LocalDatastoreService.Profile takeSnapshot()
            {
                try
                {
                    ByteArrayOutputStream bos = new ByteArrayOutputStream();
                    ObjectOutputStream oos = new ObjectOutputStream(bos);
                    oos.writeObject(LocalDatastoreService.Profile.this);
                    oos.close();
                    ByteArrayInputStream bis = new ByteArrayInputStream(bos.toByteArray());
                    ObjectInputStream ois = new ObjectInputStream(bis);
                    return (LocalDatastoreService.Profile)ois.readObject();
                }
                catch (IOException ex)
                {
                    throw new RuntimeException("Unable to take transaction snapshot.", ex);
                }
                catch (ClassNotFoundException ex)
                {
                    throw new RuntimeException("Unable to take transaction snapshot.", ex);
                }
            }

            public String toString()
            {
                return this.path.toString();
            }

            public DatastoreV3Pb.Cost addJob( LocalDatastoreJob job )
            {
                this.unappliedJobs.addLast(job);
                LocalDatastoreService.Profile.this.getGroupsWithUnappliedJobs().add(this.path);
                return maybeRollForwardUnappliedJobs();
            }

            public void rollForwardUnappliedJobs()
            {
                if (!this.unappliedJobs.isEmpty())
                {
                    for (LocalDatastoreJob applyJob : this.unappliedJobs)
                    {
                        applyJob.apply();
                    }
                    this.unappliedJobs.clear();
                    LocalDatastoreService.Profile.this.getGroupsWithUnappliedJobs().remove(this.path);
                    LocalDatastoreService.logger.fine("Rolled forward unapplied jobs for " + this.path);
                }
            }

            public DatastoreV3Pb.Cost maybeRollForwardUnappliedJobs()
            {
                int jobsAtStart = this.unappliedJobs.size();
                LocalDatastoreService.logger.fine(String.format("Maybe rolling forward %d unapplied jobs for %s.", new Object[] { Integer.valueOf(jobsAtStart), this.path }));

                int applied = 0;
                DatastoreV3Pb.Cost totalCost = new DatastoreV3Pb.Cost();
                for (Iterator iter = this.unappliedJobs.iterator(); iter.hasNext();)
                {
                    LocalDatastoreJob.TryApplyResult result = ((LocalDatastoreJob)iter.next()).tryApply();
                    LocalDatastoreService.addTo(totalCost, result.cost);
                    if (!result.applied) break;
                    iter.remove();
                    applied++;
                }

                if (this.unappliedJobs.isEmpty())
                {
                    LocalDatastoreService.Profile.this.getGroupsWithUnappliedJobs().remove(this.path);
                }
                LocalDatastoreService.logger.fine(String.format("Rolled forward %d of %d jobs for %s", new Object[] { Integer.valueOf(applied), Integer.valueOf(jobsAtStart), this.path }));

                return totalCost;
            }

            public Key pathAsKey()
            {
                OnestoreEntity.Reference entityGroupRef = new OnestoreEntity.Reference();
                entityGroupRef.setPath(this.path);
                return LocalCompositeIndexManager.KeyTranslator.createFromPb(entityGroupRef);
            }
        }
    }
    
    private String getAppId()
    {
        String appId = System.getProperty(APPLICATION_ID_PROPERTY);
        return appId;
    }
    
    public static enum AutoIdAllocationPolicy
    {
        SEQUENTIAL, 
        SCATTERED;
    }
}<|MERGE_RESOLUTION|>--- conflicted
+++ resolved
@@ -322,18 +322,10 @@
     {
         IndexesXmlReader xmlReader = new IndexesXmlReader(appDir);
         indexes = xmlReader.readIndexesXml();
-<<<<<<< HEAD
-        System.out.println("Indexes read in: " + indexes);
         DatastoreV3Pb.CompositeIndices requestedCompositeIndices = new DatastoreV3Pb.CompositeIndices();
         for (IndexesXml.Index index : indexes)
         {
-            System.out.println("Index: " + index.getKind() + ", " + index.doIndexAncestors() + ", properties: " + index.getProperties());
-=======
-        DatastoreV3Pb.CompositeIndices requestedCompositeIndices = new DatastoreV3Pb.CompositeIndices();
-        for (IndexesXml.Index index : indexes)
-        {
             //System.out.println("Index: " + index.getKind() + ", " + index.doIndexAncestors() + ", properties: " + index.getProperties());
->>>>>>> 619b6b22
             OnestoreEntity.CompositeIndex newCompositeIndex = requestedCompositeIndices.addIndex();
             newCompositeIndex.setAppId(getAppId());
             OnestoreEntity.Index requestedIndex = newCompositeIndex.getMutableDefinition();
@@ -353,26 +345,13 @@
                     newProp.setDirection(2);
                 }
             }
-<<<<<<< HEAD
-        }
-      System.out.println("done with indexes");
-      System.out.println("requestedCompositeIndices: " + requestedCompositeIndices);
-=======
       }
->>>>>>> 619b6b22
         
       ApiBasePb.StringProto appId = new ApiBasePb.StringProto();
       appId.setValue(getAppId()); 
       DatastoreV3Pb.CompositeIndices existing = getIndices( null, appId);  
-<<<<<<< HEAD
-      System.out.println("existing: " + existing);
       
       createAndDeleteIndexes(existing, requestedCompositeIndices);
-     
-=======
-      
-      createAndDeleteIndexes(existing, requestedCompositeIndices);
->>>>>>> 619b6b22
     }
 
     private void createAndDeleteIndexes( DatastoreV3Pb.CompositeIndices existing, DatastoreV3Pb.CompositeIndices requested)
@@ -382,27 +361,13 @@
         // Convert CompositeIndices into hash maps to get the diff of existing and requested indices. 
         for (int ctr = 0; ctr < existing.indexSize(); ctr++)
         {
-<<<<<<< HEAD
-            System.out.println("getting index in loop 1");
             OnestoreEntity.CompositeIndex compIndex = existing.getIndex(ctr);
             existingMap.put(compIndex.getDefinition().toFlatString(), compIndex);
-            System.out.println("Map1 putting: " + compIndex.getDefinition().toFlatString());
         }
         for (int ctr = 0; ctr < requested.indexSize(); ctr++)
         {
-            System.out.println("getting index in loop 2");
             OnestoreEntity.CompositeIndex compIndex = requested.getIndex(ctr);
             requestedMap.put(compIndex.getDefinition().toFlatString(), compIndex);
-            System.out.println("Map2 putting: " + compIndex.getDefinition().toFlatString());
-=======
-            OnestoreEntity.CompositeIndex compIndex = existing.getIndex(ctr);
-            existingMap.put(compIndex.getDefinition().toFlatString(), compIndex);
-        }
-        for (int ctr = 0; ctr < requested.indexSize(); ctr++)
-        {
-            OnestoreEntity.CompositeIndex compIndex = requested.getIndex(ctr);
-            requestedMap.put(compIndex.getDefinition().toFlatString(), compIndex);
->>>>>>> 619b6b22
         }
 
         int deletedCounter = 0;
@@ -430,15 +395,8 @@
                 {
                     list.add(tmpCompIndex);
                 }
-<<<<<<< HEAD
-                System.out.println("adding " + kind + " to index cache");
-            }
-        }
-        System.out.println("Deleted Indexes: " + deletedCounter);
-=======
-            }
-        }
->>>>>>> 619b6b22
+            }
+        }
 
         int createdCounter = 0;
         for (String key : (Set<String>)requestedMap.keySet())
@@ -462,15 +420,8 @@
                 {
                     list.add(tmpCompIndex);
                 }
-<<<<<<< HEAD
-                System.out.println("Adding " + kind + " when index was created");
-            }
-        }
-        System.out.println("Created Indexes: " + createdCounter);
-=======
-            }
-        }
->>>>>>> 619b6b22
+            }
+        }
     }
 
     boolean isHighRep()
@@ -702,10 +653,6 @@
             {
                 for (OnestoreEntity.CompositeIndex index : compIndexes)
                 {
-<<<<<<< HEAD
-                    System.out.println("created index on put request");
-=======
->>>>>>> 619b6b22
                     request.addCompositeIndex(index);    
                 }
             }
@@ -832,10 +779,6 @@
             {
                 for (OnestoreEntity.CompositeIndex index : compIndexes)
                 {
-<<<<<<< HEAD
-                    System.out.println("created index on put request");
-=======
->>>>>>> 619b6b22
                     request.setMarkChanges(true);    
                 }
             }
@@ -879,25 +822,6 @@
     {
         if (compIndexes == null)
         {
-<<<<<<< HEAD
-            throw new ApiProxy.ApplicationException(DatastoreV3Pb.Error.ErrorCode.BAD_REQUEST.getValue(), "Missing composite index for given query");
-        }
-        System.out.println("Args given: " + compIndexes);
-        System.out.println("Args given: " + indexToMatch);
-        for (OnestoreEntity.CompositeIndex compIndex : compIndexes)
-        {
-            System.out.println("Composite index " + compIndex);
-            OnestoreEntity.Index indexDef  = compIndex.getDefinition();
-            System.out.println("Trying to match to " + indexDef.toFlatString());
-            if (indexDef.equals(indexToMatch))
-            {
-                System.out.println("THAT WAS A MATCH!");
-                return compIndex;
-            }
-        }
-        System.out.println("Warning: No index found for a query which expected one.");
-        return null;     
-=======
             throw new ApiProxy.ApplicationException(DatastoreV3Pb.Error.ErrorCode.NEED_INDEX.getValue(), "Missing composite index for given query");
         }
         for (OnestoreEntity.CompositeIndex compIndex : compIndexes)
@@ -909,7 +833,6 @@
             }
         }
         throw new ApiProxy.ApplicationException(DatastoreV3Pb.Error.ErrorCode.NEED_INDEX.getValue(), "Missing composite index for given query");
->>>>>>> 619b6b22
     }
 
     private OnestoreEntity.CompositeIndex findIndexToUse( DatastoreV3Pb.Query query)
@@ -921,17 +844,9 @@
         List<OnestoreEntity.Index> indexList = LocalCompositeIndexManager.getInstance().queryIndexList(query);
         if (indexList.isEmpty())
         {
-<<<<<<< HEAD
-            System.out.println("No index required for this query");
             return null;
         }
         List<OnestoreEntity.CompositeIndex> compIndexes = compositeIndexCache.get(query.getKind());
-        System.out.println("Index found for query: " + indexList.get(0).toFlatString());
-=======
-            return null;
-        }
-        List<OnestoreEntity.CompositeIndex> compIndexes = compositeIndexCache.get(query.getKind());
->>>>>>> 619b6b22
         return fetchMatchingIndex(compIndexes, indexList.get(0));
     }
 
