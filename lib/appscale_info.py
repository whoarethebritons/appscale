""" 
This file contains functions for getting and setting information related 
to AppScale and the current node/machine.
"""
import json
import logging
import multiprocessing
import os
import sys
import yaml

import constants
import file_io

sys.path.append(os.path.join(os.path.dirname(__file__), '../AppServer'))
from google.appengine.api.appcontroller_client import AppControllerClient

def read_file_contents(path):
  """ Reads the contents of the given file.

  Returns:
    A str, the contents of the given file.
  """
  with open(path) as file_handle:
    return file_handle.read()

def get_appcontroller_client(head_node=True):
  """ Returns an AppControllerClient instance for this deployment. """
  if head_node:
    ips = get_load_balancer_ips()
    acc_ip = ips[0]
  else:
    acc_ip = get_private_ip()
  secret_file = '/etc/appscale/secret.key'
  secret = read_file_contents(secret_file)
  return AppControllerClient(acc_ip, secret)

def get_keyname():
  """ Returns the keyname for this deployment. """
  return get_db_info()[':keyname']

def get_all_ips():
  """ Get the IPs for all deployment nodes.

  Returns:
    A list of node IPs.
  """
  nodes = file_io.read(constants.ALL_IPS_LOC)
  nodes = nodes.split('\n')
  return filter(None, nodes)

<<<<<<< HEAD
def get_load_balancer_ips():
  raw_ips = file_io.read(constants.LOAD_BALANCER_IPS_LOC)
  ips = raw_ips.split('\n')
  return ips
=======
def get_headnode_ip():
  """ Get the private IP of the head node. NOTE: it can change if node
  crashes.

  Returns:
    String containing the private IP of the head node.
  """
  return file_io.read(constants.HEADNODE_IP_LOC).rstrip()
>>>>>>> ac6f6b14

def get_login_ip():
  """ Get the public IP of the head node. NOTE: it can change if node
  crashes.

  Returns:
    String containing the public IP of the head node.
  """
  return file_io.read(constants.LOGIN_IP_LOC).rstrip()

def get_db_proxy():
  """ Get the IP of an active DB load balancer. Since there can be
  more than one for this deployment, we return the first one.

  Returns:
    String containing the IP of an active load balancer.
  """
  raw_ips = file_io.read(constants.LOAD_BALANCER_IPS_LOC)
  ips = raw_ips.split('\n')
  return ips[0]

def get_tq_proxy():
  """ Get the IP of an active TQ load balancer. Since there can be
  more than one for this deployment, we return the first one.

  Returns:
    String containing the IP of an active load balancer.
  """
  raw_ips = file_io.read(constants.LOAD_BALANCER_IPS_LOC)
  ips = raw_ips.split('\n')
  return ips[0]

def get_private_ip():
  """ Get the private IP of the current machine.
  
  Returns:
    String containing the private IP of the current machine.
  """
  return file_io.read(constants.PRIVATE_IP_LOC).rstrip()

def get_public_ip():
  """ Get the public IP of the current machine.
  
  Returns:
    String containing the public IP of the current machine.
  """
  return file_io.read(constants.PUBLIC_IP_LOC).rstrip()

def get_secret():
  """ Get AppScale shared security key for authentication.
    
  Returns:
    String containing the secret key.
  """
  return file_io.read(constants.SECRET_LOC).rstrip()
 
def get_num_cpus():
  """ Get the number of CPU processes on the current machine.
  
  Returns:
    Integer of the number of CPUs on the current machine
  """
  return multiprocessing.cpu_count() 

def get_db_info():
  """ Get information on the database being used.
  
  Returns:
    A dictionary with database info
  """
  info = file_io.read(constants.DB_INFO_LOC) 
  return yaml.load(info) 

def get_taskqueue_nodes():
  """ Returns a list of all the taskqueue nodes (including the master). 
      Strips off any empty lines

  Returns:
    A list of taskqueue nodes.
  """
  nodes = file_io.read(constants.TASKQUEUE_NODE_FILE)
  nodes = nodes.split('\n')
  if nodes[-1] == '':
    nodes = nodes[:-1]
  return nodes

def get_app_path(app_id):
  """ Returns the application path.
  
  Args:
    app_id: The application id.
  Returns:
    A string of the full path of where the application is.
  """
  return constants.APPS_PATH + app_id + '/app/'

def get_zk_locations_string():
  """ Returns the ZooKeeper connection host string. 

  Returns:
    A string containing one or more host:port listings, separated by commas. 
    None is returned if there was a problem getting the location string.
  """
  try:
    info = file_io.read(constants.ZK_LOCATIONS_JSON_FILE) 
    zk_json = json.loads(info) 
    return ":2181,".join(zk_json['locations']) + ":2181"
  except IOError, io_error:
    logging.exception(io_error)
    return constants.ZK_DEFAULT_CONNECTION_STR
  except ValueError, value_error:
    logging.exception(value_error)
    return constants.ZK_DEFAULT_CONNECTION_STR
  except TypeError, type_error:
    logging.exception(type_error)
    return constants.ZK_DEFAULT_CONNECTION_STR
  except KeyError, key_error:
    logging.exception(key_error)
    return constants.ZK_DEFAULT_CONNECTION_STR

def get_zk_node_ips():
  """ Returns a list of zookeeper node IPs.

  Returns:
    A list containing the hosts that run zookeeper roles in the current
    AppScale deployment.
  """
  try:
    info = file_io.read(constants.ZK_LOCATIONS_JSON_FILE)
    zk_json = json.loads(info)
    return zk_json['locations']
  except IOError, io_error:
    logging.exception(io_error)
    return []
  except ValueError, value_error:
    logging.exception(value_error)
    return []
  except TypeError, type_error:
    logging.exception(type_error)
    return []
  except KeyError, key_error:
    logging.exception(key_error)
    return []

def get_db_master_ip():
  """ Returns the master datastore IP.

  Returns:
    A str, the IP of the datastore master.
  """
  return file_io.read(constants.MASTERS_FILE_LOC).rstrip()

def get_db_slave_ips():
  """ Returns the slave datastore IPs.

  Returns:
    A list of IP of the datastore slaves.
  """
  try:
    with open(constants.SLAVES_FILE_LOC) as slaves_file:
      return [line.strip() for line in slaves_file if line.strip()]
  except IOError:
    return []

def get_db_ips():
  """ Returns a list of database machines.

  Returns:
    A list of strings containing IP addresses.
  """
  return list(set([get_db_master_ip()] + get_db_slave_ips()))

def get_search_location():
  """ Returns the IP and port of where the search service is running.

  Returns:
    A str, the IP and port in the format: IP:PORT. Empty string if the service
    is not available.
  """
  try:
    return file_io.read(constants.SEARCH_FILE_LOC).rstrip()
  except IOError:
    logging.warning("Search role is not configured.")
    return ""<|MERGE_RESOLUTION|>--- conflicted
+++ resolved
@@ -49,12 +49,11 @@
   nodes = nodes.split('\n')
   return filter(None, nodes)
 
-<<<<<<< HEAD
 def get_load_balancer_ips():
   raw_ips = file_io.read(constants.LOAD_BALANCER_IPS_LOC)
   ips = raw_ips.split('\n')
   return ips
-=======
+
 def get_headnode_ip():
   """ Get the private IP of the head node. NOTE: it can change if node
   crashes.
@@ -63,7 +62,6 @@
     String containing the private IP of the head node.
   """
   return file_io.read(constants.HEADNODE_IP_LOC).rstrip()
->>>>>>> ac6f6b14
 
 def get_login_ip():
   """ Get the public IP of the head node. NOTE: it can change if node
