--- conflicted
+++ resolved
@@ -88,12 +88,7 @@
     """ Index a new document or update an existing document.
  
     Args:
-<<<<<<< HEAD
-      data: A str. Searialize protocol buffer.
-=======
-      app_id: A str. The application identifier.
       data: A str. Serialized protocol buffer.
->>>>>>> bdd3febe
     Returns:
       A tuple of a encoded response, error code, and error detail.
     """
@@ -127,12 +122,7 @@
     """ Deletes a document.
  
     Args:
-<<<<<<< HEAD
-      data: A str. Searialize protocol buffer.
-=======
-      app_id: A str. The application identifier.
-      data: A str. Serialized protocol buffer.
->>>>>>> bdd3febe
+      data: A str. Serialize protocol buffer.
     Returns:
       A tuple of a encoded response, error code, and error detail.
     """
@@ -144,12 +134,7 @@
     """ Lists all indexes for an application.
    
     Args:
-<<<<<<< HEAD
-      data: A str. Searialize protocol buffer.
-=======
-      app_id: A str. The application identifier.
-      data: A str. Serialized protocol buffer.
->>>>>>> bdd3febe
+      data: A str. Serialize protocol buffer.
     Returns:
       A tuple of a encoded response, error code, and error detail.
     """
@@ -161,12 +146,7 @@
     """ List all documents for an application.
  
     Args:
-<<<<<<< HEAD
-      data: A str. Searialize protocol buffer.
-=======
-      app_id: A str. The application identifier.
-      data: A str. Serialized protocol buffer.
->>>>>>> bdd3febe
+      data: A str. Serialize protocol buffer.
     Returns:
       A tuple of a encoded response, error code, and error detail.
     """
@@ -178,12 +158,7 @@
     """ Search within a document.
  
     Args:
-<<<<<<< HEAD
-      data: A str. Searialize protocol buffer.
-=======
-      app_id: A str. The application identifier.
-      data: A str. Serialized protocol buffer.
->>>>>>> bdd3febe
+      data: A str. Serialize protocol buffer.
     Returns:
       A tuple of a encoded response, error code, and error detail.
     """
