# pylint: disable-msg=W0703
# pylint: disable-msg=R0201

import datetime
import hashlib
import json
import logging
import os
import re
import SOAPpy
import tempfile
import time
import urllib

from google.appengine.api.appcontroller_client import AppControllerClient
from google.appengine.api import urlfetch
from google.appengine.api import users

from custom_exceptions import BadConfigurationException
from local_state import LocalState
from secret_key import GLOBAL_SECRET_KEY
from local_host import MY_PUBLIC_IP
from uaserver_host import UA_SERVER_IP


class AppHelperException(Exception):
  """ A special Exception class that should be thrown if a SOAP call to the
  AppController or UserAppServer failed, or returned malformed data. """
  pass


class AppUploadStatuses(object):
  """ A class containing the possible values that the AppController can return
  when checking the status of an upload.
  """
  ID_NOT_FOUND = 'Reservation ID not found.'
  STARTING = 'starting'
  COMPLETE = 'true'


class AppDashboardHelper(object):
  """ Helper class that interacts with the AppController and UserAppServer on
  behalf of the AppDashboard.

  Specifically, the AppController has information about each server running in
  this AppScale deployment (e.g., CPU, memory, disk usage), and the
  UserAppServer has information about the user accounts registered, their
  permissions, and any Google App Engine applications that are running.
  """

  # A str that indicates the name of the cookie that the AppDashboard reads and
  # writes a user's information (their e-mail address, nickname, and list of
  # applications they own) to.
  DEV_APPSERVER_LOGIN_COOKIE = 'dev_appserver_login'

  # A str that separates the four fields stored in the login cookie.
  LOGIN_COOKIE_FIELD_SEPARATOR = ':'

  # A str that separates apps in the app owner list field in the login cookie.
  LOGIN_COOKIE_APPS_SEPARATOR = ','

  # An int indicating which position (starting at zero) the app owner list is in
  # the login cookie.
  LOGIN_COOKIE_APPS_PART = 2

  # The port that the UserAppServer runs on, by default.
  UA_SERVER_PORT = 4343

  # The port that the AdminServer runs on.
  ADMIN_SERVER_PORT = 17441

  # The default service for a project.
  DEFAULT_SERVICE = 'default'

  # The default version for a service.
  DEFAULT_VERSION = 'v1'

  # Users have a list of applications that they own stored in their user data.
  # This character is the delimiter that separates them in their data.
  APP_DELIMITER = ":"

  # When querying the UserAppServer for a list of all the users that are
  # registered in the system, this character is used to separate them.
  USER_DELIMITER = ":"

  # Users have a list of authorizations (capabilities) that correspond to
  # actions they are allowed to perform in this AppScale deployment. The
  # UserAppServer joins that list with this character.
  USER_CAPABILITIES_DELIMITER = ':'

  # A regular expression that can be used to find out which Google App Engine
  # applications a user owns, when applied to their user data.
  USER_APP_LIST_REGEX = "\napplications:(.+)\n"

  # Indicates that the user is a cloud-level administrator.
  CLOUD_ADMIN_MARKER = 'CLOUD_ADMIN'

  # A regular expression that can be used to find out from the user's data in
  # the UserAppServer if they are a cloud-level administrator in this AppScale
  # cloud.
  CLOUD_ADMIN_REGEX = "is_cloud_admin:true"

  # A regular expression that can be used to get the user's nickname (everything
  # preceding the initial '@' symbol) from their e-mail address.
  USERNAME_FROM_EMAIL_REGEX = '\A(.*)@'

  # A regular expression that can be used to retrieve the SHA1-hashed password
  # stored in a user's data with the UserAppServer.
  USER_DATA_PASSWORD_REGEX = 'password:([0-9a-fA-F]+)'

  # A regular expression that can be used to see if the given user is actually
  # a valid user in our system. This is useful in cases when the UserAppServer
  # returns error messages instead of user names.
  ALL_USERS_NON_USER_REGEX = '^[_]+$'

  # The date and time that user tokens expire.
  # TODO: Since this value corresponds to a date in the past, investigate
  # whether or not we still need these tokens, and remove them if we don't.
  TOKEN_EXPIRATION = "20121231120000"

  # Indicates whether or not to use Shibboleth for authentication.
  # Note: If you decide to use Shibboleth, make sure to modify firewall.conf
  # to only allow connections to the dashboard from the Shibboleth connector.
  USE_SHIBBOLETH = False

  # The full url of the Shibboleth connector.
  # This is only applicable if USE_SHIBBOLETH is True.
  SHIBBOLETH_CONNECTOR = ''

  # The domain to use when setting the AppServer cookie.
  # This is only applicable if USE_SHIBBOLETH is True.
  SHIBBOLETH_COOKIE_DOMAIN = 'appscale.com'

  # The port that the Shibboleth connector is listening on.
  SHIBBOLETH_CONNECTOR_PORT = '443'

  # The URL to redirect to upon logging out. This is often needed to instruct
  # the user to close their browser in order to clear the cookie set by the
  # shibboleth IdP.
  SHIBBOLETH_LOGOUT_URL = SHIBBOLETH_CONNECTOR + '/Shibboleth.sso/Logout'

  # The time in seconds to wait before re-checking the app upload status.
  APP_UPLOAD_CHECK_INTERVAL = 1

  # The sentinel app name that indicates that no apps are running on a given
  # machine.
  NO_APPS_RUNNING = "none"

  def __init__(self):
    """ Sets up SOAP client fields, to avoid creating a new SOAP connection for
    every SOAP call.

    Fields:
      appcontroller: A AppControllerClient, which is a SOAP client connected to
        the AppController running on this machine, responsible for service
        deployment and configuration.
      uaserver: A SOAP client connected to the UserAppServer running in this
        AppScale deployment, responsible for managing user and application
        creation.
      cache: A dict that will store the results of SOAP calls made to the
        AppController or UserAppServer, used to avoid making repeated SOAP calls
        for the same data.
    """
    self.appcontroller = None
    self.uaserver = None
    self.cache = {
      'get_role_info': [],
      'query_user_data': {},
      'user_caps': {}
    }

  def get_appcontroller_client(self, server_ip=MY_PUBLIC_IP):
    """ Retrieves our saved AppController connection, creating a new one if none
    currently exist.

    Args:
      server_ip: An IP address specifying which machine to make AppController
        calls to.
    Returns:
      An AppControllerClient, representing a connection to the AppController.
    """
    if self.appcontroller is None:
      self.appcontroller = AppControllerClient(server_ip, GLOBAL_SECRET_KEY)
    return self.appcontroller

  def get_uaserver(self):
    """ Retrieves our saved UserAppServer connection, creating a new one if none
    currently exist.

    Returns:
      An SOAPpy object, representing a connection to the UserAppServer.
    """
    if self.uaserver is None:
      self.uaserver = SOAPpy.SOAPProxy('https://{0}:{1}'.format(UA_SERVER_IP,
        self.UA_SERVER_PORT))
    return self.uaserver

  def get_user_capabilities(self, email):
    """ Queries the UserAppServer to learn what actions the named user is
    authorized to perform in this AppScale deployment.

    Args:
      email: A str containing the email of the user whose authorizations we want
        to retrieve.
    Returns:
      A list, where each item is a str corresponding to an action this user is
      authorized to perform in this AppScale deployment.
    """
    if email in self.cache['user_caps']:
      return self.cache['user_caps'][email]

    try:
      capabilities = self.get_uaserver().get_capabilities(email,
        GLOBAL_SECRET_KEY).split(self.USER_CAPABILITIES_DELIMITER)
      self.cache['user_caps'][email] = capabilities
      return capabilities
    except Exception as err:
      logging.exception(err)
      return []

  def get_status_info(self):
    """ Queries our local AppController to get server-level information about
    every server running in this AppScale deployment.

    Returns:
      A list of dicts, where each dict contains VM-level info (e.g., CPU,
      memory, disk usage) about that machine. The empty list is returned if
      there was a problem retrieving this information.
    """
    try:
      nodes = self.get_appcontroller_client().get_cluster_stats()
      statuses = []
      for node in nodes:
        cpu_usage = 100.0 - node['cpu']['idle']
        total_memory = node['memory']['available'] + node['memory']['used']
        memory_usage = round(100.0 * node['memory']['used'] /
                             total_memory, 1)
        total_disk = 0
        total_used = 0
        #TODO: instead of totals display disk usage per disk?
        for disk in node['disk']:
          for _, disk_info in disk.iteritems():
            total_disk += disk_info['free'] + disk_info['used']
            total_used += disk_info['used']
        disk_usage = round(100.0 * total_used / total_disk, 1)
        statuses.append({'ip': node['public_ip'], 'cpu': str(cpu_usage),
                         'memory': str(memory_usage), 'disk': str(disk_usage),
                         'roles': node['roles'],
                         'key': str(node['public_ip']).translate(None, '.')})
      return statuses
    except Exception as err:
      logging.exception(err)
      return []

  def get_instance_info(self, app_id):
    """ Queries the AppController to get instance information for a given app_id

    Returns:
      A list of dicts containing host, port, and language information for
        each instance hosting the given application.
    """
    version_key = '_'.join([app_id, self.DEFAULT_SERVICE,
                            self.DEFAULT_VERSION])
    try:
      instances = self.get_appcontroller_client().get_instance_info()
      instance_infos = [{
                          'host': instance.get('host'),
                          'port': instance.get('port'),
                          'language': instance.get('language')
                        } for instance in instances\
                        if instance.get('versionKey') == version_key]
      return instance_infos
    except Exception as err:
      logging.exception(err)

  def get_application_info(self):
    """ Queries the AppController for information about which Google App Engine
    applications are currently running, and if they are done loading, the URL
    that they can be accessed at.

    Returns:
      A dict, where each key is a str indicating the name of a Google App Engine
      application running in this deployment, and each value is either a str
      indicating the URL that the app can be found at, or None, if the
      application is still loading.
    """
    try:
      status_on_all_nodes = self.get_appcontroller_client().get_cluster_stats()
      app_names_and_urls = {}

      if not status_on_all_nodes:
        return {}

      for status in status_on_all_nodes:
        for app, done_loading in status['apps'].iteritems():
          if app == self.NO_APPS_RUNNING:
            continue
          if done_loading:
            try:
              host_url = self.get_login_ip()
              ports = self.get_app_ports(app)
              app_names_and_urls[app] = [
                "http://{0}:{1}".format(host_url, ports[0]),
                "https://{0}:{1}".format(host_url, ports[1])]
            except AppHelperException:
              app_names_and_urls[app] = None
          else:
            app_names_and_urls[app] = None
      return app_names_and_urls
    except Exception as err:
      logging.exception(err)
      return {}

  def get_application_cron_info(self, app_name):
    """ Get an application cron info

    Args:
      app_name: A str containing the name of the app to be removed.
    Returns:
      A dict that contains the cron.yaml and /etc/cron.d/appscale-#app_id files content
    """
    try:
      acc = self.get_appcontroller_client()
      cron_info = acc.get_application_cron_info(app_name)
    except Exception as err:
      logging.exception(err)
      return {}
    return cron_info

  def get_host_with_role(self, role):
    """ Queries the AppController to find a host running the named role.

    Args:
      role: A str indicating the name of the role we wish to find a hoster of.
    Returns:
      A str containing the publicly accessible hostname (IP address or FQDN)
      of one machine that runs the specified service. Note that if multiple
      services host the named role, only one is returned, and if information
      about the named role couldn't be found, the empty string is returned.
    """
    acc = self.get_appcontroller_client()
    if self.cache['get_role_info']:
      nodes = self.cache['get_role_info']
    else:
      try:
        nodes = acc.get_role_info()
        self.cache['get_role_info'] = nodes
      except Exception as err:
        logging.exception(err)
        return ''
    for node in nodes:
      if role in node['jobs']:
        return node['public_ip']
    return ''

  def get_head_node_ip(self):
    """ Queries the AppController to learn which machine runs the shadow
    service in this AppScale deployment.

    Returns:
      A str containing the hostname (an IP address or FQDN) of the machine
      running the shadow service.
    """
    return self.get_host_with_role('shadow')

  def get_login_ip(self):
    """ Queries the AppController to learn the public IP of this
    deployment.

    Returns:
      A str containing the hostname (an IP address or FQDN) of the machine
      running the login service.
    """
    login_property = ''
    acc = self.get_appcontroller_client()
    try:
      login_property = acc.get_property('login')
    except Exception as err:
      logging.exception(err)
      return ''
    return login_property.get('login')

  def get_app_ports(self, appname):
    """ Queries the UserAppServer to learn which port the named application runs
    on.

    Note that we don't need to query the UserAppServer to learn which host the
    application runs on, as it is always full proxied by the machine running the
    login service.

    Args:
      appname: A str that indicates which application we want to find a hosted
        port for.
    Returns:
      A list that indicates which ports the named app runs on. ex. [8080,1443]
    Raises:
      AppHelperException: If the named application is not running in this
        AppScale deployment, or if it is running but does not have a port
        assigned to it.
    """
    admin_server = 'https://{}:{}'.format(MY_PUBLIC_IP, self.ADMIN_SERVER_PORT)
    version_url = '{}/v1/apps/{}/services/{}/versions/{}'.format(
      admin_server, appname, self.DEFAULT_SERVICE, self.DEFAULT_VERSION)
    result = urlfetch.fetch(version_url,
                            headers={'AppScale-Secret': GLOBAL_SECRET_KEY},
                            validate_certificate = False)

    if result.status_code != 200:
      raise AppHelperException(result.content)

    try:
      version_details = json.loads(result.content)
    except ValueError:
      raise AppHelperException('Invalid response: {}'.format(result.content))

    extensions = version_details['appscaleExtensions']
    return extensions['httpPort'], extensions['httpsPort']

  def shell_check(self, argument):
    """ Checks for special characters in arguments that are part of shell
    commands.

    Args:
      argument: A str, the argument to be checked.
    Raises:
      BadConfigurationException if single quotes are present in argument.
    """
    if '\'' in argument:
      raise BadConfigurationException("Single quotes (') are not allowed " + \
                                      "in filenames.")

  def upload_app(self, filename, upload_file):
    """ Uploads an Google App Engine application into this AppScale deployment.

    Args:
      filename: The name of the file that the user uploaded (used so that the
        tempfile we write has the same extension).
      upload_file: A file object containing the uploaded file's data.
    Returns:
      A str indicating that the application was uploaded successfully.
    Raises:
      AppHelperException: If the application was not uploaded successfully.
    """
    user = users.get_current_user()
    if not user:
      raise AppHelperException("There was an error uploading your "
                               "application. You must be logged in to upload "
                               "applications.")
    try:
      self.shell_check(filename)
      file_suffix = re.search("\.(.*)\Z", filename).group(1)

      # The local controller needs to SCP the tempfile to the shadow node.
      acc = self.get_appcontroller_client(server_ip='127.0.0.1')

      # The sandboxed version of tempfile does not support specifying a suffix.
      with tempfile.NamedTemporaryFile(delete=False) as tgz_file:
        tgz_file.write(upload_file.read())

      try:
        upload_info = acc.upload_app(tgz_file.name, file_suffix)
        status = upload_info['status']

        while status == AppUploadStatuses.STARTING:
          time.sleep(self.APP_UPLOAD_CHECK_INTERVAL)
          status = acc.get_app_upload_status(upload_info['reservation_id'])
          if status == AppUploadStatuses.ID_NOT_FOUND:
            raise AppHelperException(
              'We could not find the reservation ID for your app. '
              'Please try uploading it again.')
          if status == AppUploadStatuses.COMPLETE:
            return 'Application uploaded successfully. Please wait for the ' \
                   'application to start running.'
        raise AppHelperException(
          'Unknown app upload status: {}'.format(status))
      finally:
        os.remove(tgz_file.name)

    except Exception as err:
      logging.exception(err)

      # Only give the user the first line of the exception, since it tells them
      # exactly what the problem with their app is.
      # We use this odd-looking regex to parse out whatever is between the 'red'
      # characters that termcolor emits as the error.
      match_data = re.search("\[31m(.*)\x1b", str(err))
      if match_data:
        failure_message = match_data.group(1)
      else:
        # Fall back to whatever the exception was if it wasn't in the expected
        # format.
        failure_message = str(err)
      raise AppHelperException("There was an error uploading your application: "
                               "{0}".format(failure_message))

  def relocate_version(self, version_key, http_port, https_port):
    """ Relocates a version to different ports.

      Args:
        version_key: A string specifying the version to be relocated
        http_port: The HTTP Port to relocate the application to
        https_port: The HTTPS Port to relocate the application to
      Returns:
        A str indicating that the application was relocated successfully.
      Raises:
        AppHelperException: If the application was not relocated successfully.
      """
    acc = self.get_appcontroller_client()
    try:
      relocate_info = acc.relocate_version(version_key, http_port, https_port)
      # Returns:
      # "OK" if the relocation occurred successfully, and a String containing
      # the reason why the relocation failed in all other cases.
      if relocate_info != "OK":
        logging.error("AppController returned: {0}".format(relocate_info))
        return "Error attempting to relocate Application: {0}" \
          .format(relocate_info)
    except Exception as err:
      logging.exception(err)
      return "There was an error attempting to relocate the application."
    return "Application was relocated successfully."

  def delete_app(self, appname):
    """ Removes a Google App Engine application from this AppScale deployment.

    Args:
      appname: A str containing the name of the app to be removed.
    Returns:
      A str indicating whether or not the application was successfully removed
        from this AppScale deployment.
    """
<<<<<<< HEAD
    admin_server = 'https://{}:{}'.format(MY_PUBLIC_IP, self.ADMIN_SERVER_PORT)
    version_url = '{}/v1/apps/{}/services/{}/versions/{}'.format(
      admin_server, appname, self.DEFAULT_SERVICE, self.DEFAULT_VERSION)
    result = urlfetch.fetch(version_url,
                            method=urlfetch.DELETE,
                            headers={'AppScale-Secret': GLOBAL_SECRET_KEY},
                            validate_certificate=False)
    if result.status_code != 200:
      return result.content

=======
    version_key = '_'.join([appname, self.DEFAULT_SERVICE,
                            self.DEFAULT_VERSION])
    try:
      if not self.does_app_exist(appname):
        return "The given application is not currently running."
      acc = self.get_appcontroller_client()
      ret = acc.stop_version(version_key)
      if ret != "true":
        logging.error("AppController returned: {0}".format(ret))
        return "There was an error attempting to remove the application."
    except Exception as err:
      logging.exception(err)
      return "There was an error attempting to remove the application."
>>>>>>> 75852225
    return "Application removed successfully. Please wait for your app to " + \
           "shut down."

  def is_user_logged_in(self):
    """ Checks to see if this user is logged in.

    Returns:
      True if the user is logged in, and False otherwise.
    """
    return users.get_current_user() is not None

  def get_user_email(self):
    """ Get the logged in user's email.

    Returns:
      A str with the user's email, or '' if the user is not logged in.
    """
    user = users.get_current_user()
    if user:
      return user.email()
    else:
      return ''

  def get_owned_apps(self, email=None):
    """ Queries the UserAppServer to see which application ids the named user
    is an administrator on.

    Args:
      email: A str indicating the e-mail address of the user whose data we we
        wish to query. If None is provided instead of a str, then we use the
        currently logged-in user.
    Returns:
      A list of strs, where each str represents an appid that this user owns.
      If no user is logged in, and the caller wants to use the logged-in user's
      email address, the empty list is returned.
    """
    if email is None:
      user = users.get_current_user()
      if not user:
        return []
      email = user.email()
    user_data = self.query_user_data(email)
    user_data_match = re.search(self.USER_APP_LIST_REGEX, user_data)
    if user_data_match:
      return user_data_match.group(1).split(self.APP_DELIMITER)
    return []

  def query_user_data(self, email):
    """ Searches through our cache or queries the UserAppServer for the data it
    stores for the given user.

    Args:
      email: A str that contains the e-mail address for the user whose
        information we want to retrieve.
    Returns:
      A str containing the user's data, or the empty string if their data could
      not be retrieved.
    """
    if email in self.cache['query_user_data']:
      return self.cache['query_user_data'][email]

    try:
      user_data = self.get_uaserver().get_user_data(email, GLOBAL_SECRET_KEY)
      self.cache['query_user_data'][email] = user_data
      return user_data
    except Exception as err:
      logging.exception(err)
      return ''

  def is_user_cloud_admin(self, email=None):
    """ Checks if a user is a cloud administrator.

    Args:
      email: A str containing the e-mail address of the user that may be a cloud
        admin, or None (in which case, we use the e-mail address of the
        currently logged-in user).
    Returns:
      True if the user is a cloud admin, and False otherwise (including the case
      when no user is logged in).
    """
    if email is None:
      user = users.get_current_user()
      if not user:
        return False
      email = user.email()
    user_data = self.query_user_data(email)
    if re.search(self.CLOUD_ADMIN_REGEX, user_data):
      return True
    else:
      return False

  def can_upload_apps(self, email=None):
    """ Checks if the user can upload Google App Engine applications via the
    AppDashboard.

    Args:
      email: A str containing the e-mail address of the user that may be a cloud
        admin, or None (in which case, we use the e-mail address of the
        currently logged-in user).
    Returns:
      True if the user is authorized to upload Google App Engine apps, and False
      otherwise (including the case when no user is logged in).
    """
    if email is None:
      user = users.get_current_user()
      if not user:
        return False
      email = user.email()
    return 'upload_app' in self.get_user_capabilities(email)

  def create_new_user(self, email, password, response,
                      account_type='xmpp_user'):
    """ Creates a new user account, by making both a standard login and an
    XMPP login account.

    Args:
      email: A str containing the e-mail address of the new user.
      password: A str containing the cleartext password for the new user.
      response: A webapp2 response that the new user's logged in cookie
        should be set in.
    Returns:
      True, if the user account was successfully created.
    Raises:
      AppHelperException: If the user account could not be created.
    """
    try:
      uaserver = self.get_uaserver()
      # First, create the standard account.
      encrypted_pass = LocalState.encrypt_password(email, password)
      result = uaserver.commit_new_user(email, encrypted_pass, account_type,
                                        GLOBAL_SECRET_KEY)
      if result != 'true':
        raise AppHelperException(result)

      # Next, create the XMPP account. if the user's e-mail is a@a.a, then that
      # means their XMPP account name is a@login_ip.
      username_regex = re.compile(self.USERNAME_FROM_EMAIL_REGEX)
      username = username_regex.match(email).groups()[0]
      xmpp_user = "{0}@{1}".format(username,
                                   self.get_login_ip())
      xmpp_pass = LocalState.encrypt_password(xmpp_user, password)
      result = uaserver.commit_new_user(xmpp_user, xmpp_pass, account_type,
                                        GLOBAL_SECRET_KEY)
      if result != 'true':
        raise AppHelperException(result)

      # TODO: We may not even be using this token since the switch to
      # full proxy nginx. Investigate this.
      self.create_token(email, email)
      self.set_appserver_cookie(email, self.get_user_app_list(email), response)
    except AppHelperException as err:
      logging.exception(err)
      raise AppHelperException(str(err))
    except Exception as err:
      logging.exception(err)
      raise AppHelperException(str(err))
    return True

  def get_user_app_list(self, email):
    """ Queries the UserAppServer to retrieve a list of apps that the
    user is an admin of.

    Args:
      email: A str containing the e-mail address of the user who we should
        login as.
    Returns:
      A list of strs, each the name of an app the user is an admin of.
    """
    user_data = self.query_user_data(email)
    app_re = re.search(self.USER_APP_LIST_REGEX, user_data)
    if app_re:
      apps_list = app_re.group(1).split(self.APP_DELIMITER)
      return apps_list
    return []

  def set_appserver_cookie(self, email, apps_list, response):
    """ Creates a new cookie indicating that this user is logged in and sets it
    in their session.

    Args:
      email: A str containing the e-mail address of the user who we should
        login as.
      apps_list: A list of strs, each the name of an app the user is an admin
        of.
      response: A webapp2 response that the new user's logged in cookie
        should be set in.
    """
    # Add an extra value to indicate that cloud admins have access to all apps.
    full_admin_list = apps_list
    if self.is_user_cloud_admin(email):
      full_admin_list.append(self.CLOUD_ADMIN_MARKER)

    apps = self.LOGIN_COOKIE_APPS_SEPARATOR.join(full_admin_list)
    if AppDashboardHelper.USE_SHIBBOLETH:
      response.set_cookie(self.DEV_APPSERVER_LOGIN_COOKIE,
                          value=self.get_cookie_value(email, apps),
                          domain=AppDashboardHelper.SHIBBOLETH_COOKIE_DOMAIN,
                          expires=datetime.datetime.now() + datetime.timedelta(
                            days=1))
    else:
      response.set_cookie(self.DEV_APPSERVER_LOGIN_COOKIE,
                          value=self.get_cookie_value(email, apps),
                          expires=datetime.datetime.now() + datetime.timedelta(
                            days=1))

  def get_cookie_app_list(self, request):
    """ Look at the user's login cookie and return the list of apps that
    they are an owner of.

    The login cookie's value has the form: "email:nick:apps:hash".  The email
    is the login email of the user, the nick is the assigned nickname for the
    user, the apps is a comma seperate list of app that this user is an owner
    of, and the hash is a security hash of the first three parts and the
    secret key of the deployment.

    Args:
      request: A webapp2 request that contains the user's login cookie.
    Returns:
      A list of strs, each the name of an app the user is an admin of.
    """
    if self.DEV_APPSERVER_LOGIN_COOKIE in request.cookies:
      cookie_value = urllib.unquote(
        request.cookies[self.DEV_APPSERVER_LOGIN_COOKIE])
      if cookie_value:
        cookie_parts = cookie_value.split(self.LOGIN_COOKIE_FIELD_SEPARATOR)
        if len(cookie_parts) > self.LOGIN_COOKIE_APPS_PART:
          return cookie_parts[self.LOGIN_COOKIE_APPS_PART].split(
            self.LOGIN_COOKIE_APPS_SEPARATOR)
    return []

  def update_cookie_app_list(self, owned_apps, request, response):
    """ Update the login cookie with the list of apps the user is an admin of.

    Look at the user's login cookie and compare the list of apps that they are
    an owner of to the list of apps passed in. The owned_apps parameter is
    considered authoritative, and will overwrite the cookie values if they
    differ.

    Args:
      owned_apps: A list of strs, each the name of an app the user is an admin
        of.
      request: A webapp2 request object that contains the user's login cookie.
      response: A webapp2 response object this is used to set the user's update
        login cookie.
    Returns:
      True if an updated cookie was set, otherwise False.
    """
    user = users.get_current_user()
    if not user:
      return
    email = user.email()
    cookie_apps = self.get_cookie_app_list(request)
    if set(owned_apps) != set(cookie_apps):
      self.set_appserver_cookie(email, owned_apps, response)
      return True
    else:
      return False

  def get_cookie_value(self, email, apps):
    """ Generates a hash corresponding to the given user's credentials.

    It is a hashed string containing the email, nickname, and list of apps the
    user is an admin of. We hash this information with the secret key (not known
    to the user) to prevent users from tampering with their cookie to alter
    who they are logged in as or what apps they own.

    Args:
      email: A str containing the e-mail address of the user to generate a
        cookie value for.
      apps: A list of strs, where each str is an application id that the user is
        an administrator of.
    Retuns:
      A str that is the value of the login cookie.
    """
    nick = re.search('^(.*)@', email).group(1)
    hsh = self.get_appengine_hash(email, nick, apps)
    return urllib.quote("{1}{0}{2}{0}{3}{0}{4}".format(
      self.LOGIN_COOKIE_FIELD_SEPARATOR, email, nick, apps, hsh))

  def get_appengine_hash(self, email, nick, apps):
    """ Generates a hash of the user's credentials with the secret key, used to
    ensure that the user doesn't forge their cookie (as its value would fail to
    match this hash).

    Args:
      email: A str containing the e-mail address of the user to create a hash
        for.
      nick: The prefix of the user's e-mail address (everything before the
        initial '@' character).
      apps: A str with a comma-separated list of apps that this user is
        authorized to administer.
    Returns:
      A str that is the SHA1 hash of the input values with the secret key.
    """
    return hashlib.sha1("{0}{1}{2}{3}".format(email, nick, apps,
                                              GLOBAL_SECRET_KEY)).hexdigest()

  def create_token(self, token, email):
    """ Create a login token and save it in the UserAppServer.

    Args:
      token: A str containing the name of the token to create (usually the email
        address).
      email: A str containing the e-mail address of the user to create the login
        token for.
    """
    try:
      uaserver = self.get_uaserver()
      uaserver.commit_new_token(token, email, self.TOKEN_EXPIRATION,
                                GLOBAL_SECRET_KEY)
    except Exception as err:
      logging.exception(err)

  def logout_user(self, response):
    """ Remove the user's login cookie and invalidate the login token in
      the AppScale deployment. This results in the user being logged out.

      If the user is already logged out, nothing happens.

    Args:
      response: A webapp2 response that the user's logged in cookie should be
        erased from.
    """
    user = users.get_current_user()
    if user:
      self.create_token('invalid', user.email())
      if AppDashboardHelper.USE_SHIBBOLETH:
        response.delete_cookie(self.DEV_APPSERVER_LOGIN_COOKIE,
                               domain=AppDashboardHelper.SHIBBOLETH_COOKIE_DOMAIN)
      else:
        response.delete_cookie(self.DEV_APPSERVER_LOGIN_COOKIE)

  def login_user(self, email, password, response):
    """ Checks to see if the user has entered in a valid email and password,
    logging the user in if they have.

    Args:
      email: A str containing the e-mail address of the user to login.
      password: A str containing the cleartext password of the user to login.
      response: A webapp2 response that the new user's logged in cookie
        should be set in.
    Return:
      True if the user logged in successfully, and False otherwise.
    """
    user_data = self.query_user_data(email)
    server_re = re.search(self.USER_DATA_PASSWORD_REGEX, user_data)
    if not server_re:
      logging.error("Failed Login: {0} regex failed".format(email))
      return False
    server_pwd = server_re.group(1)
    encrypted_pass = LocalState.encrypt_password(email, password)
    if server_pwd != encrypted_pass:
      logging.info("Failed Login: {0} password mismatch".format(email))
      return False
    self.create_token(email, email)
    self.set_appserver_cookie(email, self.get_user_app_list(email), response)
    return True

  def list_all_users(self):
    """ Queries the UserAppServer and return a list of all users in the system.

    Returns:
      A list of strings, where each string is a user's e-mail address.
    """
    ret_list = []
    try:
      uas = self.get_uaserver()
      all_users = uas.get_all_users(GLOBAL_SECRET_KEY)
      all_users_list = all_users.split(self.USER_DELIMITER)
      my_ip = self.get_head_node_ip()
      for usr in all_users_list:
        if re.search('@' + my_ip + '$', usr):  # Skip the XMPP user accounts.
          continue
        if re.search(self.ALL_USERS_NON_USER_REGEX, usr):  # Skip non users.
          continue
        ret_list.append(usr)
    except Exception as err:
      logging.exception(err)
    return ret_list

  def list_all_users_permissions(self):
    """ Queries the UserAppServer and returns a list of all the users and the
      permissions they have in the system.

    Returns:
      A list of dicts, where each dict contains the e-mail address and
      authorizations that this user is granted in this AppScale deployment.
    """
    ret_list = []
    try:
      all_users_list = self.list_all_users()
      perm_items = self.get_all_permission_items()
      for user in all_users_list:
        usr_cap = {'email': user}
        caps_list = self.get_user_capabilities(user)
        for perm in perm_items:
          if perm in caps_list:
            usr_cap[perm] = True
          else:
            usr_cap[perm] = False
        ret_list.append(usr_cap)
    except Exception as err:
      logging.exception(err)
    return ret_list

  def get_all_permission_items(self):
    """ Returns a list of the capabilities that users can be granted.

    Returns:
      A list of strs, where each str is the name of a capability.
    """
    return ['upload_app']

  def add_user_permissions(self, email, perm):
    """ Grants the named capability to the specified user.

    Args:
      email: A str containing the e-mail address of the user who we wish to add
        a capability for.
      perm: A str containing the name of the capability to grant to the user.
    Returns:
      True if the permission was given to the user, and False otherwise.
    """
    try:
      caps_list = self.get_user_capabilities(email)
      uas = self.get_uaserver()
      new_caps = caps_list
      if perm not in new_caps:
        new_caps.append(perm)
      else:
        return True

      ret = uas.set_capabilities(email,
                                 self.USER_CAPABILITIES_DELIMITER.join(
                                   new_caps), GLOBAL_SECRET_KEY)
      if ret == 'true':
        self.cache['user_caps'][email] = new_caps
        return True
      else:
        logging.error("set_capabilities returned: {0}".format(ret))
        return False
    except Exception as err:
      logging.exception(err)
      return False

  def remove_user_permissions(self, email, perm):
    """ Revokes a capability from the specified user.

    Args:
      email: A str containing the e-mail address of the user who we wish to
        remove a permission from.
      perm: A str containing the name of the permission to remove from the user.
    Returns:
      True if the permission was removed from the user, and False otherwise.
    """
    try:
      caps_list = self.get_user_capabilities(email)
      uas = self.get_uaserver()
      if perm in caps_list:
        caps_list.remove(perm)
      else:
        return True

      ret = uas.set_capabilities(email,
                                 self.USER_CAPABILITIES_DELIMITER.join(
                                   caps_list), GLOBAL_SECRET_KEY)
      if ret == 'true':
        self.cache['user_caps'][email] = caps_list
        return True
      else:
        logging.error("remove_user_permissions returned: {0}".format(ret))
        return False
    except Exception as err:
      logging.exception(err)
      return False

  def gather_logs(self):
    """ Tells the AppController on this node to collect all log files we've
    accumulated so far in this AppScale deployment.

    Returns:
      A tuple containing two items. The first item is a bool that indicates if
        we were able to tell the AppController to gather the logs successfully,
        and the second item is a str that refers to the unique id that the logs'
        status can be queried at via REST, and can be used to construct a URL to
        download the logs once they are ready to download.
    """
    try:
      acc = self.get_appcontroller_client()
      uuid = acc.gather_logs()
      return True, uuid
    except Exception as err:
      logging.exception(err)
      return False, ""

  def run_groomer(self):
    """ Tells the AppController on this node to contact the machine running the
    Datastore on it, and instruct it to generate Kind statistics, for later
    viewing in the AppDashboard.

    Returns:
      'OK' if the request was successful, and in case of failures, the reason
      why the failure occurred.
    """
    try:
      acc = self.get_appcontroller_client()
      return acc.run_groomer()
    except Exception as err:
      logging.exception(err)
      return str(err)

  def change_password(self, email, password):
    """ Instructs the UserAppServer to set the given user's password to the
    given value.

    Args:
      email: A string indicating the email address of the user whose password
        should be reset.
      password: A string containing the cleartext password that should be set
        for the given user.
    Returns:
      A tuple containing a boolean and string. The boolean indicates whether the
      password reset was successful and the string indicates the reason why in
      the case of failure.
    """
    hashed_password = hashlib.sha1(email + password).hexdigest()

    try:
      user_app_server = self.get_uaserver()
      ret = user_app_server.change_password(email, hashed_password,
                                            GLOBAL_SECRET_KEY)
      if ret == "true":
        return True, "The user password was successfully changed."
      else:
        return False, ret
    except Exception as err:
      logging.exception(err)
      return False, "There was an error changing the user password."<|MERGE_RESOLUTION|>--- conflicted
+++ resolved
@@ -529,7 +529,6 @@
       A str indicating whether or not the application was successfully removed
         from this AppScale deployment.
     """
-<<<<<<< HEAD
     admin_server = 'https://{}:{}'.format(MY_PUBLIC_IP, self.ADMIN_SERVER_PORT)
     version_url = '{}/v1/apps/{}/services/{}/versions/{}'.format(
       admin_server, appname, self.DEFAULT_SERVICE, self.DEFAULT_VERSION)
@@ -540,21 +539,6 @@
     if result.status_code != 200:
       return result.content
 
-=======
-    version_key = '_'.join([appname, self.DEFAULT_SERVICE,
-                            self.DEFAULT_VERSION])
-    try:
-      if not self.does_app_exist(appname):
-        return "The given application is not currently running."
-      acc = self.get_appcontroller_client()
-      ret = acc.stop_version(version_key)
-      if ret != "true":
-        logging.error("AppController returned: {0}".format(ret))
-        return "There was an error attempting to remove the application."
-    except Exception as err:
-      logging.exception(err)
-      return "There was an error attempting to remove the application."
->>>>>>> 75852225
     return "Application removed successfully. Please wait for your app to " + \
            "shut down."
 
