--- conflicted
+++ resolved
@@ -86,14 +86,5 @@
     <script type="text/javascript" src="/plugins/misc/totop/jquery.ui.totop.min.js"></script> <!-- Back to top plugin -->
     <!-- Fix plugins -->
     <script type="text/javascript" src="/plugins/fix/ios-fix/ios-orientationchange-fix.js"></script>
-<<<<<<< HEAD
-
-    <!-- Init plugins -->
-    <script type="text/javascript" src="/js/main.js"></script><!-- Core js functions -->
-    <script type="text/javascript" src="/js/dashboard.js"></script><!-- Init plugins only for page -->
-
-
-=======
->>>>>>> de950adf
   </body>
 </html> 