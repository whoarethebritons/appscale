"""
A datastore implementation that uses FoundationDB.

All datastore state is split between multiple FoundationDB directories. All of
the state for a given project is stored in (appscale, datastore, <project-id>).
Within each project directory, there is a directory for each of the following:

data: encoded entity data
indexes: entity key references by property values
transactions: transaction metadata

See each submodule for more implementation details.
"""
import logging
import six
import sys

from tornado import gen
from tornado.ioloop import IOLoop

from appscale.common.unpackaged import APPSCALE_PYTHON_APPSERVER
from appscale.common.datastore_index import merge_indexes
from appscale.datastore.dbconstants import (
  BadRequest, ConcurrentModificationException, InternalError)
from appscale.datastore.fdb.cache import DirectoryCache
from appscale.datastore.fdb.codecs import decode_str, Path, TransactionID
from appscale.datastore.fdb.data import DataManager, VersionEntry
from appscale.datastore.fdb.gc import GarbageCollector
from appscale.datastore.fdb.indexes import (
  get_order_info, IndexManager, KEY_PROP)
from appscale.datastore.fdb.transactions import TransactionManager
from appscale.datastore.fdb.utils import (
  ABSENT_VERSION, fdb, FDBErrorCodes, next_entity_version, DS_ROOT,
  ScatteredAllocator, TornadoFDB)
from appscale.datastore.index_manager import IndexInaccessible

sys.path.append(APPSCALE_PYTHON_APPSERVER)
from google.appengine.datastore import entity_pb

logger = logging.getLogger(__name__)


class FDBDatastore(object):
  """ A datastore implementation that uses FoundationDB. """

  def __init__(self):
    self.index_manager = None
    self._data_manager = None
    self._db = None
    self._scattered_allocator = ScatteredAllocator()
    self._tornado_fdb = None
    self._tx_manager = None
    self._gc = None

  def start(self, fdb_clusterfile):
    self._db = fdb.open(fdb_clusterfile)
    self._tornado_fdb = TornadoFDB(IOLoop.current())
    ds_dir = fdb.directory.create_or_open(self._db, DS_ROOT)
    directory_cache = DirectoryCache(self._db, self._tornado_fdb, ds_dir)
    directory_cache.initialize()

    self._data_manager = DataManager(self._tornado_fdb, directory_cache)
    self.index_manager = IndexManager(
      self._db, self._tornado_fdb, self._data_manager, directory_cache)
    self._tx_manager = TransactionManager(
      self._db, self._tornado_fdb, directory_cache)
    self._gc = GarbageCollector(
      self._db, self._tornado_fdb, self._data_manager, self.index_manager,
      self._tx_manager, directory_cache)
    self._gc.start()

  @gen.coroutine
  def dynamic_put(self, project_id, put_request, put_response, retries=5):
    # logger.debug(u'put_request:\n{}'.format(put_request))
    project_id = decode_str(project_id)
    # TODO: Enforce max key length (100 elements).
    # Enforce max element size (1500 bytes).
    # Enforce max kind size (1500 bytes).
    # Enforce key name regex (reserved names match __.*__).

    if put_request.auto_id_policy() != put_request.CURRENT:
      raise BadRequest(u'Sequential allocator is not implemented')

    tr = self._db.create_transaction()

    if put_request.has_transaction():
      yield self._tx_manager.log_puts(tr, project_id, put_request)
      writes = {entity.key().Encode(): (VersionEntry.from_key(entity.key()),
                                        VersionEntry.from_key(entity.key()))
                for entity in put_request.entity_list()}
    else:
      # Eliminate multiple puts to the same key.
      puts_by_key = {entity.key().Encode(): entity
                     for entity in put_request.entity_list()}
      writes = yield {key: self._upsert(tr, entity)
                      for key, entity in six.iteritems(puts_by_key)}

    old_entries = [old_entry for old_entry, _ in six.itervalues(writes)
                   if old_entry.present]
    versionstamp_future = None
    if old_entries:
      versionstamp_future = tr.get_versionstamp()

    try:
      yield self._tornado_fdb.commit(tr, convert_exceptions=False)
    except fdb.FDBError as fdb_error:
      if fdb_error.code == FDBErrorCodes.NOT_COMMITTED:
        pass
      elif fdb_error.code == FDBErrorCodes.COMMIT_RESULT_UNKNOWN:
        logger.error('Unable to determine commit result. Retrying.')
      else:
        raise InternalError(fdb_error.description)

      retries -= 1
      if retries < 0:
        raise InternalError(fdb_error.description)

      yield self.dynamic_put(project_id, put_request, put_response, retries)
      return

    if old_entries:
      self._gc.clear_later(old_entries, versionstamp_future.wait().value)

    for entity in put_request.entity_list():
      write_entry = writes[entity.key().Encode()][1]
      put_response.add_key().CopyFrom(entity.key())
      if write_entry.version != ABSENT_VERSION:
        put_response.add_version(write_entry.version)

    #logger.debug('put_response:\n{}'.format(put_response))

  @gen.coroutine
  def dynamic_get(self, project_id, get_request, get_response):
    logger.debug(u'get_request:\n{}'.format(get_request))
    project_id = decode_str(project_id)
    tr = self._db.create_transaction()

    read_versionstamp = None
    if get_request.has_transaction():
      yield self._tx_manager.log_lookups(tr, project_id, get_request)

      # Ensure the GC hasn't cleaned up an entity written after the tx start.
      safe_read_stamps = yield [self._gc.safe_read_versionstamp(tr, key)
                                for key in get_request.key_list()]
      safe_read_stamps = [vs for vs in safe_read_stamps if vs is not None]
      read_versionstamp = TransactionID.decode(
        get_request.transaction().handle())[1]
      if any(safe_versionstamp > read_versionstamp
             for safe_versionstamp in safe_read_stamps):
        raise BadRequest(u'The specified transaction has expired')

    futures = []
    for key in get_request.key_list():
      futures.append(self._data_manager.get_latest(tr, key, read_versionstamp,
                                                   snapshot=True))

    version_entries = yield futures

    # If this read is in a transaction, logging the RPC is a mutation.
    yield self._tornado_fdb.commit(tr)

    for entry in version_entries:
      response_entity = get_response.add_entity()
      response_entity.set_version(entry.version)
      if entry.has_entity:
        response_entity.mutable_entity().MergeFrom(entry.decoded)
      else:
        response_entity.mutable_key().MergeFrom(entry.key)

    logger.debug(u'fetched paths: {}'.format(
      [entry.path for entry in version_entries if entry.has_entity]))

  @gen.coroutine
  def dynamic_delete(self, project_id, delete_request, retries=5):
    logger.debug(u'delete_request:\n{}'.format(delete_request))
    project_id = decode_str(project_id)
    tr = self._db.create_transaction()

    if delete_request.has_transaction():
      yield self._tx_manager.log_deletes(tr, project_id, delete_request)
      deletes = [(VersionEntry.from_key(key), None)
                 for key in delete_request.key_list()]
    else:
      # Eliminate multiple deletes to the same key.
      deletes_by_key = {key.Encode(): key for key in delete_request.key_list()}
      deletes = yield [self._delete(tr, key)
                       for key in six.itervalues(deletes_by_key)]

    old_entries = [old_entry for old_entry, _ in deletes if old_entry.present]
    versionstamp_future = None
    if old_entries:
      versionstamp_future = tr.get_versionstamp()

    try:
      yield self._tornado_fdb.commit(tr, convert_exceptions=False)
    except fdb.FDBError as fdb_error:
      if fdb_error.code == FDBErrorCodes.NOT_COMMITTED:
        pass
      elif fdb_error.code == FDBErrorCodes.COMMIT_RESULT_UNKNOWN:
        logger.error('Unable to determine commit result. Retrying.')
      else:
        raise InternalError(fdb_error.description)

      retries -= 1
      if retries < 0:
        raise InternalError(fdb_error.description)

      yield self.dynamic_delete(project_id, delete_request, retries)
      return

    if old_entries:
      self._gc.clear_later(old_entries, versionstamp_future.wait().value)

    # TODO: Once the Cassandra backend is removed, populate a delete response.
    for old_entry, new_version in deletes:
      logger.debug(u'new_version: {}'.format(new_version))

  @gen.coroutine
  def _dynamic_run_query(self, query, query_result):
    logger.debug(u'query: {}'.format(query))
    project_id = decode_str(query.app())
    tr = self._db.create_transaction()
    read_versionstamp = None
    if query.has_transaction():
      yield self._tx_manager.log_query(tr, project_id, query)

      # Ensure the GC hasn't cleaned up an entity written after the tx start.
      safe_versionstamp = yield self._gc.safe_read_versionstamp(
        tr, query.ancestor())
      read_versionstamp = TransactionID.decode(query.transaction().handle())[1]
      if (safe_versionstamp is not None and
          safe_versionstamp > read_versionstamp):
        raise BadRequest(u'The specified transaction has expired')

    fetch_data = self.index_manager.include_data(query)
    rpc_limit, check_more_results = self.index_manager.rpc_limit(query)

    iterator = yield self.index_manager.get_iterator(
      tr, query, read_versionstamp)
    for prop_name in query.property_name_list():
      prop_name = decode_str(prop_name)
      if prop_name not in iterator.prop_names:
        raise BadRequest(
          u'Projections on {} are not supported'.format(prop_name))

    data_futures = [] if fetch_data else None
    unique_keys = set()
    results = []
    entries_fetched = 0
    skipped_results = 0
    cursor = None
    while True:
      remainder = rpc_limit - entries_fetched
      iter_offset = max(query.offset() - entries_fetched, 0)
      entries, more_iterator_results = yield iterator.next_page()
      entries_fetched += len(entries)
      if not entries and more_iterator_results:
        continue

      if not entries and not more_iterator_results:
        break

      skipped_results += min(len(entries), iter_offset)
      suitable_entries = entries[iter_offset:remainder]
      if entries[:remainder]:
        cursor = entries[:remainder][-1]

      if not fetch_data and not query.keys_only():
        results.extend([entry.prop_result() for entry in suitable_entries])
        continue

      for entry in suitable_entries:
        if entry.path in unique_keys:
          continue

        unique_keys.add(entry.path)
        if fetch_data:
          data_futures.append(
            self._data_manager.get_entry(tr, entry, snapshot=True))
        else:
          results.append(entry.key_result())

      if not more_iterator_results:
        break

    if fetch_data:
      entity_results = yield data_futures
      results = [entity.encoded for entity in entity_results]
    else:
      results = [result.Encode() for result in results]

    yield self._tornado_fdb.commit(tr)

    query_result.result_list().extend(results)
    # TODO: Figure out how ndb multi queries use compiled cursors.
    if query.compile():
      ordered_props = tuple(prop_name for prop_name, _ in get_order_info(query)
                            if prop_name != KEY_PROP)
      mutable_cursor = query_result.mutable_compiled_cursor()
      if cursor is not None:
        mutable_cursor.MergeFrom(cursor.cursor_result(ordered_props))

    more_results = check_more_results and entries_fetched > rpc_limit
    query_result.set_more_results(more_results)

    if skipped_results:
      query_result.set_skipped_results(skipped_results)

    if query.keys_only():
      query_result.set_keys_only(True)

    logger.debug(u'{} results'.format(len(query_result.result_list())))

  @gen.coroutine
  def setup_transaction(self, project_id, is_xg):
    project_id = decode_str(project_id)
    txid = yield self._tx_manager.create(project_id)
    logger.debug(u'Started new transaction: {}:{}'.format(project_id, txid))
    raise gen.Return(txid)

  @gen.coroutine
  def apply_txn_changes(self, project_id, txid, retries=5):
    logger.debug(u'Applying {}:{}'.format(project_id, txid))
    project_id = decode_str(project_id)
    tr = self._db.create_transaction()
    read_versionstamp = TransactionID.decode(txid)[1]
    lookups, queried_groups, mutations = yield self._tx_manager.get_metadata(
      tr, project_id, txid)

    try:
      old_entries = yield self._apply_mutations(
        tr, project_id, queried_groups, mutations, lookups, read_versionstamp)
    finally:
      yield self._tx_manager.delete(tr, project_id, txid)

    versionstamp_future = None
    if old_entries:
      versionstamp_future = tr.get_versionstamp()

    try:
      yield self._tornado_fdb.commit(tr, convert_exceptions=False)
    except fdb.FDBError as fdb_error:
      if fdb_error.code != FDBErrorCodes.NOT_COMMITTED:
        raise InternalError(fdb_error.description)

      retries -= 1
      if retries < 0:
        raise InternalError(fdb_error.description)

      yield self.apply_txn_changes(project_id, txid, retries)
      return

    if old_entries:
      self._gc.clear_later(old_entries, versionstamp_future.wait().value)

    logger.debug(u'Finished applying {}:{}'.format(project_id, txid))

  @gen.coroutine
  def rollback_transaction(self, project_id, txid):
    project_id = decode_str(project_id)
    logger.debug(u'Rolling back {}:{}'.format(project_id, txid))

    tr = self._db.create_transaction()
    yield self._tx_manager.delete(tr, project_id, txid)
    yield self._tornado_fdb.commit(tr)

  @gen.coroutine
  def update_composite_index(self, project_id, index):
    project_id = decode_str(project_id)
    yield self.index_manager.update_composite_index(project_id, index)

<<<<<<< HEAD
  def get_indexes(self, project_id):
    """ Retrieves list of indexes for a project.

    Args:
      project_id: A string specifying a project ID.
    Returns:
      A list of entity_pb.CompositeIndex objects.
    Raises:
      BadRequest if project_id is not found.
      InternalError if ZooKeeper is not accessible.
    """
    try:
      project_index_manager = self.index_manager.composite_index_manager.\
        projects[project_id]
    except KeyError:
      raise BadRequest('project_id: {} not found'.format(project_id))

    try:
      indexes = project_index_manager.indexes_pb
    except IndexInaccessible:
      raise InternalError('ZooKeeper is not accessible')

    return indexes
=======
  def add_indexes(self, project_id, indexes):
    """ Adds composite index definitions to a project.

    Only indexes that do not already exist will be created.
    Args:
      project_id: A string specifying a project ID.
      indexes: An iterable containing index definitions.
    """
    # This is a temporary workaround to get a ZooKeeper client. This method
    # will not use ZooKeeper in the future.
    zk_client = self.index_manager.composite_index_manager._zk_client
    merge_indexes(zk_client, project_id, indexes)
>>>>>>> 38293e7f

  @gen.coroutine
  def _upsert(self, tr, entity, old_entry_future=None):
    last_element = entity.key().path().element(-1)
    auto_id = False
    if not last_element.has_name():
      auto_id = not (last_element.has_id() and last_element.id() != 0)

    if auto_id:
      # Avoid mutating the object given.
      new_entity = entity_pb.EntityProto()
      new_entity.CopyFrom(entity)
      entity = new_entity
      last_element = entity.key().path().element(-1)
      last_element.set_id(self._scattered_allocator.get_id())

    if old_entry_future is None:
      old_entry = yield self._data_manager.get_latest(tr, entity.key())
    else:
      old_entry = yield old_entry_future

    # If the datastore chose an ID, don't overwrite existing data.
    if auto_id and old_entry.present:
      self._scattered_allocator.invalidate()
      raise InternalError(u'The datastore chose an existing ID')

    new_version = next_entity_version(old_entry.version)
    yield self._data_manager.put(
      tr, entity.key(), new_version, entity.Encode())
    yield self.index_manager.put_entries(tr, old_entry, entity)
    if old_entry.present:
      yield self._gc.index_deleted_version(tr, old_entry)

    new_entry = VersionEntry.from_key(entity.key())
    new_entry.version = new_version
    raise gen.Return((old_entry, new_entry))

  @gen.coroutine
  def _delete(self, tr, key, old_entry_future=None):
    if old_entry_future is None:
      old_entry = yield self._data_manager.get_latest(tr, key)
    else:
      old_entry = yield old_entry_future

    if not old_entry.present:
      raise gen.Return((old_entry, None))

    new_version = next_entity_version(old_entry.version)
    yield self._data_manager.put(tr, key, new_version, b'')
    yield self.index_manager.put_entries(tr, old_entry, new_entity=None)
    if old_entry.present:
      yield self._gc.index_deleted_version(tr, old_entry)

    raise gen.Return((old_entry, new_version))

  @gen.coroutine
  def _apply_mutations(self, tr, project_id, queried_groups, mutations,
                       lookups, read_versionstamp):
    # TODO: Check if transactional tasks count as a side effect.
    if not mutations:
      raise gen.Return([])

    group_update_futures = [
      self._data_manager.last_group_versionstamp(
        tr, project_id, namespace, group_path)
      for namespace, group_path in queried_groups]

    # Index keys that require a full lookup rather than a versionstamp.
    require_data = set()
    for mutation in mutations:
      key = (mutation if isinstance(mutation, entity_pb.Reference)
             else mutation.key())
      require_data.add(key.Encode())

    # Start fetching versionstamps for lookups first to invalidate sooner.
    futures = {}
    for key in lookups:
      encoded_key = key.Encode()
      futures[encoded_key] = self._data_manager.get_latest(
        tr, key, include_data=encoded_key in require_data)

    # Fetch remaining entities that were mutated.
    for mutation in mutations:
      key = (mutation if isinstance(mutation, entity_pb.Reference)
             else mutation.key())
      encoded_key = key.Encode()
      if encoded_key not in futures:
        futures[encoded_key] = self._data_manager.get_latest(tr, key)

    group_updates = yield group_update_futures
    group_updates = [vs for vs in group_updates if vs is not None]
    if any(commit_vs > read_versionstamp for commit_vs in group_updates):
      raise ConcurrentModificationException(
        u'A queried group was modified after this transaction was started.')

    version_entries = yield [futures[key.Encode()] for key in lookups]
    if any(entry.present and entry.commit_versionstamp > read_versionstamp
           for entry in version_entries):
      raise ConcurrentModificationException(
        u'An entity was modified after this transaction was started.')

    # TODO: Check if this constraint is still needed.
    self._enforce_max_groups(mutations)

    # Apply mutations.
    mutation_futures = []
    for mutation in self._collapse_mutations(mutations):
      if isinstance(mutation, entity_pb.Reference):
        old_entry_future = futures[mutation.Encode()]
        mutation_futures.append(self._delete(tr, mutation, old_entry_future))
      else:
        old_entry_future = futures[mutation.key().Encode()]
        mutation_futures.append(self._upsert(tr, mutation, old_entry_future))

    responses = yield mutation_futures
    raise gen.Return([old_entry for old_entry, _ in responses
                      if old_entry.present])

  @staticmethod
  def _collapse_mutations(mutations):
    """ Selects the last mutation for each key as the one to apply. """
    # TODO: For the v1 API, test if insert, update succeeds in mutation list.
    mutations_by_key = {}
    for mutation in mutations:
      if isinstance(mutation, entity_pb.Reference):
        key = mutation.Encode()
      else:
        key = mutation.key().Encode()

      mutations_by_key[key] = mutation

    return tuple(mutation for key, mutation in six.iteritems(mutations_by_key))

  @staticmethod
  def _enforce_max_groups(mutations):
    """ Raises an exception if too many groups were modified. """
    mutated_groups = set()
    for mutation in mutations:
      if isinstance(mutation, entity_pb.Reference):
        key = mutation
      else:
        key = mutation.key()

      namespace = decode_str(key.name_space())
      flat_group = (namespace,) + Path.flatten(key.path())[:2]
      mutated_groups.add(flat_group)

      if len(mutated_groups) > 25:
        raise BadRequest(u'Too many entity groups modified in transaction')<|MERGE_RESOLUTION|>--- conflicted
+++ resolved
@@ -369,7 +369,6 @@
     project_id = decode_str(project_id)
     yield self.index_manager.update_composite_index(project_id, index)
 
-<<<<<<< HEAD
   def get_indexes(self, project_id):
     """ Retrieves list of indexes for a project.
 
@@ -393,7 +392,7 @@
       raise InternalError('ZooKeeper is not accessible')
 
     return indexes
-=======
+
   def add_indexes(self, project_id, indexes):
     """ Adds composite index definitions to a project.
 
@@ -406,7 +405,6 @@
     # will not use ZooKeeper in the future.
     zk_client = self.index_manager.composite_index_manager._zk_client
     merge_indexes(zk_client, project_id, indexes)
->>>>>>> 38293e7f
 
   @gen.coroutine
   def _upsert(self, tr, entity, old_entry_future=None):
