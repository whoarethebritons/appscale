# See LICENSE file
#
"""
This web service interfaces with the datastore. It takes protocol buffer
requests from AppServers and responds according to the type of request its
given (Put, Get, Delete, Query, etc).
"""
import argparse
import json
import logging
import os
import sys
import threading
import time
import tornado.httpserver
import tornado.web

from appscale.common import appscale_info
from appscale.common.async_retrying import retry_data_watch_coroutine
from appscale.common.unpackaged import APPSCALE_PYTHON_APPSERVER
from kazoo.client import KazooState
from kazoo.exceptions import NodeExistsError
from tornado import gen
from tornado.httpclient import AsyncHTTPClient
from tornado.ioloop import IOLoop
from tornado.options import options
from .. import dbconstants
from ..appscale_datastore_batch import DatastoreFactory
from ..datastore_distributed import DatastoreDistributed
from ..utils import (clean_app_id,
                     logger,
                     UnprocessedQueryResult)
from ..zkappscale import zktransaction
from ..zkappscale.transaction_manager import TransactionManager

sys.path.append(APPSCALE_PYTHON_APPSERVER)
from google.appengine.api import api_base_pb
from google.appengine.api.taskqueue import taskqueue_service_pb
from google.appengine.datastore import datastore_pb
from google.appengine.datastore import datastore_v4_pb
from google.appengine.datastore import entity_pb
from google.appengine.ext.remote_api import remote_api_pb

# Global for accessing the datastore. An instance of DatastoreDistributed.
datastore_access = None

# A record of active datastore servers.
datastore_servers = set()

# The ZooKeeper path where this server registers its availability.
server_node = None

# ZooKeeper global variable for locking
zookeeper = None

# Determines whether or not to allow datastore writes. Note: After enabling,
# datastore processes must be restarted and the groomer must be stopped.
READ_ONLY = False

# Global stats.
STATS = {}

# The ZooKeeper path where a list of active datastore servers is stored.
DATASTORE_SERVERS_NODE = '/appscale/datastore/servers'


class ClearHandler(tornado.web.RequestHandler):
  """ Defines what to do when the webserver receives a /clear HTTP request. """
  def set_default_headers(self):
    """ Instructs clients to close the connection after each response. """
    self.set_header('Connection', 'close')

  @tornado.web.asynchronous
  def post(self):
    """ Handles POST requests for clearing datastore server stats. """
    global STATS
    STATS = {}
    self.write({"message": "Statistics for this server cleared."})
    self.finish()


class ReadOnlyHandler(tornado.web.RequestHandler):
  """ Handles requests to check or set read-only mode. """
  def set_default_headers(self):
    """ Instructs clients to close the connection after each response. """
    self.set_header('Connection', 'close')

  @tornado.web.asynchronous
  def post(self):
    """ Handle requests to turn read-only mode on or off. """
    global READ_ONLY

    payload = self.request.body
    data = json.loads(payload)
    if 'readOnly' not in data:
      self.set_status(dbconstants.HTTP_BAD_REQUEST)

    if data['readOnly']:
      READ_ONLY = True
      message = 'Write operations now disabled.'
    else:
      READ_ONLY = False
      message = 'Write operations now enabled.'

    logger.info(message)
    self.write({'message': message})
    self.finish()


class ReserveKeysHandler(tornado.web.RequestHandler):
  """ Handles v4 AllocateIds requests from other servers. """
  @gen.coroutine
  def post(self):
    """ Prevents the provided IDs from being re-allocated. """
    project_id = self.request.headers['appdata']
    request = datastore_v4_pb.AllocateIdsRequest(self.request.body)
    ids = [key.path_element_list()[-1].id() for key in request.reserve_list()]
    yield datastore_access.reserve_ids(project_id, ids)


class MainHandler(tornado.web.RequestHandler):
  """
  Defines what to do when the webserver receives different types of 
  HTTP requests.
  """
  def set_default_headers(self):
    """ Instructs clients to close the connection after each response. """
    self.set_header('Connection', 'close')

  def unknown_request(self, app_id, http_request_data, pb_type):
    """ Function which handles unknown protocol buffers.

    Args:
      app_id: Name of the application.
      http_request_data: Stores the protocol buffer request from the AppServer
    Raises:
      Raises exception.
    """
    raise NotImplementedError("Unknown request of operation {0}" \
      .format(pb_type))

  @gen.coroutine
  def post(self):
    """ Function which handles POST requests. Data of the request is
        the request from the AppServer in an encoded protocol buffer
        format.
    """
    request = self.request
    http_request_data = request.body
    pb_type = request.headers['protocolbuffertype']
    app_data = request.headers['appdata']
    app_data = app_data.split(':')

    if len(app_data) == 4:
      app_id, user_email, nick_name, auth_domain = app_data
      os.environ['AUTH_DOMAIN'] = auth_domain
      os.environ['USER_EMAIL'] = user_email
      os.environ['USER_NICKNAME'] = nick_name
      os.environ['APPLICATION_ID'] = app_id
    elif len(app_data) == 1:
      app_id = app_data[0]
      os.environ['APPLICATION_ID'] = app_id
    else:
      raise gen.Return()

    # If the application identifier has the HRD string prepened, remove it.
    app_id = clean_app_id(app_id)

    if pb_type == "Request":
      yield self.remote_request(app_id, http_request_data,
                                service_id=request.headers.get('Module'),
                                version_id=request.headers.get('Version'))
    else:
      self.unknown_request(app_id, http_request_data, pb_type)

  @tornado.web.asynchronous
  def get(self):
    """ Handles get request for the web server. Returns that it is currently
        up in json.
    """
    self.write(json.dumps(STATS))
    self.finish()

  @gen.coroutine
  def remote_request(self, app_id, http_request_data, service_id, version_id):
    """ Receives a remote request to which it should give the correct 
        response. The http_request_data holds an encoded protocol buffer
        of a certain type. Each type has a particular response type. 
    
    Args:
      app_id: The application ID that is sending this request.
      http_request_data: Encoded protocol buffer.
      service_id: A string specifying the client's service ID.
      version_id: A string specifying the client's version ID.
    """
    apirequest = remote_api_pb.Request()
    apirequest.ParseFromString(http_request_data)
    apiresponse = remote_api_pb.Response()
    response = None
    if not apirequest.has_method():
      apirequest.set_method("NOT_FOUND")
    if not apirequest.has_request():
      apirequest.set_method("NOT_FOUND")
      apirequest.clear_request()
    method = apirequest.method()
    http_request_data = apirequest.request()
    start = time.time()

    request_log = method
    if apirequest.has_request_id():
      request_log += ': {}'.format(apirequest.request_id())
    logger.debug(request_log)

    if method == "Put":
      response, errcode, errdetail = yield self.put_request(
        app_id, http_request_data)
    elif method == "Get":
      response, errcode, errdetail = yield self.get_request(
        app_id, http_request_data)
    elif method == "Delete":
      response, errcode, errdetail = yield self.delete_request(
        app_id, http_request_data)
    elif method == "RunQuery":
      response, errcode, errdetail = yield self.run_query(http_request_data)
    elif method == "BeginTransaction":
      response, errcode, errdetail = yield self.begin_transaction_request(
        app_id, http_request_data)
    elif method == "Commit":
      response, errcode, errdetail = yield self.commit_transaction_request(
        app_id, http_request_data)
    elif method == "Rollback":
      response, errcode, errdetail = self.rollback_transaction_request(
        app_id, http_request_data)
    elif method == "AllocateIds":
      response, errcode, errdetail = yield self.allocate_ids_request(
        app_id, http_request_data)
    elif method == "CreateIndex":
      response, errcode, errdetail = yield self.create_index_request(
        app_id, http_request_data)
    elif method == "GetIndices":
      response, errcode, errdetail = yield self.get_indices_request(app_id)
    elif method == "UpdateIndex":
      response, errcode, errdetail = self.update_index_request(
        app_id, http_request_data)
    elif method == "DeleteIndex":
      response, errcode, errdetail = yield self.delete_index_request(
        app_id, http_request_data)
    elif method == 'AddActions':
      response, errcode, errdetail = yield self.add_actions_request(
        app_id, http_request_data, service_id, version_id)
    elif method == 'datastore_v4.AllocateIds':
      response, errcode, errdetail = yield self.v4_allocate_ids_request(
        app_id, http_request_data)
    else:
      errcode = datastore_pb.Error.BAD_REQUEST
      errdetail = "Unknown datastore message"

    time_taken = time.time() - start
    if method in STATS:
      if errcode in STATS[method]:
        prev_req, pre_time = STATS[method][errcode]
        STATS[method][errcode] = prev_req + 1, pre_time + time_taken
      else:
        STATS[method][errcode] = (1, time_taken)
    else:
      STATS[method] = {}
      STATS[method][errcode] = (1, time_taken)

    apiresponse.set_response(response)
    if errcode != 0:
      apperror_pb = apiresponse.mutable_application_error()
      apperror_pb.set_code(errcode)
      apperror_pb.set_detail(errdetail)

    self.write(apiresponse.Encode())

  @gen.coroutine
  def begin_transaction_request(self, app_id, http_request_data):
    """ Handles the intial request to start a transaction. Replies with 
        a unique identifier to handle this transaction in future requests.
  
    Args:
      app_id: The application ID requesting the transaction.
      http_request_data: The encoded request.
    Returns:
      An encoded transaction protocol buffer with a unique handler.
    """
    global datastore_access
    begin_transaction_req_pb = datastore_pb.BeginTransactionRequest(
      http_request_data)
    multiple_eg = False
    if begin_transaction_req_pb.has_allow_multiple_eg():
      multiple_eg = bool(begin_transaction_req_pb.allow_multiple_eg())

<<<<<<< HEAD
    transaction_pb = datastore_pb.Transaction()

    if READ_ONLY:
      logger.warning('Unable to begin transaction in read-only mode: {}'.
        format(begin_transaction_req_pb))
      raise gen.Return(
        (transaction_pb.Encode(),
         datastore_pb.Error.CAPABILITY_DISABLED,
         'Datastore is in read-only mode.')
      )
=======
    if READ_ONLY:
      logger.warning('Unable to begin transaction in read-only mode: {}'.
        format(begin_transaction_req_pb))
      return ('', datastore_pb.Error.CAPABILITY_DISABLED,
              'Datastore is in read-only mode.')
>>>>>>> 711e08bb

    try:
      handle = yield datastore_access.setup_transaction(app_id, multiple_eg)
    except dbconstants.InternalError as error:
      raise gen.Return(('', datastore_pb.Error.INTERNAL_ERROR, str(error)))
    except dbconstants.BadRequest as error:
      raise gen.Return(('', datastore_pb.Error.BAD_REQUEST, str(error)))
    except (zktransaction.ZKInternalException,
            dbconstants.AppScaleDBConnectionError) as error:
      logger.exception('Unable to begin transaction')
<<<<<<< HEAD
      raise gen.Return(
        (transaction_pb.Encode(),
         datastore_pb.Error.INTERNAL_ERROR,
         str(error))
      )
=======
      return '', datastore_pb.Error.INTERNAL_ERROR, str(error)
>>>>>>> 711e08bb

    transaction_pb = datastore_pb.Transaction()
    transaction_pb.set_app(app_id)
    transaction_pb.set_handle(handle)
<<<<<<< HEAD
    raise gen.Return((transaction_pb.Encode(), 0, ""))
=======
    return transaction_pb.Encode(), 0, ''
>>>>>>> 711e08bb

  @gen.coroutine
  def commit_transaction_request(self, app_id, http_request_data):
    """ Handles the commit phase of a transaction.

    Args:
      app_id: The application ID requesting the transaction commit.
      http_request_data: The encoded request of datastore_pb.Transaction.
    Returns:
      An encoded protocol buffer commit response.
    """
    global datastore_access

    if READ_ONLY:
      transaction_pb = datastore_pb.Transaction(http_request_data)
      logger.warning('Unable to commit in read-only mode: {}'.
        format(transaction_pb))
<<<<<<< HEAD
      raise gen.Return(
        (commitres_pb.Encode(),
         datastore_pb.Error.CAPABILITY_DISABLED,
         'Datastore is in read-only mode.')
      )
=======
      return ('', datastore_pb.Error.CAPABILITY_DISABLED,
              'Datastore is in read-only mode.')
>>>>>>> 711e08bb

    result = yield datastore_access.commit_transaction(
      app_id, http_request_data)
    raise gen.Return(result)

  def rollback_transaction_request(self, app_id, http_request_data):
    """ Handles the rollback phase of a transaction.

    Args:
      app_id: The application ID requesting the rollback.
      http_request_data: The encoded request.
    Returns:
      An encoded protocol buffer void response.
    """
    global datastore_access

    if READ_ONLY:
      logger.warning('Unable to rollback in read-only mode: {}'.
        format(http_request_data))
      return ('', datastore_pb.Error.CAPABILITY_DISABLED,
              'Datastore is in read-only mode.')

    try:
      return datastore_access.rollback_transaction(app_id, http_request_data)
    except zktransaction.ZKInternalException as error:
      logger.exception('ZKInternalException during {} for {}'.
        format(http_request_data, app_id))
      return '', datastore_pb.Error.INTERNAL_ERROR, str(error)
    except Exception as error:
      logger.exception('Unable to rollback transaction')
      return '', datastore_pb.Error.INTERNAL_ERROR, str(error)

  @gen.coroutine
  def run_query(self, http_request_data):
    """ High level function for running queries.

    Args:
      http_request_data: Stores the protocol buffer request from the AppServer.
    Returns:
      Returns an encoded query response.
    """
    global datastore_access
    query = datastore_pb.Query(http_request_data)
    clone_qr_pb = UnprocessedQueryResult()
    try:
      yield datastore_access._dynamic_run_query(query, clone_qr_pb)
    except dbconstants.BadRequest as error:
<<<<<<< HEAD
      raise gen.Return(
        ('',
         datastore_pb.Error.BAD_REQUEST,
         str(error))
      )
    except zktransaction.ZKBadRequest, zkie:
      logger.exception('Illegal arguments in transaction during {}'.
                       format(query))
      raise gen.Return(
        (clone_qr_pb.Encode(),
         datastore_pb.Error.BAD_REQUEST,
         "Illegal arguments for transaction. {0}".format(str(zkie)))
      )
    except zktransaction.ZKInternalException:
      logger.exception('ZKInternalException during {}'.format(query))
      clone_qr_pb.set_more_results(False)
      raise gen.Return(
        (clone_qr_pb.Encode(),
         datastore_pb.Error.INTERNAL_ERROR,
         "Internal error with ZooKeeper connection.")
      )
    except zktransaction.ZKTransactionException:
      logger.exception('Concurrent transaction during {}'.format(query))
      clone_qr_pb.set_more_results(False)
      raise gen.Return(
        (clone_qr_pb.Encode(),
         datastore_pb.Error.CONCURRENT_TRANSACTION,
         "Concurrent transaction exception on put.")
      )
    except dbconstants.AppScaleDBConnectionError:
      logger.exception('DB connection error during query')
      clone_qr_pb.set_more_results(False)
      raise gen.Return(
        (clone_qr_pb.Encode(),
         datastore_pb.Error.INTERNAL_ERROR,
         "Datastore connection error on run_query request.")
      )
    raise gen.Return((clone_qr_pb.Encode(), 0, ""))
=======
      return '', datastore_pb.Error.BAD_REQUEST, str(error)
    except zktransaction.ZKBadRequest as error:
      logger.exception('Illegal arguments in transaction during {}'.
        format(query))
      return '', datastore_pb.Error.BAD_REQUEST, str(error)
    except zktransaction.ZKInternalException as error:
      logger.exception('ZKInternalException during {}'.format(query))
      return '', datastore_pb.Error.INTERNAL_ERROR, str(error)
    except zktransaction.ZKTransactionException as error:
      logger.exception('Concurrent transaction during {}'.format(query))
      return '', datastore_pb.Error.CONCURRENT_TRANSACTION, str(error)
    except dbconstants.AppScaleDBConnectionError as error:
      logger.exception('DB connection error during query')
      return '', datastore_pb.Error.INTERNAL_ERROR, str(error)

    return clone_qr_pb.Encode(), 0, ''
>>>>>>> 711e08bb

  @gen.coroutine
  def create_index_request(self, app_id, http_request_data):
    """ High level function for creating composite indexes.

    Args:
       app_id: Name of the application.
       http_request_data: Stores the protocol buffer request from the 
               AppServer.
    Returns: 
       Returns an encoded response.
    """
    global datastore_access
    request = entity_pb.CompositeIndex(http_request_data)
    response = api_base_pb.Integer64Proto()

    if READ_ONLY:
<<<<<<< HEAD
      logger.warning('Unable to create in read-only mode: {}'.format(request))
      raise gen.Return(
        (response.Encode(),
         datastore_pb.Error.CAPABILITY_DISABLED,
         'Datastore is in read-only mode.')
      )
=======
      logger.warning('Unable to create in read-only mode: {}'.
        format(request))
      return ('', datastore_pb.Error.CAPABILITY_DISABLED,
              'Datastore is in read-only mode.')
>>>>>>> 711e08bb

    try:
      index_id = yield datastore_access.create_composite_index(app_id, request)
      response.set_value(index_id)
    except dbconstants.AppScaleDBConnectionError as error:
      logger.exception('DB connection error during index creation')
<<<<<<< HEAD
      response.set_value(0)
      raise gen.Return(
        (response.Encode(),
         datastore_pb.Error.INTERNAL_ERROR,
         "Datastore connection error on create index request.")
      )
    raise gen.Return((response.Encode(), 0, ""))
=======
      return '', datastore_pb.Error.INTERNAL_ERROR, str(error)

    return response.Encode(), 0, ''
>>>>>>> 711e08bb

  def update_index_request(self, app_id, http_request_data):
    """ High level function for updating a composite index.

    Args:
      app_id: A string containing the application ID.
      http_request_data: A string containing the protocol buffer request
        from the AppServer.
    Returns:
       A tuple containing an encoded response, error code, and error details.
    """
    global datastore_access
    index = entity_pb.CompositeIndex(http_request_data)
    response = api_base_pb.VoidProto()

    if READ_ONLY:
<<<<<<< HEAD
      logger.warning('Unable to update in read-only mode: {}'.format(index))
      return (response.Encode(), datastore_pb.Error.CAPABILITY_DISABLED,
        'Datastore is in read-only mode.')
=======
      logger.warning('Unable to update in read-only mode: {}'.
        format(index))
      return ('', datastore_pb.Error.CAPABILITY_DISABLED,
              'Datastore is in read-only mode.')
>>>>>>> 711e08bb

    state = index.state()
    if state not in [index.READ_WRITE, index.WRITE_ONLY]:
      state_name = entity_pb.CompositeIndex.State_Name(state)
      error_message = 'Unable to update index because state is {}. '\
        'Index: {}'.format(state_name, index)
      logger.error(error_message)
      return '', datastore_pb.Error.PERMISSION_DENIED, error_message
    else:
      # Updating index in background so we can return a response quickly.
      IOLoop.current().spawn_callback(
        datastore_access.update_composite_index, app_id, index)

    return response.Encode(), 0, ''

  @gen.coroutine
  def delete_index_request(self, app_id, http_request_data):
    """ Deletes a composite index for a given application.
  
    Args:
      app_id: Name of the application.
      http_request_data: A serialized CompositeIndices item
    Returns:
      A Tuple of an encoded entity_pb.VoidProto, error code, and 
      error explanation.
    """
    global datastore_access
    request = entity_pb.CompositeIndex(http_request_data)
    response = api_base_pb.VoidProto()

    if READ_ONLY:
      logger.warning('Unable to delete in read-only mode: {}'.
        format(request))
<<<<<<< HEAD
      raise gen.Return(
        (response.Encode(),
         datastore_pb.Error.CAPABILITY_DISABLED,
         'Datastore is in read-only mode.')
      )

    try:
      yield datastore_access.delete_composite_index_metadata(app_id, request)
    except dbconstants.AppScaleDBConnectionError:
      logger.exception('DB connection error during index deletion')
      raise gen.Return(
        (response.Encode(),
         datastore_pb.Error.INTERNAL_ERROR,
         "Datastore connection error on delete index request.")
      )
    raise gen.Return((response.Encode(), 0, ""))
=======
      return ('', datastore_pb.Error.CAPABILITY_DISABLED,
              'Datastore is in read-only mode.')

    try:
      datastore_access.delete_composite_index_metadata(app_id, request)
    except dbconstants.AppScaleDBConnectionError as error:
      logger.exception('DB connection error during index deletion')
      return '', datastore_pb.Error.INTERNAL_ERROR, str(error)

    return response.Encode(), 0, ''
>>>>>>> 711e08bb

  @gen.coroutine
  def get_indices_request(self, app_id):
    """ Gets the indices of the given application.

    Args:
      app_id: Name of the application.
      http_request_data: Stores the protocol buffer request from the 
               AppServer.
    Returns: 
      A Tuple of an encoded response, error code, and error explanation.
    """
    global datastore_access
    response = datastore_pb.CompositeIndices()
    try:
<<<<<<< HEAD
      indices = yield datastore_access.datastore_batch.get_indices(app_id)
    except dbconstants.AppScaleDBConnectionError:
      logger.exception('DB connection error while fetching indices for '
        '{}'.format(app_id))
      raise gen.Return(
        (response.Encode(),
         datastore_pb.Error.INTERNAL_ERROR,
         "Datastore connection error on get indices request."))
    for index in indices:
      new_index = response.add_index()
      new_index.ParseFromString(index)
    raise gen.Return((response.Encode(), 0, ""))
=======
      indices = datastore_access.datastore_batch.get_indices(app_id)
    except dbconstants.AppScaleDBConnectionError as error:
      logger.exception('DB connection error while fetching indices for '
        '{}'.format(app_id))
      return '', datastore_pb.Error.INTERNAL_ERROR, str(error)

    for index in indices:
      new_index = response.add_index()
      new_index.ParseFromString(index)

    return response.Encode(), 0, ''
>>>>>>> 711e08bb

  @gen.coroutine
  def allocate_ids_request(self, app_id, http_request_data):
    """ High level function for getting unique identifiers for entities.

    Args:
       app_id: Name of the application.
       http_request_data: Stores the protocol buffer request from the 
               AppServer.
    Returns: 
       Returns an encoded response.
    Raises:
       NotImplementedError: when requesting a max id.
    """
    request = datastore_pb.AllocateIdsRequest(http_request_data)

    if request.has_max() and request.has_size():
<<<<<<< HEAD
      raise gen.Return(
        (response.Encode(), datastore_pb.Error.BAD_REQUEST,
         'Both size and max cannot be set.'))
    if not (request.has_max() or request.has_size()):
      raise gen.Return(
        (response.Encode(), datastore_pb.Error.BAD_REQUEST,
         'Either size or max must be set.'))

    if request.has_size():
      try:
        start, end = yield datastore_access.allocate_size(
          app_id, request.size())
      except dbconstants.AppScaleBadArg as error:
        raise gen.Return(
          (response.Encode(), datastore_pb.Error.BAD_REQUEST, str(error)))
      except dbconstants.AppScaleDBConnectionError as error:
        raise gen.Return(
          (response.Encode(), datastore_pb.Error.INTERNAL_ERROR, str(error)))
    else:
      try:
        start, end = yield datastore_access.allocate_max(app_id, request.max())
      except dbconstants.AppScaleBadArg as error:
        raise gen.Return(
          (response.Encode(), datastore_pb.Error.BAD_REQUEST, str(error)))
      except dbconstants.AppScaleDBConnectionError as error:
        raise gen.Return(
          (response.Encode(), datastore_pb.Error.INTERNAL_ERROR, str(error)))
=======
      return ('', datastore_pb.Error.BAD_REQUEST,
              'Both size and max cannot be set.')

    if not (request.has_max() or request.has_size()):
      return ('', datastore_pb.Error.BAD_REQUEST,
              'Either size or max must be set.')

    if request.has_size():
      method = datastore_access.allocate_size
      args = (app_id, request.size())
    else:
      method = datastore_access.allocate_max
      args = (app_id, request.max())

    try:
      start, end = method(*args)
    except dbconstants.AppScaleBadArg as error:
      return '', datastore_pb.Error.BAD_REQUEST, str(error)
    except dbconstants.AppScaleDBConnectionError as error:
      return '', datastore_pb.Error.INTERNAL_ERROR, str(error)
>>>>>>> 711e08bb

    response = datastore_pb.AllocateIdsResponse()
    response.set_start(start)
    response.set_end(end)
<<<<<<< HEAD
    raise gen.Return((response.Encode(), 0, ""))
=======
    return response.Encode(), 0, ''
>>>>>>> 711e08bb

  @staticmethod
  @gen.coroutine
  def v4_allocate_ids_request(app_id, http_request_data):
    """ Reserves entity IDs so that they will not be re-allocated.

    Args:
      app_id: Name of the application.
      http_request_data: The protocol buffer request from the AppServer.
    Returns:
       Returns an encoded response.
    """
    request = datastore_v4_pb.AllocateIdsRequest(http_request_data)
    response = datastore_v4_pb.AllocateIdsResponse()

    if not request.reserve_list():
      raise gen.Return((response.Encode(), datastore_v4_pb.Error.BAD_REQUEST,
                        'Request must include reserve list'))

    ids = [key.path_element_list()[-1].id() for key in request.reserve_list()]
    yield datastore_access.reserve_ids(app_id, ids)

    # Forward request to other datastore servers in order to adjust any blocks
    # they've already allocated.
    client = AsyncHTTPClient()
    headers = {'appdata': app_id}

    futures = []
    for server in datastore_servers:
      ip, port = server.split(':')
      port = int(port)
      if ip == options.private_ip and port == options.port:
        continue

      url = 'http://{}:{}/reserve-keys'.format(ip, port)
      future = client.fetch(url, method='POST', headers=headers,
                            body=http_request_data)
      futures.append(future)

    for future in futures:
      yield future

    raise gen.Return((response.Encode(), 0, ''))

  @gen.coroutine
  def put_request(self, app_id, http_request_data):
    """ High level function for doing puts.

    Args:
      app_id: Name of the application.
      http_request_data: Stores the protocol buffer request from the AppServer.
    Returns:
      Returns an encoded put response.
    """
    global datastore_access

    putreq_pb = datastore_pb.PutRequest(http_request_data)
    putresp_pb = datastore_pb.PutResponse()

    if READ_ONLY:
      logger.warning('Unable to put in read-only mode: {}'.
        format(putreq_pb))
<<<<<<< HEAD
      raise gen.Return(
        (putresp_pb.Encode(),
         datastore_pb.Error.CAPABILITY_DISABLED,
         'Datastore is in read-only mode.')
      )

    try:
      yield datastore_access.dynamic_put(app_id, putreq_pb, putresp_pb)
      raise gen.Return((putresp_pb.Encode(), 0, ""))
    except dbconstants.InternalError as error:
      raise gen.Return(('', datastore_pb.Error.INTERNAL_ERROR, str(error)))
    except dbconstants.Timeout as error:
      raise gen.Return(('', datastore_pb.Error.TIMEOUT, str(error)))
    except dbconstants.BadRequest as error:
      raise gen.Return(('', datastore_pb.Error.BAD_REQUEST, str(error)))
    except zktransaction.ZKBadRequest as zkie:
      logger.exception('Illegal argument during {}'.format(putreq_pb))
      raise gen.Return(
        (putresp_pb.Encode(),
         datastore_pb.Error.BAD_REQUEST,
         "Illegal arguments for transaction. {0}".format(str(zkie)))
      )
    except zktransaction.ZKInternalException as error:
      logger.exception('ZKInternalException during put')
      raise gen.Return(
        (putresp_pb.Encode(), datastore_pb.Error.INTERNAL_ERROR, str(error)))
    except zktransaction.ZKTransactionException:
      logger.exception('Concurrent transaction during {}'.format(putreq_pb))
      raise gen.Return(
        (putresp_pb.Encode(),
         datastore_pb.Error.CONCURRENT_TRANSACTION,
         "Concurrent transaction exception on put.")
      )
    except dbconstants.AppScaleDBConnectionError:
      logger.exception('DB connection error during put')
      raise gen.Return(
        (putresp_pb.Encode(),
         datastore_pb.Error.INTERNAL_ERROR,
         "Datastore connection error on put.")
      )
=======
      return ('', datastore_pb.Error.CAPABILITY_DISABLED,
              'Datastore is in read-only mode.')

    try:
      datastore_access.dynamic_put(app_id, putreq_pb, putresp_pb)
      return putresp_pb.Encode(), 0, ''
    except (dbconstants.InternalError, zktransaction.ZKInternalException,
            dbconstants.AppScaleDBConnectionError) as error:
      return '', datastore_pb.Error.INTERNAL_ERROR, str(error)
    except dbconstants.Timeout as error:
      return '', datastore_pb.Error.TIMEOUT, str(error)
    except (dbconstants.BadRequest, zktransaction.ZKBadRequest) as error:
      return '', datastore_pb.Error.BAD_REQUEST, str(error)
    except zktransaction.ZKTransactionException as error:
      logger.exception('Concurrent transaction during {}'.
        format(putreq_pb))
      return '', datastore_pb.Error.CONCURRENT_TRANSACTION, str(error)
>>>>>>> 711e08bb

  @gen.coroutine
  def get_request(self, app_id, http_request_data):
    """ High level function for doing gets.

    Args:
      app_id: Name of the application.
      http_request_data: Stores the protocol buffer request from the AppServer.
    Returns:
      An encoded get response.
    """
    global datastore_access
    getreq_pb = datastore_pb.GetRequest(http_request_data)
    getresp_pb = datastore_pb.GetResponse()
    try:
<<<<<<< HEAD
      yield datastore_access.dynamic_get(app_id, getreq_pb, getresp_pb)
    except zktransaction.ZKBadRequest as zkie:
      logger.exception('Illegal argument during {}'.format(getreq_pb))
      raise gen.Return(
        (getresp_pb.Encode(),
         datastore_pb.Error.BAD_REQUEST,
         "Illegal arguments for transaction. {0}".format(str(zkie)))
      )
    except zktransaction.ZKInternalException:
      logger.exception('ZKInternalException during {}'.format(getreq_pb))
      raise gen.Return(
        (getresp_pb.Encode(),
         datastore_pb.Error.INTERNAL_ERROR,
         "Internal error with ZooKeeper connection.")
      )
    except zktransaction.ZKTransactionException:
      logger.exception('Concurrent transaction during {}'.
        format(getreq_pb))
      raise gen.Return(
        (getresp_pb.Encode(),
         datastore_pb.Error.CONCURRENT_TRANSACTION,
         "Concurrent transaction exception on get.")
      )
    except dbconstants.AppScaleDBConnectionError:
      logger.exception('DB connection error during get')
      raise gen.Return(
        (getresp_pb.Encode(),
         datastore_pb.Error.INTERNAL_ERROR,
         "Datastore connection error on get.")
      )

    raise gen.Return((getresp_pb.Encode(), 0, ""))
=======
      datastore_access.dynamic_get(app_id, getreq_pb, getresp_pb)
    except zktransaction.ZKBadRequest as error:
      logger.exception('Illegal argument during {}'.format(getreq_pb))
      return '', datastore_pb.Error.BAD_REQUEST, str(error)
    except zktransaction.ZKInternalException as error:
      logger.exception('ZKInternalException during {}'.format(getreq_pb))
      return '', datastore_pb.Error.INTERNAL_ERROR, str(error)
    except zktransaction.ZKTransactionException as error:
      logger.exception('Concurrent transaction during {}'.format(getreq_pb))
      return '', datastore_pb.Error.CONCURRENT_TRANSACTION, str(error)
    except dbconstants.AppScaleDBConnectionError:
      logger.exception('DB connection error during get')
      return ('', datastore_pb.Error.INTERNAL_ERROR,
              'Datastore connection error on get.')

    return getresp_pb.Encode(), 0, ''
>>>>>>> 711e08bb

  @gen.coroutine
  def delete_request(self, app_id, http_request_data):
    """ High level function for doing deletes.

    Args:
      app_id: Name of the application.
      http_request_data: Stores the protocol buffer request from the AppServer.
    Returns:
      An encoded delete response.
    """
    global datastore_access

    delreq_pb = datastore_pb.DeleteRequest( http_request_data )
    delresp_pb = api_base_pb.VoidProto()

    if READ_ONLY:
      logger.warning('Unable to delete in read-only mode: {}'.
        format(delreq_pb))
<<<<<<< HEAD
      raise gen.Return(
        (delresp_pb.Encode(),
         datastore_pb.Error.CAPABILITY_DISABLED,
         'Datastore is in read-only mode.')
      )

    try:
      yield datastore_access.dynamic_delete(app_id, delreq_pb)
      raise gen.Return((delresp_pb.Encode(), 0, ""))
=======
      return ('', datastore_pb.Error.CAPABILITY_DISABLED,
              'Datastore is in read-only mode.')

    try:
      datastore_access.dynamic_delete(app_id, delreq_pb)
      return delresp_pb.Encode(), 0, ''
>>>>>>> 711e08bb
    except dbconstants.InternalError as error:
      raise gen.Return(('', datastore_pb.Error.INTERNAL_ERROR, str(error)))
    except dbconstants.Timeout as error:
      raise gen.Return(('', datastore_pb.Error.TIMEOUT, str(error)))
    except dbconstants.BadRequest as error:
<<<<<<< HEAD
      raise gen.Return(('', datastore_pb.Error.BAD_REQUEST, str(error)))
    except zktransaction.ZKBadRequest as zkie:
      logger.exception('Illegal argument during {}'.format(delreq_pb))
      raise gen.Return(
        (delresp_pb.Encode(),
         datastore_pb.Error.BAD_REQUEST,
         "Illegal arguments for transaction. {0}".format(str(zkie)))
      )
    except zktransaction.ZKInternalException:
      logger.exception('ZKInternalException during {}'.format(delreq_pb))
      raise gen.Return(
        (delresp_pb.Encode(),
         datastore_pb.Error.INTERNAL_ERROR,
         "Internal error with ZooKeeper connection.")
      )
    except zktransaction.ZKTransactionException:
      logger.exception('Concurrent transaction during {}'.format(delreq_pb))
      raise gen.Return(
        (delresp_pb.Encode(),
         datastore_pb.Error.CONCURRENT_TRANSACTION,
         "Concurrent transaction exception on delete.")
      )
    except dbconstants.AppScaleDBConnectionError:
      logger.exception('DB connection error during delete')
      raise gen.Return(
        (delresp_pb.Encode(),
         datastore_pb.Error.INTERNAL_ERROR,
         "Datastore connection error on delete.")
      )
=======
        return '', datastore_pb.Error.BAD_REQUEST, str(error)
    except zktransaction.ZKBadRequest as error:
      logger.exception('Illegal argument during {}'.format(delreq_pb))
      return '', datastore_pb.Error.BAD_REQUEST, str(error)
    except zktransaction.ZKInternalException:
      logger.exception('ZKInternalException during {}'.format(delreq_pb))
      return ('', datastore_pb.Error.INTERNAL_ERROR,
              'Internal error with ZooKeeper connection.')
    except zktransaction.ZKTransactionException:
      logger.exception('Concurrent transaction during {}'.format(delreq_pb))
      return ('', datastore_pb.Error.CONCURRENT_TRANSACTION,
              'Concurrent transaction exception on delete.')
    except dbconstants.AppScaleDBConnectionError:
      logger.exception('DB connection error during delete')
      return ('', datastore_pb.Error.INTERNAL_ERROR,
              'Datastore connection error on delete.')
>>>>>>> 711e08bb

  @gen.coroutine
  def add_actions_request(self, app_id, http_request_data, service_id,
                          version_id):
    """ High level function for adding transactional tasks.

    Args:
      app_id: Name of the application.
      http_request_data: Stores the protocol buffer request from the AppServer.
      service_id: A string specifying the client's service ID.
      version_id: A string specifying the client's version ID.
    Returns:
      An encoded AddActions response.
    """
    global datastore_access

    req_pb = taskqueue_service_pb.TaskQueueBulkAddRequest(http_request_data)
    resp_pb = taskqueue_service_pb.TaskQueueBulkAddResponse()

    if service_id is None:
<<<<<<< HEAD
      raise gen.Return(
        (resp_pb.Encode(),
         datastore_pb.Error.BAD_REQUEST,
         'Module header must be defined')
      )

    if version_id is None:
      raise gen.Return(
        (resp_pb.Encode(),
         datastore_pb.Error.BAD_REQUEST,
         'Version header must be defined')
      )

    if READ_ONLY:
      logger.warning('Unable to add transactional tasks in read-only mode')
      raise gen.Return(
        (resp_pb.Encode(),
         datastore_pb.Error.CAPABILITY_DISABLED,
         'Datastore is in read-only mode.')
      )

    try:
      yield datastore_access.dynamic_add_actions(
        app_id, req_pb, service_id, version_id)
      raise gen.Return((resp_pb.Encode(), 0, ""))
    except dbconstants.ExcessiveTasks as error:
      raise gen.Return(
        (resp_pb.Encode(), datastore_pb.Error.BAD_REQUEST, str(error))
      )
    except dbconstants.AppScaleDBConnectionError:
      logger.exception('DB connection error')
      raise gen.Return(
        (resp_pb.Encode(),
         datastore_pb.Error.INTERNAL_ERROR,
         'Datastore connection error when adding transaction tasks.')
      )
=======
      return ('', datastore_pb.Error.BAD_REQUEST,
              'Module header must be defined')

    if version_id is None:
      return ('', datastore_pb.Error.BAD_REQUEST,
              'Version header must be defined')

    if READ_ONLY:
      logger.warning('Unable to add transactional tasks in read-only mode')
      return ('', datastore_pb.Error.CAPABILITY_DISABLED,
              'Datastore is in read-only mode.')

    try:
      datastore_access.dynamic_add_actions(app_id, req_pb, service_id,
                                           version_id)
      return resp_pb.Encode(), 0, ''
    except dbconstants.ExcessiveTasks as error:
      return '', datastore_pb.Error.BAD_REQUEST, str(error)
    except dbconstants.AppScaleDBConnectionError:
      logger.exception('DB connection error')
      return ('', datastore_pb.Error.INTERNAL_ERROR,
              'Datastore connection error when adding transaction tasks.')
>>>>>>> 711e08bb


def create_server_node():
  """ Creates a server registration entry in ZooKeeper. """
  try:
    zookeeper.handle.create(server_node, ephemeral=True)
  except NodeExistsError:
    # If the server gets restarted, the old node may exist for a short time.
    zookeeper.handle.delete(server_node)
    zookeeper.handle.create(server_node, ephemeral=True)

  logger.info('Datastore registered at {}'.format(server_node))


def zk_state_listener(state):
  """ Handles changes to ZooKeeper connection state.

  Args:
    state: A string specifying the new ZooKeeper connection state.
  """
  if state == KazooState.CONNECTED:
    persistent_create_server_node = retry_data_watch_coroutine(
      server_node, create_server_node)
    IOLoop.instance().add_callback(persistent_create_server_node)


def update_servers(new_servers):
  """ Updates the record of active datastore servers.

  Args:
    new_servers: A list of strings identifying server locations.
  """
  to_remove = [server for server in datastore_servers
               if server not in new_servers]
  for old_server in to_remove:
    datastore_servers.remove(old_server)

  for new_server in new_servers:
    if new_server not in datastore_servers:
      datastore_servers.add(new_server)


def update_servers_watch(new_servers):
  """ Updates the record of active datastore servers.

  Args:
    new_servers: A list of strings identifying server locations.
  """
  main_io_loop = IOLoop.instance()
  main_io_loop.add_callback(update_servers, new_servers)


pb_application = tornado.web.Application([
  ('/clear', ClearHandler),
  ('/read-only', ReadOnlyHandler),
  ('/reserve-keys', ReserveKeysHandler),
  (r'/*', MainHandler),
])


def main():
  """ Starts a web service for handing datastore requests. """

  global datastore_access
  global server_node
  global zookeeper
  zookeeper_locations = appscale_info.get_zk_locations_string()

  parser = argparse.ArgumentParser()
  parser.add_argument('-t', '--type', choices=dbconstants.VALID_DATASTORES,
                      default=dbconstants.VALID_DATASTORES[0],
                      help='Database type')
  parser.add_argument('-p', '--port', type=int,
                      default=dbconstants.DEFAULT_PORT,
                      help='Datastore server port')
  parser.add_argument('-v', '--verbose', action='store_true',
                      help='Output debug-level logging')
  args = parser.parse_args()

  if args.verbose:
    logger.setLevel(logging.DEBUG)

  options.define('private_ip', appscale_info.get_private_ip())
  options.define('port', args.port)

  server_node = '{}/{}:{}'.format(DATASTORE_SERVERS_NODE, options.private_ip,
                                  options.port)

  datastore_batch = DatastoreFactory.getDatastore(
    args.type, log_level=logger.getEffectiveLevel())
  zookeeper = zktransaction.ZKTransaction(
    host=zookeeper_locations, db_access=datastore_batch,
    log_level=logger.getEffectiveLevel())

  zookeeper.handle.add_listener(zk_state_listener)
  zookeeper.handle.ensure_path(DATASTORE_SERVERS_NODE)
  # Since the client was started before adding the listener, make sure the
  # server node gets created.
  zk_state_listener(zookeeper.handle.state)
  zookeeper.handle.ChildrenWatch(DATASTORE_SERVERS_NODE, update_servers_watch)

  transaction_manager = TransactionManager(zookeeper.handle)
  datastore_access = DatastoreDistributed(
    datastore_batch, transaction_manager, zookeeper=zookeeper,
    log_level=logger.getEffectiveLevel())

  server = tornado.httpserver.HTTPServer(pb_application)
  server.listen(args.port)

  IOLoop.current().start()<|MERGE_RESOLUTION|>--- conflicted
+++ resolved
@@ -10,7 +10,6 @@
 import logging
 import os
 import sys
-import threading
 import time
 import tornado.httpserver
 import tornado.web
@@ -292,24 +291,12 @@
     if begin_transaction_req_pb.has_allow_multiple_eg():
       multiple_eg = bool(begin_transaction_req_pb.allow_multiple_eg())
 
-<<<<<<< HEAD
-    transaction_pb = datastore_pb.Transaction()
-
     if READ_ONLY:
       logger.warning('Unable to begin transaction in read-only mode: {}'.
-        format(begin_transaction_req_pb))
-      raise gen.Return(
-        (transaction_pb.Encode(),
-         datastore_pb.Error.CAPABILITY_DISABLED,
-         'Datastore is in read-only mode.')
-      )
-=======
-    if READ_ONLY:
-      logger.warning('Unable to begin transaction in read-only mode: {}'.
-        format(begin_transaction_req_pb))
-      return ('', datastore_pb.Error.CAPABILITY_DISABLED,
-              'Datastore is in read-only mode.')
->>>>>>> 711e08bb
+                     format(begin_transaction_req_pb))
+      raise gen.Return(
+        ('', datastore_pb.Error.CAPABILITY_DISABLED,
+         'Datastore is in read-only mode.'))
 
     try:
       handle = yield datastore_access.setup_transaction(app_id, multiple_eg)
@@ -320,24 +307,14 @@
     except (zktransaction.ZKInternalException,
             dbconstants.AppScaleDBConnectionError) as error:
       logger.exception('Unable to begin transaction')
-<<<<<<< HEAD
-      raise gen.Return(
-        (transaction_pb.Encode(),
-         datastore_pb.Error.INTERNAL_ERROR,
-         str(error))
-      )
-=======
-      return '', datastore_pb.Error.INTERNAL_ERROR, str(error)
->>>>>>> 711e08bb
+      raise gen.Return(
+        ('', datastore_pb.Error.INTERNAL_ERROR,
+         str(error)))
 
     transaction_pb = datastore_pb.Transaction()
     transaction_pb.set_app(app_id)
     transaction_pb.set_handle(handle)
-<<<<<<< HEAD
-    raise gen.Return((transaction_pb.Encode(), 0, ""))
-=======
-    return transaction_pb.Encode(), 0, ''
->>>>>>> 711e08bb
+    raise gen.Return((transaction_pb.Encode(), 0, ''))
 
   @gen.coroutine
   def commit_transaction_request(self, app_id, http_request_data):
@@ -355,16 +332,9 @@
       transaction_pb = datastore_pb.Transaction(http_request_data)
       logger.warning('Unable to commit in read-only mode: {}'.
         format(transaction_pb))
-<<<<<<< HEAD
-      raise gen.Return(
-        (commitres_pb.Encode(),
-         datastore_pb.Error.CAPABILITY_DISABLED,
-         'Datastore is in read-only mode.')
-      )
-=======
-      return ('', datastore_pb.Error.CAPABILITY_DISABLED,
-              'Datastore is in read-only mode.')
->>>>>>> 711e08bb
+      raise gen.Return(
+        ('', datastore_pb.Error.CAPABILITY_DISABLED,
+         'Datastore is in read-only mode.'))
 
     result = yield datastore_access.commit_transaction(
       app_id, http_request_data)
@@ -412,63 +382,22 @@
     try:
       yield datastore_access._dynamic_run_query(query, clone_qr_pb)
     except dbconstants.BadRequest as error:
-<<<<<<< HEAD
-      raise gen.Return(
-        ('',
-         datastore_pb.Error.BAD_REQUEST,
-         str(error))
-      )
-    except zktransaction.ZKBadRequest, zkie:
-      logger.exception('Illegal arguments in transaction during {}'.
-                       format(query))
-      raise gen.Return(
-        (clone_qr_pb.Encode(),
-         datastore_pb.Error.BAD_REQUEST,
-         "Illegal arguments for transaction. {0}".format(str(zkie)))
-      )
-    except zktransaction.ZKInternalException:
-      logger.exception('ZKInternalException during {}'.format(query))
-      clone_qr_pb.set_more_results(False)
-      raise gen.Return(
-        (clone_qr_pb.Encode(),
-         datastore_pb.Error.INTERNAL_ERROR,
-         "Internal error with ZooKeeper connection.")
-      )
-    except zktransaction.ZKTransactionException:
-      logger.exception('Concurrent transaction during {}'.format(query))
-      clone_qr_pb.set_more_results(False)
-      raise gen.Return(
-        (clone_qr_pb.Encode(),
-         datastore_pb.Error.CONCURRENT_TRANSACTION,
-         "Concurrent transaction exception on put.")
-      )
-    except dbconstants.AppScaleDBConnectionError:
-      logger.exception('DB connection error during query')
-      clone_qr_pb.set_more_results(False)
-      raise gen.Return(
-        (clone_qr_pb.Encode(),
-         datastore_pb.Error.INTERNAL_ERROR,
-         "Datastore connection error on run_query request.")
-      )
-    raise gen.Return((clone_qr_pb.Encode(), 0, ""))
-=======
-      return '', datastore_pb.Error.BAD_REQUEST, str(error)
+      raise gen.Return( ('', datastore_pb.Error.BAD_REQUEST, str(error)))
     except zktransaction.ZKBadRequest as error:
-      logger.exception('Illegal arguments in transaction during {}'.
-        format(query))
-      return '', datastore_pb.Error.BAD_REQUEST, str(error)
+      logger.exception(
+        'Illegal arguments in transaction during {}'.format(query))
+      raise gen.Return(('', datastore_pb.Error.BAD_REQUEST, str(error)))
     except zktransaction.ZKInternalException as error:
       logger.exception('ZKInternalException during {}'.format(query))
-      return '', datastore_pb.Error.INTERNAL_ERROR, str(error)
+      raise gen.Return(('', datastore_pb.Error.INTERNAL_ERROR, str(error)))
     except zktransaction.ZKTransactionException as error:
       logger.exception('Concurrent transaction during {}'.format(query))
-      return '', datastore_pb.Error.CONCURRENT_TRANSACTION, str(error)
+      raise gen.Return(
+        ('', datastore_pb.Error.CONCURRENT_TRANSACTION, str(error)))
     except dbconstants.AppScaleDBConnectionError as error:
       logger.exception('DB connection error during query')
-      return '', datastore_pb.Error.INTERNAL_ERROR, str(error)
-
-    return clone_qr_pb.Encode(), 0, ''
->>>>>>> 711e08bb
+      raise gen.Return(('', datastore_pb.Error.INTERNAL_ERROR, str(error)))
+    raise gen.Return((clone_qr_pb.Encode(), 0, ''))
 
   @gen.coroutine
   def create_index_request(self, app_id, http_request_data):
@@ -486,38 +415,18 @@
     response = api_base_pb.Integer64Proto()
 
     if READ_ONLY:
-<<<<<<< HEAD
       logger.warning('Unable to create in read-only mode: {}'.format(request))
       raise gen.Return(
-        (response.Encode(),
-         datastore_pb.Error.CAPABILITY_DISABLED,
-         'Datastore is in read-only mode.')
-      )
-=======
-      logger.warning('Unable to create in read-only mode: {}'.
-        format(request))
-      return ('', datastore_pb.Error.CAPABILITY_DISABLED,
-              'Datastore is in read-only mode.')
->>>>>>> 711e08bb
+        ('', datastore_pb.Error.CAPABILITY_DISABLED,
+         'Datastore is in read-only mode.'))
 
     try:
       index_id = yield datastore_access.create_composite_index(app_id, request)
       response.set_value(index_id)
     except dbconstants.AppScaleDBConnectionError as error:
       logger.exception('DB connection error during index creation')
-<<<<<<< HEAD
-      response.set_value(0)
-      raise gen.Return(
-        (response.Encode(),
-         datastore_pb.Error.INTERNAL_ERROR,
-         "Datastore connection error on create index request.")
-      )
-    raise gen.Return((response.Encode(), 0, ""))
-=======
-      return '', datastore_pb.Error.INTERNAL_ERROR, str(error)
-
-    return response.Encode(), 0, ''
->>>>>>> 711e08bb
+      raise gen.Return(('', datastore_pb.Error.INTERNAL_ERROR, str(error)))
+    raise gen.Return((response.Encode(), 0, ''))
 
   def update_index_request(self, app_id, http_request_data):
     """ High level function for updating a composite index.
@@ -534,16 +443,9 @@
     response = api_base_pb.VoidProto()
 
     if READ_ONLY:
-<<<<<<< HEAD
       logger.warning('Unable to update in read-only mode: {}'.format(index))
-      return (response.Encode(), datastore_pb.Error.CAPABILITY_DISABLED,
-        'Datastore is in read-only mode.')
-=======
-      logger.warning('Unable to update in read-only mode: {}'.
-        format(index))
       return ('', datastore_pb.Error.CAPABILITY_DISABLED,
               'Datastore is in read-only mode.')
->>>>>>> 711e08bb
 
     state = index.state()
     if state not in [index.READ_WRITE, index.WRITE_ONLY]:
@@ -575,37 +477,18 @@
     response = api_base_pb.VoidProto()
 
     if READ_ONLY:
-      logger.warning('Unable to delete in read-only mode: {}'.
-        format(request))
-<<<<<<< HEAD
-      raise gen.Return(
-        (response.Encode(),
-         datastore_pb.Error.CAPABILITY_DISABLED,
-         'Datastore is in read-only mode.')
-      )
+      logger.warning('Unable to delete in read-only mode: {}'.format(request))
+      raise gen.Return(
+        ('', datastore_pb.Error.CAPABILITY_DISABLED,
+         'Datastore is in read-only mode.'))
 
     try:
       yield datastore_access.delete_composite_index_metadata(app_id, request)
-    except dbconstants.AppScaleDBConnectionError:
-      logger.exception('DB connection error during index deletion')
-      raise gen.Return(
-        (response.Encode(),
-         datastore_pb.Error.INTERNAL_ERROR,
-         "Datastore connection error on delete index request.")
-      )
-    raise gen.Return((response.Encode(), 0, ""))
-=======
-      return ('', datastore_pb.Error.CAPABILITY_DISABLED,
-              'Datastore is in read-only mode.')
-
-    try:
-      datastore_access.delete_composite_index_metadata(app_id, request)
     except dbconstants.AppScaleDBConnectionError as error:
       logger.exception('DB connection error during index deletion')
-      return '', datastore_pb.Error.INTERNAL_ERROR, str(error)
-
-    return response.Encode(), 0, ''
->>>>>>> 711e08bb
+      raise gen.Return(('', datastore_pb.Error.INTERNAL_ERROR, str(error)))
+
+    raise gen.Return((response.Encode(), 0, ''))
 
   @gen.coroutine
   def get_indices_request(self, app_id):
@@ -613,40 +496,23 @@
 
     Args:
       app_id: Name of the application.
-      http_request_data: Stores the protocol buffer request from the 
-               AppServer.
     Returns: 
       A Tuple of an encoded response, error code, and error explanation.
     """
     global datastore_access
     response = datastore_pb.CompositeIndices()
     try:
-<<<<<<< HEAD
       indices = yield datastore_access.datastore_batch.get_indices(app_id)
-    except dbconstants.AppScaleDBConnectionError:
-      logger.exception('DB connection error while fetching indices for '
-        '{}'.format(app_id))
-      raise gen.Return(
-        (response.Encode(),
-         datastore_pb.Error.INTERNAL_ERROR,
-         "Datastore connection error on get indices request."))
+    except dbconstants.AppScaleDBConnectionError as error:
+      logger.exception(
+        'DB connection error while fetching indices for {}'.format(app_id))
+      raise gen.Return(('', datastore_pb.Error.INTERNAL_ERROR, str(error)))
+
     for index in indices:
       new_index = response.add_index()
       new_index.ParseFromString(index)
-    raise gen.Return((response.Encode(), 0, ""))
-=======
-      indices = datastore_access.datastore_batch.get_indices(app_id)
-    except dbconstants.AppScaleDBConnectionError as error:
-      logger.exception('DB connection error while fetching indices for '
-        '{}'.format(app_id))
-      return '', datastore_pb.Error.INTERNAL_ERROR, str(error)
-
-    for index in indices:
-      new_index = response.add_index()
-      new_index.ParseFromString(index)
-
-    return response.Encode(), 0, ''
->>>>>>> 711e08bb
+
+    raise gen.Return((response.Encode(), 0, ''))
 
   @gen.coroutine
   def allocate_ids_request(self, app_id, http_request_data):
@@ -664,65 +530,32 @@
     request = datastore_pb.AllocateIdsRequest(http_request_data)
 
     if request.has_max() and request.has_size():
-<<<<<<< HEAD
-      raise gen.Return(
-        (response.Encode(), datastore_pb.Error.BAD_REQUEST,
+      raise gen.Return(
+        ('', datastore_pb.Error.BAD_REQUEST,
          'Both size and max cannot be set.'))
     if not (request.has_max() or request.has_size()):
       raise gen.Return(
-        (response.Encode(), datastore_pb.Error.BAD_REQUEST,
+        ('', datastore_pb.Error.BAD_REQUEST,
          'Either size or max must be set.'))
 
     if request.has_size():
-      try:
-        start, end = yield datastore_access.allocate_size(
-          app_id, request.size())
-      except dbconstants.AppScaleBadArg as error:
-        raise gen.Return(
-          (response.Encode(), datastore_pb.Error.BAD_REQUEST, str(error)))
-      except dbconstants.AppScaleDBConnectionError as error:
-        raise gen.Return(
-          (response.Encode(), datastore_pb.Error.INTERNAL_ERROR, str(error)))
-    else:
-      try:
-        start, end = yield datastore_access.allocate_max(app_id, request.max())
-      except dbconstants.AppScaleBadArg as error:
-        raise gen.Return(
-          (response.Encode(), datastore_pb.Error.BAD_REQUEST, str(error)))
-      except dbconstants.AppScaleDBConnectionError as error:
-        raise gen.Return(
-          (response.Encode(), datastore_pb.Error.INTERNAL_ERROR, str(error)))
-=======
-      return ('', datastore_pb.Error.BAD_REQUEST,
-              'Both size and max cannot be set.')
-
-    if not (request.has_max() or request.has_size()):
-      return ('', datastore_pb.Error.BAD_REQUEST,
-              'Either size or max must be set.')
-
-    if request.has_size():
-      method = datastore_access.allocate_size
+      coroutine = datastore_access.allocate_size
       args = (app_id, request.size())
     else:
-      method = datastore_access.allocate_max
+      coroutine = datastore_access.allocate_max
       args = (app_id, request.max())
 
     try:
-      start, end = method(*args)
+      start, end = yield coroutine(*args)
     except dbconstants.AppScaleBadArg as error:
-      return '', datastore_pb.Error.BAD_REQUEST, str(error)
+      raise gen.Return(('', datastore_pb.Error.BAD_REQUEST, str(error)))
     except dbconstants.AppScaleDBConnectionError as error:
-      return '', datastore_pb.Error.INTERNAL_ERROR, str(error)
->>>>>>> 711e08bb
+      raise gen.Return(('', datastore_pb.Error.INTERNAL_ERROR, str(error)))
 
     response = datastore_pb.AllocateIdsResponse()
     response.set_start(start)
     response.set_end(end)
-<<<<<<< HEAD
-    raise gen.Return((response.Encode(), 0, ""))
-=======
-    return response.Encode(), 0, ''
->>>>>>> 711e08bb
+    raise gen.Return((response.Encode(), 0, ''))
 
   @staticmethod
   @gen.coroutine
@@ -783,224 +616,109 @@
     putresp_pb = datastore_pb.PutResponse()
 
     if READ_ONLY:
-      logger.warning('Unable to put in read-only mode: {}'.
-        format(putreq_pb))
-<<<<<<< HEAD
-      raise gen.Return(
-        (putresp_pb.Encode(),
-         datastore_pb.Error.CAPABILITY_DISABLED,
-         'Datastore is in read-only mode.')
-      )
+      logger.warning(
+        'Unable to put in read-only mode: {}'.format(putreq_pb))
+      raise gen.Return(
+        ('', datastore_pb.Error.CAPABILITY_DISABLED,
+         'Datastore is in read-only mode.'))
 
     try:
       yield datastore_access.dynamic_put(app_id, putreq_pb, putresp_pb)
-      raise gen.Return((putresp_pb.Encode(), 0, ""))
+      raise gen.Return((putresp_pb.Encode(), 0, ''))
+    except (dbconstants.InternalError, zktransaction.ZKInternalException,
+            dbconstants.AppScaleDBConnectionError) as error:
+      raise gen.Return(('', datastore_pb.Error.INTERNAL_ERROR, str(error)))
+    except dbconstants.Timeout as error:
+      raise gen.Return(('', datastore_pb.Error.TIMEOUT, str(error)))
+    except (dbconstants.BadRequest, zktransaction.ZKBadRequest) as error:
+      raise gen.Return(('', datastore_pb.Error.BAD_REQUEST, str(error)))
+    except zktransaction.ZKTransactionException as error:
+      logger.exception('Concurrent transaction during {}'.format(putreq_pb))
+      raise gen.Return(
+        ('', datastore_pb.Error.CONCURRENT_TRANSACTION, str(error)))
+
+  @gen.coroutine
+  def get_request(self, app_id, http_request_data):
+    """ High level function for doing gets.
+
+    Args:
+      app_id: Name of the application.
+      http_request_data: Stores the protocol buffer request from the AppServer.
+    Returns:
+      An encoded get response.
+    """
+    global datastore_access
+    getreq_pb = datastore_pb.GetRequest(http_request_data)
+    getresp_pb = datastore_pb.GetResponse()
+    try:
+      yield datastore_access.dynamic_get(app_id, getreq_pb, getresp_pb)
+    except zktransaction.ZKBadRequest as error:
+      logger.exception('Illegal argument during {}'.format(getreq_pb))
+      raise gen.Return(('', datastore_pb.Error.BAD_REQUEST, str(error)))
+    except zktransaction.ZKInternalException as error:
+      logger.exception('ZKInternalException during {}'.format(getreq_pb))
+      raise gen.Return(('', datastore_pb.Error.INTERNAL_ERROR, str(error)))
+    except zktransaction.ZKTransactionException as error:
+      logger.exception('Concurrent transaction during {}'.format(getreq_pb))
+      raise gen.Return(
+        ('', datastore_pb.Error.CONCURRENT_TRANSACTION, str(error)))
+    except dbconstants.AppScaleDBConnectionError:
+      logger.exception('DB connection error during get')
+      raise gen.Return(
+        ('', datastore_pb.Error.INTERNAL_ERROR,
+         'Datastore connection error on get.'))
+
+    raise gen.Return((getresp_pb.Encode(), 0, ''))
+
+  @gen.coroutine
+  def delete_request(self, app_id, http_request_data):
+    """ High level function for doing deletes.
+
+    Args:
+      app_id: Name of the application.
+      http_request_data: Stores the protocol buffer request from the AppServer.
+    Returns:
+      An encoded delete response.
+    """
+    global datastore_access
+
+    delreq_pb = datastore_pb.DeleteRequest( http_request_data )
+    delresp_pb = api_base_pb.VoidProto()
+
+    if READ_ONLY:
+      logger.warning(
+        'Unable to delete in read-only mode: {}'.format(delreq_pb))
+      raise gen.Return(
+        ('', datastore_pb.Error.CAPABILITY_DISABLED,
+         'Datastore is in read-only mode.'))
+
+    try:
+      yield datastore_access.dynamic_delete(app_id, delreq_pb)
+      raise gen.Return((delresp_pb.Encode(), 0, ''))
     except dbconstants.InternalError as error:
       raise gen.Return(('', datastore_pb.Error.INTERNAL_ERROR, str(error)))
     except dbconstants.Timeout as error:
       raise gen.Return(('', datastore_pb.Error.TIMEOUT, str(error)))
     except dbconstants.BadRequest as error:
       raise gen.Return(('', datastore_pb.Error.BAD_REQUEST, str(error)))
-    except zktransaction.ZKBadRequest as zkie:
-      logger.exception('Illegal argument during {}'.format(putreq_pb))
-      raise gen.Return(
-        (putresp_pb.Encode(),
-         datastore_pb.Error.BAD_REQUEST,
-         "Illegal arguments for transaction. {0}".format(str(zkie)))
-      )
-    except zktransaction.ZKInternalException as error:
-      logger.exception('ZKInternalException during put')
-      raise gen.Return(
-        (putresp_pb.Encode(), datastore_pb.Error.INTERNAL_ERROR, str(error)))
-    except zktransaction.ZKTransactionException:
-      logger.exception('Concurrent transaction during {}'.format(putreq_pb))
-      raise gen.Return(
-        (putresp_pb.Encode(),
-         datastore_pb.Error.CONCURRENT_TRANSACTION,
-         "Concurrent transaction exception on put.")
-      )
-    except dbconstants.AppScaleDBConnectionError:
-      logger.exception('DB connection error during put')
-      raise gen.Return(
-        (putresp_pb.Encode(),
-         datastore_pb.Error.INTERNAL_ERROR,
-         "Datastore connection error on put.")
-      )
-=======
-      return ('', datastore_pb.Error.CAPABILITY_DISABLED,
-              'Datastore is in read-only mode.')
-
-    try:
-      datastore_access.dynamic_put(app_id, putreq_pb, putresp_pb)
-      return putresp_pb.Encode(), 0, ''
-    except (dbconstants.InternalError, zktransaction.ZKInternalException,
-            dbconstants.AppScaleDBConnectionError) as error:
-      return '', datastore_pb.Error.INTERNAL_ERROR, str(error)
-    except dbconstants.Timeout as error:
-      return '', datastore_pb.Error.TIMEOUT, str(error)
-    except (dbconstants.BadRequest, zktransaction.ZKBadRequest) as error:
-      return '', datastore_pb.Error.BAD_REQUEST, str(error)
-    except zktransaction.ZKTransactionException as error:
-      logger.exception('Concurrent transaction during {}'.
-        format(putreq_pb))
-      return '', datastore_pb.Error.CONCURRENT_TRANSACTION, str(error)
->>>>>>> 711e08bb
-
-  @gen.coroutine
-  def get_request(self, app_id, http_request_data):
-    """ High level function for doing gets.
-
-    Args:
-      app_id: Name of the application.
-      http_request_data: Stores the protocol buffer request from the AppServer.
-    Returns:
-      An encoded get response.
-    """
-    global datastore_access
-    getreq_pb = datastore_pb.GetRequest(http_request_data)
-    getresp_pb = datastore_pb.GetResponse()
-    try:
-<<<<<<< HEAD
-      yield datastore_access.dynamic_get(app_id, getreq_pb, getresp_pb)
-    except zktransaction.ZKBadRequest as zkie:
-      logger.exception('Illegal argument during {}'.format(getreq_pb))
-      raise gen.Return(
-        (getresp_pb.Encode(),
-         datastore_pb.Error.BAD_REQUEST,
-         "Illegal arguments for transaction. {0}".format(str(zkie)))
-      )
-    except zktransaction.ZKInternalException:
-      logger.exception('ZKInternalException during {}'.format(getreq_pb))
-      raise gen.Return(
-        (getresp_pb.Encode(),
-         datastore_pb.Error.INTERNAL_ERROR,
-         "Internal error with ZooKeeper connection.")
-      )
-    except zktransaction.ZKTransactionException:
-      logger.exception('Concurrent transaction during {}'.
-        format(getreq_pb))
-      raise gen.Return(
-        (getresp_pb.Encode(),
-         datastore_pb.Error.CONCURRENT_TRANSACTION,
-         "Concurrent transaction exception on get.")
-      )
-    except dbconstants.AppScaleDBConnectionError:
-      logger.exception('DB connection error during get')
-      raise gen.Return(
-        (getresp_pb.Encode(),
-         datastore_pb.Error.INTERNAL_ERROR,
-         "Datastore connection error on get.")
-      )
-
-    raise gen.Return((getresp_pb.Encode(), 0, ""))
-=======
-      datastore_access.dynamic_get(app_id, getreq_pb, getresp_pb)
     except zktransaction.ZKBadRequest as error:
-      logger.exception('Illegal argument during {}'.format(getreq_pb))
-      return '', datastore_pb.Error.BAD_REQUEST, str(error)
-    except zktransaction.ZKInternalException as error:
-      logger.exception('ZKInternalException during {}'.format(getreq_pb))
-      return '', datastore_pb.Error.INTERNAL_ERROR, str(error)
-    except zktransaction.ZKTransactionException as error:
-      logger.exception('Concurrent transaction during {}'.format(getreq_pb))
-      return '', datastore_pb.Error.CONCURRENT_TRANSACTION, str(error)
-    except dbconstants.AppScaleDBConnectionError:
-      logger.exception('DB connection error during get')
-      return ('', datastore_pb.Error.INTERNAL_ERROR,
-              'Datastore connection error on get.')
-
-    return getresp_pb.Encode(), 0, ''
->>>>>>> 711e08bb
-
-  @gen.coroutine
-  def delete_request(self, app_id, http_request_data):
-    """ High level function for doing deletes.
-
-    Args:
-      app_id: Name of the application.
-      http_request_data: Stores the protocol buffer request from the AppServer.
-    Returns:
-      An encoded delete response.
-    """
-    global datastore_access
-
-    delreq_pb = datastore_pb.DeleteRequest( http_request_data )
-    delresp_pb = api_base_pb.VoidProto()
-
-    if READ_ONLY:
-      logger.warning('Unable to delete in read-only mode: {}'.
-        format(delreq_pb))
-<<<<<<< HEAD
-      raise gen.Return(
-        (delresp_pb.Encode(),
-         datastore_pb.Error.CAPABILITY_DISABLED,
-         'Datastore is in read-only mode.')
-      )
-
-    try:
-      yield datastore_access.dynamic_delete(app_id, delreq_pb)
-      raise gen.Return((delresp_pb.Encode(), 0, ""))
-=======
-      return ('', datastore_pb.Error.CAPABILITY_DISABLED,
-              'Datastore is in read-only mode.')
-
-    try:
-      datastore_access.dynamic_delete(app_id, delreq_pb)
-      return delresp_pb.Encode(), 0, ''
->>>>>>> 711e08bb
-    except dbconstants.InternalError as error:
-      raise gen.Return(('', datastore_pb.Error.INTERNAL_ERROR, str(error)))
-    except dbconstants.Timeout as error:
-      raise gen.Return(('', datastore_pb.Error.TIMEOUT, str(error)))
-    except dbconstants.BadRequest as error:
-<<<<<<< HEAD
+      logger.exception('Illegal argument during {}'.format(delreq_pb))
       raise gen.Return(('', datastore_pb.Error.BAD_REQUEST, str(error)))
-    except zktransaction.ZKBadRequest as zkie:
-      logger.exception('Illegal argument during {}'.format(delreq_pb))
-      raise gen.Return(
-        (delresp_pb.Encode(),
-         datastore_pb.Error.BAD_REQUEST,
-         "Illegal arguments for transaction. {0}".format(str(zkie)))
-      )
     except zktransaction.ZKInternalException:
       logger.exception('ZKInternalException during {}'.format(delreq_pb))
       raise gen.Return(
-        (delresp_pb.Encode(),
-         datastore_pb.Error.INTERNAL_ERROR,
-         "Internal error with ZooKeeper connection.")
-      )
+        ('', datastore_pb.Error.INTERNAL_ERROR,
+         'Internal error with ZooKeeper connection.'))
     except zktransaction.ZKTransactionException:
       logger.exception('Concurrent transaction during {}'.format(delreq_pb))
       raise gen.Return(
-        (delresp_pb.Encode(),
-         datastore_pb.Error.CONCURRENT_TRANSACTION,
-         "Concurrent transaction exception on delete.")
-      )
+        ('', datastore_pb.Error.CONCURRENT_TRANSACTION,
+         'Concurrent transaction exception on delete.'))
     except dbconstants.AppScaleDBConnectionError:
       logger.exception('DB connection error during delete')
       raise gen.Return(
-        (delresp_pb.Encode(),
-         datastore_pb.Error.INTERNAL_ERROR,
-         "Datastore connection error on delete.")
-      )
-=======
-        return '', datastore_pb.Error.BAD_REQUEST, str(error)
-    except zktransaction.ZKBadRequest as error:
-      logger.exception('Illegal argument during {}'.format(delreq_pb))
-      return '', datastore_pb.Error.BAD_REQUEST, str(error)
-    except zktransaction.ZKInternalException:
-      logger.exception('ZKInternalException during {}'.format(delreq_pb))
-      return ('', datastore_pb.Error.INTERNAL_ERROR,
-              'Internal error with ZooKeeper connection.')
-    except zktransaction.ZKTransactionException:
-      logger.exception('Concurrent transaction during {}'.format(delreq_pb))
-      return ('', datastore_pb.Error.CONCURRENT_TRANSACTION,
-              'Concurrent transaction exception on delete.')
-    except dbconstants.AppScaleDBConnectionError:
-      logger.exception('DB connection error during delete')
-      return ('', datastore_pb.Error.INTERNAL_ERROR,
-              'Datastore connection error on delete.')
->>>>>>> 711e08bb
+        ('', datastore_pb.Error.INTERNAL_ERROR,
+         'Datastore connection error on delete.'))
 
   @gen.coroutine
   def add_actions_request(self, app_id, http_request_data, service_id,
@@ -1021,67 +739,32 @@
     resp_pb = taskqueue_service_pb.TaskQueueBulkAddResponse()
 
     if service_id is None:
-<<<<<<< HEAD
-      raise gen.Return(
-        (resp_pb.Encode(),
-         datastore_pb.Error.BAD_REQUEST,
-         'Module header must be defined')
-      )
+      raise gen.Return(
+        ('', datastore_pb.Error.BAD_REQUEST,
+         'Module header must be defined'))
 
     if version_id is None:
       raise gen.Return(
-        (resp_pb.Encode(),
-         datastore_pb.Error.BAD_REQUEST,
-         'Version header must be defined')
-      )
+        ('', datastore_pb.Error.BAD_REQUEST,
+         'Version header must be defined'))
 
     if READ_ONLY:
       logger.warning('Unable to add transactional tasks in read-only mode')
       raise gen.Return(
-        (resp_pb.Encode(),
-         datastore_pb.Error.CAPABILITY_DISABLED,
-         'Datastore is in read-only mode.')
-      )
+        ('', datastore_pb.Error.CAPABILITY_DISABLED,
+         'Datastore is in read-only mode.'))
 
     try:
       yield datastore_access.dynamic_add_actions(
         app_id, req_pb, service_id, version_id)
-      raise gen.Return((resp_pb.Encode(), 0, ""))
+      raise gen.Return((resp_pb.Encode(), 0, ''))
     except dbconstants.ExcessiveTasks as error:
-      raise gen.Return(
-        (resp_pb.Encode(), datastore_pb.Error.BAD_REQUEST, str(error))
-      )
+      raise gen.Return(('', datastore_pb.Error.BAD_REQUEST, str(error)))
     except dbconstants.AppScaleDBConnectionError:
       logger.exception('DB connection error')
       raise gen.Return(
-        (resp_pb.Encode(),
-         datastore_pb.Error.INTERNAL_ERROR,
-         'Datastore connection error when adding transaction tasks.')
-      )
-=======
-      return ('', datastore_pb.Error.BAD_REQUEST,
-              'Module header must be defined')
-
-    if version_id is None:
-      return ('', datastore_pb.Error.BAD_REQUEST,
-              'Version header must be defined')
-
-    if READ_ONLY:
-      logger.warning('Unable to add transactional tasks in read-only mode')
-      return ('', datastore_pb.Error.CAPABILITY_DISABLED,
-              'Datastore is in read-only mode.')
-
-    try:
-      datastore_access.dynamic_add_actions(app_id, req_pb, service_id,
-                                           version_id)
-      return resp_pb.Encode(), 0, ''
-    except dbconstants.ExcessiveTasks as error:
-      return '', datastore_pb.Error.BAD_REQUEST, str(error)
-    except dbconstants.AppScaleDBConnectionError:
-      logger.exception('DB connection error')
-      return ('', datastore_pb.Error.INTERNAL_ERROR,
-              'Datastore connection error when adding transaction tasks.')
->>>>>>> 711e08bb
+        ('', datastore_pb.Error.INTERNAL_ERROR,
+         'Datastore connection error when adding transaction tasks.'))
 
 
 def create_server_node():
