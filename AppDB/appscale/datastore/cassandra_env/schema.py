--- conflicted
+++ resolved
@@ -18,11 +18,7 @@
 from .cassandra_interface import KEYSPACE
 from .cassandra_interface import ScatterPropStates
 from .cassandra_interface import ThriftColumn
-<<<<<<< HEAD
-from .constants import LB_POLICY
-=======
-from .constants import CURRENT_VERSION
->>>>>>> 3022cfda
+from .constants import CURRENT_VERSION, LB_POLICY
 from .. import dbconstants
 
 # A policy that does not retry statements.
