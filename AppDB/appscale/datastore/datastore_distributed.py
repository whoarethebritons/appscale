import array
import datetime
import itertools
import logging
import md5
import sys
import uuid

from tornado import gen
from tornado.ioloop import IOLoop

from appscale.datastore import dbconstants, helper_functions

from appscale.common.datastore_index import DatastoreIndex, merge_indexes
from appscale.common.unpackaged import APPSCALE_PYTHON_APPSERVER
from kazoo.client import KazooState
from appscale.datastore.dbconstants import (
  APP_ENTITY_SCHEMA, BadRequest, ID_KEY_LENGTH, InternalError, MAX_TX_DURATION,
  Timeout
)
from appscale.datastore.cassandra_env.cassandra_interface import (
  batch_size, LARGE_BATCH_THRESHOLD)
from appscale.datastore.cassandra_env.entity_id_allocator import EntityIDAllocator
from appscale.datastore.cassandra_env.entity_id_allocator import ScatteredAllocator
from appscale.datastore.cassandra_env.large_batch import BatchNotApplied
from appscale.datastore.cassandra_env.utils import deletions_for_entity
from appscale.datastore.cassandra_env.utils import mutations_for_entity
from appscale.datastore.index_manager import IndexInaccessible
from appscale.datastore.taskqueue_client import EnqueueError, TaskQueueClient
from appscale.datastore.utils import _FindIndexToUse
from appscale.datastore.utils import clean_app_id
from appscale.datastore.utils import decode_path
from appscale.datastore.utils import encode_entity_table_key
from appscale.datastore.utils import encode_index_pb
from appscale.datastore.utils import encode_path_from_filter
from appscale.datastore.utils import get_composite_index_keys
from appscale.datastore.utils import get_entity_key
from appscale.datastore.utils import get_entity_kind
from appscale.datastore.utils import get_index_key_from_params
from appscale.datastore.utils import get_kind_key
from appscale.datastore.utils import group_for_key
from appscale.datastore.utils import kind_from_encoded_key
from appscale.datastore.utils import reference_property_to_reference
from appscale.datastore.utils import UnprocessedQueryCursor
from appscale.datastore.range_iterator import RangeExhausted, RangeIterator
from appscale.datastore.zkappscale import entity_lock
from appscale.datastore.zkappscale import zktransaction

sys.path.append(APPSCALE_PYTHON_APPSERVER)
from google.appengine.api import datastore_errors
from google.appengine.api.datastore_distributed import _MAX_ACTIONS_PER_TXN
from google.appengine.datastore import appscale_stub_util
from google.appengine.datastore import datastore_pb
from google.appengine.datastore import datastore_index
from google.appengine.datastore import entity_pb
from google.appengine.datastore import sortable_pb_encoder
from google.appengine.datastore.datastore_stub_util import IdToCounter
from google.appengine.datastore.datastore_stub_util import SEQUENTIAL
from google.appengine.runtime import apiproxy_errors
from google.appengine.ext import db
from google.appengine.ext.db.metadata import Namespace
from google.net.proto.ProtocolBuffer import ProtocolBufferDecodeError

logger = logging.getLogger(__name__)


class DatastoreDistributed():
  """ AppScale persistent layer for the datastore API. It is the
      replacement for the AppServers to persist their data into
      a distributed datastore instead of a flat file.
  """
  # Max number of results for a query
  _MAXIMUM_RESULTS = 10000

  # Maximum amount of filter and orderings allowed within a query
  _MAX_QUERY_COMPONENTS = 63

  # For enabling and disabling range inclusivity
  _ENABLE_INCLUSIVITY = True
  _DISABLE_INCLUSIVITY = False

  # Delimiter between app names and namespace and the rest of an entity key
  _NAMESPACE_SEPARATOR = dbconstants.KEY_DELIMITER

  # Delimiter between parameters in index keys.
  _SEPARATOR = dbconstants.KEY_DELIMITER

  # This is the terminating string for range queries
  _TERM_STRING = dbconstants.TERMINATING_STRING

  # Smallest possible value that is considered non-null and indexable.
  MIN_INDEX_VALUE = '\x01'

  # When assigning the first allocated ID, give this value
  _FIRST_VALID_ALLOCATED_ID = 1

  # The key we use to lock for allocating new IDs
  _ALLOCATE_ROOT_KEY = "__allocate__"

  # Number of times to retry acquiring a lock for non transactions.
  NON_TRANS_LOCK_RETRY_COUNT = 5

  # How long to wait before retrying to grab a lock
  LOCK_RETRY_TIME = .5

  # Maximum number of allowed composite indexes any one application can
  # register.
  _MAX_NUM_INDEXES = dbconstants.MAX_NUMBER_OF_COMPOSITE_INDEXES

  # The position of the prop name when splitting an index entry by the
  # delimiter.
  PROP_NAME_IN_SINGLE_PROP_INDEX = 3

  # The cassandra index column that stores the reference to the entity.
  INDEX_REFERENCE_COLUMN = 'reference'

  # The number of entities to fetch at a time when updating indices.
  BATCH_SIZE = 100

  def __init__(self, datastore_batch, transaction_manager, zookeeper=None,
               log_level=logging.INFO, taskqueue_locations=()):
    """
       Constructor.

     Args:
       datastore_batch: A reference to the batch datastore interface.
       zookeeper: A reference to the zookeeper interface.
    """
    class_name = self.__class__.__name__
    self.logger = logging.getLogger(class_name)
    self.logger.setLevel(log_level)

    assert datastore_batch.valid_data_version_sync()

    self.logger.info('Starting {}'.format(class_name))

    # datastore accessor used by this class to do datastore operations.
    self.datastore_batch = datastore_batch

    # zookeeper instance for accesing ZK functionality.
    self.zookeeper = zookeeper

    # Maintain a scattered allocator for each project.
    self.scattered_allocators = {}

    # Maintain a sequential allocator for each project.
    self.sequential_allocators = {}

    self.taskqueue_client = TaskQueueClient(taskqueue_locations)
    self.transaction_manager = transaction_manager
    self.index_manager = None
    self.zookeeper.handle.add_listener(self._zk_state_listener)

  def get_limit(self, query):
    """ Returns the limit that should be used for the given query.

    Args:
      query: A datastore_pb.Query.
    Returns:
      A tuple containing the number of entities the datastore should retrieve
      and a boolean indicating whether or not the datastore should check for
      results beyond what it returns.
    """
    # The datastore should check for more results beyond what it returns when
    # the current request is not able to satisfy the full query. This can
    # happen during batch queries if "count" is less than the full query's
    # limit. It can also happen when the limit is greater than the maximum
    # results that the datastore returns per request.
    check_more_results = False
    limit = None
    if query.has_limit():
      limit = query.limit()

    if query.has_count() and (limit is None or limit > query.count()):
      check_more_results = True
      limit = query.count()

    if limit is None or limit > self._MAXIMUM_RESULTS:
      check_more_results = True
      limit = self._MAXIMUM_RESULTS

    if query.has_offset():
      limit += query.offset()

    # We can not scan with 0 or less, hence we set it to one.
    if limit <= 0:
      limit = 1

    return limit, check_more_results

  @staticmethod
  def __decode_index_str(value, prop_value):
    """ Takes an encoded string and converts it to a PropertyValue.

    Args:
      value: An encoded str.
      prop_value: PropertyValue to fill in.
    """
    value = str(value).replace('\x01\x01', '\x00').replace('\x01\x02', '\x01')
    decoded_value = sortable_pb_encoder.Decoder(
      array.array('B', str(value)))
    prop_value.Merge(decoded_value)

  @staticmethod
  def validate_app_id(app_id):
    """ Verify that this is the stub for app_id.

    Args:
      app_id: An application ID.
    Raises:
      AppScaleBadArg: If the application id is not set.
    """
    if not app_id:
      raise dbconstants.AppScaleBadArg("Application name must be set")

  @staticmethod
  def validate_key(key):
    """ Validate this key by checking to see if it has a name or id.

    Args:
      key: entity_pb.Reference
    Raises:
      datastore_errors.BadRequestError: if the key is invalid
      TypeError: if key is not of entity_pb.Reference
    """

    if not isinstance(key, entity_pb.Reference):
      raise TypeError("Expected type Reference")

    DatastoreDistributed.validate_app_id(key.app())

    for elem in key.path().element_list():
      if elem.has_id() and elem.has_name():
        raise datastore_errors.BadRequestError(
            'Each key path element should have id or name but not both: {0}' \
            .format(key))

  def get_table_prefix(self, data):
    """ Returns the namespace prefix for a query.

    Args:
      data: An Entity, Key or Query PB, or an (app_id, ns) tuple.
    Returns:
      A valid table prefix.
    """
    if isinstance(data, entity_pb.EntityProto):
      app_id = clean_app_id(data.key().app())
      namespace = data.key().name_space()
    elif isinstance(data, tuple):
      app_id = data[0]
      namespace = data[1]
    else:
      app_id = clean_app_id(data.app())
      namespace = data.name_space()

    return self._SEPARATOR.join([app_id, namespace])

  @staticmethod
  def get_ancestor_key_from_ent_key(ent_key):
    """ Get the key string for the ancestor portion of a composite key.

    Args:
      ent_key: A string of the entire path of an entity.
    Returns:
      A str of the path of the ancestor.
    """
    ancestor = ""
    tokens = str(ent_key).split(dbconstants.KIND_SEPARATOR)
    # Strip off the empty placeholder and also do not include the last kind.
    for token in tokens[:-2]:
      ancestor += token + dbconstants.KIND_SEPARATOR
    return ancestor

  @staticmethod
  def get_composite_index_key(index, entity, position_list=None,
    filters=None):
    """ Creates a key to the composite index table for a given entity
    for a composite cursor.

    Keys are built as such:
      app_id/ns/composite_id/ancestor/valuevaluevalue..../entity_key
    Components explained:
    ns: The namespace of the entity.
    composite_id: The composite ID assigned to this index upon creation.
    ancestor: The root ancestor path (only if the query this index is for
      has an ancestor)
    value(s): The string representation of mulitiple properties.
    entity_key: The entity key (full path) used as a means of having a unique
      identifier. This prevents two entities with the same values from
      colliding.

    Args:
      index: A datstore_pb.CompositeIndex.
      entity: A entity_pb.EntityProto.
      position_list: A list of datastore_pb.CompiledCursor_Position items.
        Contains values for property items from a cursor.
      filters: A list of datastore_pb.Query_Filters, used to attain equality
        values not present in position_list.
    Returns:
      A string representing a key to the composite table.
    """
    composite_id = index.id()
    definition = index.definition()
    app_id = clean_app_id(entity.key().app())
    name_space = entity.key().name_space()
    ent_key = encode_index_pb(entity.key().path())
    pre_comp_index_key = "{0}{1}{2}{4}{3}{4}".format(app_id,
      DatastoreDistributed._NAMESPACE_SEPARATOR, name_space, composite_id,
      DatastoreDistributed._SEPARATOR)
    if definition.ancestor() == 1:
      ancestor = DatastoreDistributed.get_ancestor_key_from_ent_key(ent_key)
      pre_comp_index_key += "{0}{1}".format(ancestor,
        DatastoreDistributed._SEPARATOR)

    value_dict = {}
    for prop in entity.property_list():
      value_dict[prop.name()] = \
        str(encode_index_pb(prop.value()))

    # Position list and filters are used if we're creating a composite
    # key for a cursor.
    if position_list:
      for indexvalue in position_list[0].indexvalue_list():
        value_dict[indexvalue.property()] = \
          str(encode_index_pb(indexvalue.value()))
    if filters:
      for filt in filters:
        if filt.op() == datastore_pb.Query_Filter.EQUAL:
          value_dict[filt.property(0).name()] = \
            str(encode_index_pb(filt.property(0).value()))

    index_value = ""
    for prop in definition.property_list():
      name = prop.name()
      value = ''
      if name in value_dict:
        value = value_dict[name]
      elif name == "__key__":
        value = ent_key
      else:
        logger.warning("Given entity {0} is missing a property value {1}.".\
          format(entity, prop.name()))
      if prop.direction() == entity_pb.Index_Property.DESCENDING:
        value = helper_functions.reverse_lex(value)

      index_value += str(value) + DatastoreDistributed._SEPARATOR

    # We append the ent key to have unique keys if entities happen
    # to share the same index values (and ancestor).
    composite_key = "{0}{1}{2}".format(pre_comp_index_key, index_value,
      ent_key)
    return composite_key

  @gen.coroutine
  def insert_composite_indexes(self, entities, composite_indexes):
    """ Creates composite indexes for a set of entities.

    Args:
      entities: A list entities.
      composite_indexes: A list of datastore_pb.CompositeIndex.
    """
    if not composite_indexes:
      return
    row_keys = []
    row_values = {}
    # Create default composite index for all entities. Here we take each
    # of the properties in one
    for ent in entities:
      for index_def in composite_indexes:
        # Skip any indexes if the kind does not match.
        kind = get_entity_kind(ent.key())
        if index_def.definition().entity_type() != kind:
          continue

        # Make sure the entity contains the required entities for the composite
        # definition.
        prop_name_def_list = [index_prop.name() for index_prop in \
          index_def.definition().property_list()]
        all_prop_names_in_ent = [prop.name() for prop in \
          ent.property_list()]
        has_values = True
        for index_prop_name in prop_name_def_list:
          if index_prop_name not in all_prop_names_in_ent:
            has_values = False
          # Special property name which does not show up in the list but
          # is apart of the key of the entity.
          if index_prop_name == "__key__":
            has_values = True
        if not has_values:
          continue

        # Get the composite index key.
        composite_index_keys = get_composite_index_keys(index_def, ent)
        row_keys.extend(composite_index_keys)

        # Get the reference value for the composite table.
        entity_key = str(encode_index_pb(ent.key().path()))
        prefix = self.get_table_prefix(ent.key())
        reference = "{0}{1}{2}".format(prefix, self._SEPARATOR,  entity_key)
        for composite_key in composite_index_keys:
          row_values[composite_key] = {'reference': reference}

    yield self.datastore_batch.batch_put_entity(
      dbconstants.COMPOSITE_TABLE, row_keys,
      dbconstants.COMPOSITE_SCHEMA, row_values)

  @gen.coroutine
  def delete_composite_index_metadata(self, app_id, index):
    """ Deletes a index for the given application identifier.

    Args:
      app_id: A string representing the application identifier.
      index: A entity_pb.CompositeIndex object.
    """
    self.logger.info('Deleting composite index:\n{}'.format(index))
    try:
      project_index_manager = self.index_manager.projects[app_id]
    except KeyError:
      raise BadRequest('project_id: {} not found'.format(app_id))

    # TODO: Remove actual index entries.
    project_index_manager.delete_index_definition(index.id())

  @gen.coroutine
  def create_composite_index(self, app_id, index):
    """ Stores a new index for the given application identifier.

    Args:
      app_id: A string representing the application identifier.
      index: A entity_pb.CompositeIndex object.
    Returns:
      A unique number representing the composite index ID.
    """
    new_index = DatastoreIndex.from_pb(index)

    # The ID must be a positive number that fits in a signed 64-bit int.
    new_index.id = uuid.uuid1().int >> 65
    merge_indexes(self.zookeeper.handle, app_id, [new_index])
    raise gen.Return(new_index.id)

  @gen.coroutine
  def update_composite_index(self, app_id, index):
    """ Updates an index for a given app ID.

    Args:
      app_id: A string containing the app ID.
      index: An entity_pb.CompositeIndex object.
    """
    self.logger.info('Updating index: {}'.format(index))
    entries_updated = 0
    entity_type = index.definition().entity_type()

    # TODO: Adjust prefix based on ancestor.
    prefix = '{app}{delimiter}{entity_type}{kind_separator}'.format(
      app=app_id,
      delimiter=self._SEPARATOR * 2,
      entity_type=entity_type,
      kind_separator=dbconstants.KIND_SEPARATOR,
    )
    start_row = prefix
    end_row = prefix + self._TERM_STRING
    start_inclusive = True

    while True:
      # Fetch references from the kind table since entity keys can have a
      # parent prefix.
      references = yield self.datastore_batch.range_query(
        table_name=dbconstants.APP_KIND_TABLE,
        column_names=dbconstants.APP_KIND_SCHEMA,
        start_key=start_row,
        end_key=end_row,
        limit=self.BATCH_SIZE,
        offset=0,
        start_inclusive=start_inclusive,
      )

      pb_entities = yield self.__fetch_entities(references)
      entities = [entity_pb.EntityProto(entity) for entity in pb_entities]

      yield self.insert_composite_indexes(entities, [index])
      entries_updated += len(entities)

      # If we fetched fewer references than we asked for, we're done.
      if len(references) < self.BATCH_SIZE:
        break

      start_row = references[-1].keys()[0]
      start_inclusive = self._DISABLE_INCLUSIVITY

    self.logger.info('Updated {} index entries.'.format(entries_updated))

  @gen.coroutine
  def allocate_size(self, project, size):
    """ Allocates a block of IDs for a project.

    Args:
      project: A string specifying the project ID.
      size: An integer specifying the number of IDs to reserve.
    Returns:
      A tuple of integers specifying the start and end ID.
    """
    if project not in self.sequential_allocators:
      self.sequential_allocators[project] = EntityIDAllocator(
        self.datastore_batch.session, project)

    allocator = self.sequential_allocators[project]
    start_id, end_id = yield allocator.allocate_size(size)
    raise gen.Return((start_id, end_id))

  @gen.coroutine
  def allocate_max(self, project, max_id):
    """ Reserves all IDs up to the one given.

    Args:
      project: A string specifying the project ID.
      max_id: An integer specifying the maximum ID to allocated.
    Returns:
      A tuple of integers specifying the start and end ID.
    """
    if project not in self.sequential_allocators:
      self.sequential_allocators[project] = EntityIDAllocator(
        self.datastore_batch.session, project)

    allocator = self.sequential_allocators[project]
    start_id, end_id = yield allocator.allocate_max(max_id)
    raise gen.Return((start_id, end_id))

  @gen.coroutine
  def reserve_ids(self, project_id, ids):
    """ Ensures the given IDs are not re-allocated.

    Args:
      project_id: A string specifying the project ID.
      ids: An iterable of integers specifying entity IDs.
    """
    if project_id not in self.sequential_allocators:
      self.sequential_allocators[project_id] = EntityIDAllocator(
        self.datastore_batch.session, project_id)

    if project_id not in self.scattered_allocators:
      self.scattered_allocators[project_id] = ScatteredAllocator(
        self.datastore_batch.session, project_id)

    for id_ in ids:
      counter, space = IdToCounter(id_)
      if space == SEQUENTIAL:
        allocator = self.sequential_allocators[project_id]
      else:
        allocator = self.scattered_allocators[project_id]

      yield allocator.set_min_counter(counter)

  @gen.coroutine
  def put_entities(self, app, entities):
    """ Updates indexes of existing entities, inserts new entities and
        indexes for them.

    Args:
      app: A string containing the application ID.
      entities: List of entities.
    """
    self.logger.debug('Inserting {} entities'.format(len(entities)))

    composite_indexes = self.get_indexes(app)

    by_group = {}
    for entity in entities:
      group_key = group_for_key(entity.key()).Encode()
      if group_key not in by_group:
        by_group[group_key] = []
      by_group[group_key].append(entity)

    for encoded_group_key, entity_list in by_group.iteritems():
      group_key = entity_pb.Reference(encoded_group_key)

      txid = self.transaction_manager.create_transaction_id(app, xg=False)
      self.transaction_manager.set_groups(app, txid, [group_key])

      # Allow the lock to stick around if there is an issue applying the batch.
      lock = entity_lock.EntityLock(self.zookeeper.handle, [group_key], txid)
      try:
        yield lock.acquire()
      except entity_lock.LockTimeout:
        raise Timeout('Unable to acquire entity group lock')

      try:
        entity_keys = [
          get_entity_key(self.get_table_prefix(entity), entity.key().path())
          for entity in entity_list]
        try:
          current_values = yield self.datastore_batch.batch_get_entity(
            dbconstants.APP_ENTITY_TABLE, entity_keys, APP_ENTITY_SCHEMA)
        except dbconstants.AppScaleDBConnectionError:
          lock.release()
          self.transaction_manager.delete_transaction_id(app, txid)
          raise

        batch = []
        entity_changes = []
        for entity in entity_list:
          prefix = self.get_table_prefix(entity)
          entity_key = get_entity_key(prefix, entity.key().path())

          current_value = None
          if current_values[entity_key]:
            current_value = entity_pb.EntityProto(
              current_values[entity_key][APP_ENTITY_SCHEMA[0]])

          batch.extend(mutations_for_entity(entity, txid, current_value,
                                            composite_indexes))

          batch.append({'table': 'group_updates',
                        'key': bytearray(encoded_group_key),
                        'last_update': txid})

          entity_changes.append(
            {'key': entity.key(), 'old': current_value, 'new': entity})

        if batch_size(batch) > LARGE_BATCH_THRESHOLD:
          try:
            yield self.datastore_batch.large_batch(app, batch, entity_changes,
                                                   txid)
          except BatchNotApplied as error:
            # If the "applied" switch has not been flipped, the lock can be
            # released. The transaction ID is kept so that the groomer can
            # clean up the batch tables.
            lock.release()
            raise dbconstants.AppScaleDBConnectionError(str(error))
        else:
          try:
            yield self.datastore_batch.normal_batch(batch, txid)
          except dbconstants.AppScaleDBConnectionError:
            # Since normal batches are guaranteed to be atomic, the lock can
            # be released.
            lock.release()
            self.transaction_manager.delete_transaction_id(app, txid)
            raise

        lock.release()

      finally:
        # In case of failure entity group lock should stay acquired
        # as transaction groomer will handle it later.
        # But tornado lock must be released.
        lock.ensure_release_tornado_lock()

      self.transaction_manager.delete_transaction_id(app, txid)

  @gen.coroutine
  def delete_entities(self, group, txid, keys, composite_indexes=()):
    """ Deletes the entities and the indexes associated with them.

    Args:
      group: An entity group Reference object.
      txid: An integer specifying a transaction ID.
      keys: An interable containing entity Reference objects.
      composite_indexes: A list or tuple of CompositeIndex objects.
    """
    entity_keys = []
    for key in keys:
      prefix = self.get_table_prefix(key)
      entity_keys.append(get_entity_key(prefix, key.path()))

    # Must fetch the entities to get the keys of indexes before deleting.
    current_values = yield self.datastore_batch.batch_get_entity(
      dbconstants.APP_ENTITY_TABLE, entity_keys, APP_ENTITY_SCHEMA)

    for key in entity_keys:
      if not current_values[key]:
        continue

      current_value = entity_pb.EntityProto(
        current_values[key][APP_ENTITY_SCHEMA[0]])
      batch = deletions_for_entity(current_value, composite_indexes)

      batch.append({'table': 'group_updates',
                    'key': bytearray(group.Encode()),
                    'last_update': txid})

      yield self.datastore_batch.normal_batch(batch, txid)

  @gen.coroutine
  def dynamic_put(self, app_id, put_request, put_response):
    """ Stores and entity and its indexes in the datastore.

    Args:
      app_id: Application ID.
      put_request: Request with entities to store.
      put_response: The response sent back to the app server.
    Raises:
      ZKTransactionException: If we are unable to acquire/release ZooKeeper locks.
    """
    if app_id not in self.scattered_allocators:
      self.scattered_allocators[app_id] = ScatteredAllocator(
        self.datastore_batch.session, app_id)
    allocator = self.scattered_allocators[app_id]

    entities = put_request.entity_list()

    for entity in entities:
      self.validate_key(entity.key())

      for prop in itertools.chain(entity.property_list(),
                                  entity.raw_property_list()):
        if prop.value().has_uservalue():
          uid = md5.new(prop.value().uservalue().email().lower()).digest()
          uid = '1' + ''.join(['%02d' % ord(x) for x in uid])[:20]
          prop.mutable_value().mutable_uservalue().set_obfuscated_gaiaid(uid)

      last_path = entity.key().path().element_list()[-1]
      if last_path.id() == 0 and not last_path.has_name():
        allocated_id = yield allocator.next()
        last_path.set_id(allocated_id)
        group = entity.mutable_entity_group()
        root = entity.key().path().element(0)
        group.add_element().CopyFrom(root)

    if put_request.has_transaction():
      yield self.datastore_batch.put_entities_tx(
        app_id, put_request.transaction().handle(), entities)
    else:
      yield self.put_entities(app_id, entities)
      self.logger.debug('Updated {} entities'.format(len(entities)))

    put_response.key_list().extend([e.key() for e in entities])

  def get_root_key_from_entity_key(self, entity_key):
    """ Extract the root key from an entity key. We
        remove any excess children from a string to get to
        the root key.

    Args:
      entity_key: A string or Key object representing a row key.
    Returns:
      The root key extracted from the row key.
    Raises:
      TypeError: If the type is not supported.
    """
    if isinstance(entity_key, str):
      tokens = entity_key.split(dbconstants.KIND_SEPARATOR)
      return tokens[0] + dbconstants.KIND_SEPARATOR
    elif isinstance(entity_key, entity_pb.Reference):
      app_id = clean_app_id(entity_key.app())
      path = entity_key.path()
      element_list = path.element_list()
      return self.get_root_key(app_id, entity_key.name_space(), element_list)
    else:
      raise TypeError("Unable to get root key from given type of %s" % \
                      entity_key.__class__)

  def get_root_key(self, app_id, ns, ancestor_list):
    """ Gets the root key string from an ancestor listing.

    Args:
      app_id: The app ID of the listing.
      ns: The namespace of the entity.
      ancestor_list: The ancestry of a given entity.
    Returns:
      A string representing the root key of an entity.
    """
    prefix = self.get_table_prefix((app_id, ns))
    first_ent = ancestor_list[0]
    if first_ent.has_name():
      key_id = first_ent.name()
    elif first_ent.has_id():
      # Make sure ids are ordered lexigraphically by making sure they
      # are of set size i.e. 2 > 0003 but 0002 < 0003.
      key_id = str(first_ent.id()).zfill(ID_KEY_LENGTH)
    return "{0}{1}{2}:{3}{4}".format(prefix, self._NAMESPACE_SEPARATOR,
      first_ent.type(), key_id, dbconstants.KIND_SEPARATOR)

  def is_instance_wrapper(self, obj, expected_type):
    """ A wrapper for isinstance for mocking purposes.

    Return whether an object is an instance of a class or of a subclass thereof.
    With a type as second argument, return whether that is the object's type.

    Args:
      obj: The object to check.
      expected_type: A instance type we are comparing obj's type to.
    Returns:
      True if obj is of type expected_type, False otherwise.
    """
    return isinstance(obj, expected_type)

  def acquire_locks_for_trans(self, entities, txnid):
    """ Acquires locks for entities for one particular entity group.

    Args:
      entities: A list of entities (entity_pb.EntityProto or entity_pb.Reference)
                for which are are getting a lock for.
      txnid: The transaction ID handler.
    Returns:
      A hash mapping root keys to transaction IDs.
    Raises:
      ZKTransactionException: If lock is not obtainable.
      TypeError: If args are of incorrect types.
    """
    # Key tuples are the prefix and the root key for which we're getting locks.
    root_keys = []
    txn_hash = {}
    if not self.is_instance_wrapper(entities, list):
      raise TypeError("Expected a list and got {0}".format(entities.__class__))
    for ent in entities:
      if self.is_instance_wrapper(ent, entity_pb.Reference):
        root_keys.append(self.get_root_key_from_entity_key(ent))
      elif self.is_instance_wrapper(ent, entity_pb.EntityProto):
        root_keys.append(self.get_root_key_from_entity_key(ent.key()))
      else:
        raise TypeError("Excepted either a reference or an EntityProto"
           "got {0}".format(ent.__class__))

    if entities == []:
      return {}

    if self.is_instance_wrapper(entities[0], entity_pb.Reference):
      app_id = entities[0].app()
    else:
      app_id = entities[0].key().app()
    app_id = clean_app_id(app_id)
    # Remove all duplicate root keys.
    root_keys = list(set(root_keys))
    try:
      for root_key in root_keys:
        txn_hash[root_key] = txnid
        self.zookeeper.acquire_lock(app_id, txnid, root_key)
    except zktransaction.ZKTransactionException as zkte:
      self.logger.warning('Concurrent transaction: {}'.format(txnid))
      for root_key in txn_hash:
        self.zookeeper.notify_failed_transaction(app_id, txn_hash[root_key])
      raise zkte

    return txn_hash

  def release_locks_for_nontrans(self, app_id, entities, txn_hash):
    """  Releases locks for non-transactional puts.

    Args:
      entities: List of entities for which we are releasing locks. Can
                be either entity_pb.EntityProto or entity_pb.Reference.
      txn_hash: A hash mapping root keys to transaction IDs.
    Raises:
      ZKTransactionException: If we are unable to release locks.
    """
    root_keys = []
    for ent in entities:
      if isinstance(ent, entity_pb.EntityProto):
        ent = ent.key()
      root_keys.append(self.get_root_key_from_entity_key(ent))

    # Remove all duplicate root keys
    root_keys = list(set(root_keys))
    for root_key in root_keys:
      txnid = txn_hash[root_key]
      self.zookeeper.release_lock(app_id, txnid)

  @gen.coroutine
  def fetch_keys(self, key_list):
    """ Given a list of keys fetch the entities.

    Args:
      key_list: A list of keys to fetch.
    Returns:
      A tuple of entities from the datastore and key list.
    """
    row_keys = []
    for key in key_list:
      self.validate_app_id(key.app())
      index_key = str(encode_index_pb(key.path()))
      prefix = self.get_table_prefix(key)
      row_keys.append(self._SEPARATOR.join([prefix, index_key]))
    result = yield self.datastore_batch.batch_get_entity(
      dbconstants.APP_ENTITY_TABLE, row_keys, APP_ENTITY_SCHEMA)
    raise gen.Return((result, row_keys))

  @gen.coroutine
  def dynamic_get(self, app_id, get_request, get_response):
    """ Fetch keys from the datastore.

    Args:
       app_id: The application ID.
       get_request: Request with list of keys.
       get_response: Response to application server.
    Raises:
      ZKTransactionException: If a lock was unable to get acquired.
    """
    keys = get_request.key_list()
    if len(keys) < 5:
      self.logger.debug('Get:\n{}'.format(get_request))
    else:
      self.logger.debug('Get: {} keys'.format(len(keys)))

    if get_request.has_transaction():
      results, row_keys = yield self.fetch_keys(keys)
      fetched_groups = {group_for_key(key).Encode() for key in keys}
      yield self.datastore_batch.record_reads(
        app_id, get_request.transaction().handle(), fetched_groups)
    else:
      results, row_keys = yield self.fetch_keys(keys)

    result_count = 0
    for r in row_keys:
      group = get_response.add_entity()
      if r in results and APP_ENTITY_SCHEMA[0] in results[r]:
        result_count += 1
        group.mutable_entity().CopyFrom(
          entity_pb.EntityProto(results[r][APP_ENTITY_SCHEMA[0]]))
    self.logger.debug('Returning {} results'.format(result_count))

  @gen.coroutine
  def dynamic_delete(self, app_id, delete_request):
    """ Deletes a set of rows.

    Args:
      app_id: The application ID.
      delete_request: Request with a list of keys.
    """
    keys = delete_request.key_list()
    if not keys:
      return

    ent_kinds = []
    for key in delete_request.key_list():
      last_path = key.path().element_list()[-1]
      if last_path.type() not in ent_kinds:
        ent_kinds.append(last_path.type())

    filtered_indexes = [index for index in self.get_indexes(app_id)
                        if index.definition().entity_type() in ent_kinds]

    if delete_request.has_transaction():
      txid = delete_request.transaction().handle()
      yield self.datastore_batch.delete_entities_tx(app_id, txid, keys)
    else:
      by_group = {}
      for key in keys:
        group_key = group_for_key(key).Encode()
        if group_key not in by_group:
          by_group[group_key] = []
        by_group[group_key].append(key)

      for encoded_group_key, key_list in by_group.iteritems():
        group_key = entity_pb.Reference(encoded_group_key)

        txid = self.transaction_manager.create_transaction_id(app_id, xg=False)
        self.transaction_manager.set_groups(app_id, txid, [group_key])

        # Allow the lock to stick around if there is an issue applying the batch.
        lock = entity_lock.EntityLock(self.zookeeper.handle, [group_key], txid)
        try:
          yield lock.acquire()
        except entity_lock.LockTimeout:
          raise Timeout('Unable to acquire entity group lock')

        try:
          yield self.delete_entities(
            group_key,
            txid,
            key_list,
            composite_indexes=filtered_indexes
          )
          lock.release()
        finally:
          # In case of failure entity group lock should stay acquired
          # as transaction groomer will handle it later.
          # But tornado lock must be released.
          lock.ensure_release_tornado_lock()

        self.logger.debug('Removed {} entities'.format(len(key_list)))
        self.transaction_manager.delete_transaction_id(app_id, txid)

  def generate_filter_info(self, filters):
    """Transform a list of filters into a more usable form.

    Args:
      filters: A list of filter PBs.
    Returns:
      A dict mapping property names to lists of (op, value) tuples.
    """
    filter_info = {}
    for filt in filters:
      prop = filt.property(0)
      value = prop.value()
      if prop.name() == '__key__':
        value = reference_property_to_reference(value.referencevalue())
        value = value.path()
      filter_info.setdefault(prop.name(), []).\
        append((filt.op(), encode_index_pb(value)))
    return filter_info

  def generate_order_info(self, orders):
    """Transform a list of orders into a more usable form which
       is a tuple of properties and ordering directions.

    Args:
      orders: A list of order PBs.
    Returns:
      A list of (property, direction) tuples.
    """
    orders = [(order.property(), order.direction()) for order in orders]
    if orders and orders[-1] == ('__key__', datastore_pb.Query_Order.ASCENDING):
      orders.pop()
    return orders

  @gen.coroutine
  def __get_start_key(self, prefix, prop_name, order, last_result, query=None):
    """ Builds the start key for cursor query.

    Args:
      prefix: The start key prefix (app id and namespace).
      prop_name: Property name of the filter.
      order: Sort order the query requires.
      last_result: Last result encoded in cursor.
      query: A datastore_pb.Query object.
    Raises:
      AppScaleDBError if unable to retrieve original entity or original entity
        no longer has the requested property.
    """
    e = last_result
    path = str(encode_index_pb(e.key().path()))
    last_result_key = self._SEPARATOR.join([prefix, path])
    if not prop_name and not order:
      raise gen.Return(last_result_key)
    if e.property_list():
      plist = e.property_list()
    else:
      # Fetch the entity from the datastore in order to get the property
      # values.
      ret = yield self.datastore_batch.batch_get_entity(
        dbconstants.APP_ENTITY_TABLE, [last_result_key], APP_ENTITY_SCHEMA)

      if APP_ENTITY_SCHEMA[0] not in ret[last_result_key]:
        message = '{} not found in {}'.format(
          last_result_key, dbconstants.APP_ENTITY_TABLE)
        raise dbconstants.AppScaleDBError(message)

      ent = entity_pb.EntityProto(ret[last_result_key][APP_ENTITY_SCHEMA[0]])
      plist = ent.property_list()

    val = None

    # Use the value from the query if possible. This reduces ambiguity when
    # the entity provided by the cursor has multiple values for the property.
    if (query is not None and query.filter_size() == 1 and
        query.filter(0).op() == datastore_pb.Query_Filter.EQUAL):
      query_prop = query.filter(0).property(0)
      val = str(encode_index_pb(query_prop.value()))

    if val is None:
      for p in plist:
        if p.name() == prop_name:
          val = str(encode_index_pb(p.value()))
          break

    if val is None:
      raise dbconstants.AppScaleDBError('{} not in entity'.format(prop_name))

    if order == datastore_pb.Query_Order.DESCENDING:
      val = helper_functions.reverse_lex(val)
    params = [prefix, get_entity_kind(e), prop_name, val, path]
    raise gen.Return(get_index_key_from_params(params))

  def is_zigzag_merge_join(self, query, filter_info, order_info):
    """ Checks to see if the current query can be executed as a zigzag
    merge join.

    Args:
      query: A datastore_pb.Query.
      filter_info: dict of property names mapping to tuples of filter
        operators and values.
      order_info: tuple with property name and the sort order.
    Returns:
      True if it qualifies as a zigzag merge join, and false otherwise.
    """
    filter_info = self.remove_exists_filters(filter_info)

    order_properties = []
    for order in order_info:
      order_properties.append(order[0])

    property_names = []
    for property_name in filter_info:
      filt = filter_info[property_name]
      property_names.append(property_name)
      # We only handle equality filters for zigzag merge join queries.
      if filt[0][0] != datastore_pb.Query_Filter.EQUAL:
        return False

    if len(filter_info) < 2:
      return False

    for order_property_name in order_properties:
      if order_property_name not in property_names:
        return False

    return True

  @gen.coroutine
  def __fetch_entities_from_row_list(self, rowkeys):
    """ Given a list of keys fetch the entities from the entity table.

    Args:
      rowkeys: A list of strings which are keys to the entitiy table.
    Returns:
      A list of entities.
    """
    result = yield self.datastore_batch.batch_get_entity(
      dbconstants.APP_ENTITY_TABLE, rowkeys, APP_ENTITY_SCHEMA)
    entities = []
    for key in rowkeys:
      if key in result and APP_ENTITY_SCHEMA[0] in result[key]:
        entities.append(result[key][APP_ENTITY_SCHEMA[0]])
    raise gen.Return(entities)

  def __extract_rowkeys_from_refs(self, refs):
    """ Extract the rowkeys to fetch from a list of references.

    Args:
      refs: key/value pairs where the values contain a reference to the
            entitiy table.
    Returns:
      A list of rowkeys.
    """
    if len(refs) == 0:
      return []
    keys = [item.keys()[0] for item in refs]
    rowkeys = []
    for index, ent in enumerate(refs):
      key = keys[index]
      ent = ent[key]['reference']
      # Make sure not to fetch the same entity more than once.
      if ent not in rowkeys:
        rowkeys.append(ent)
    return rowkeys

  @gen.coroutine
  def __fetch_entities(self, refs):
    """ Given a list of references, get the entities.

    Args:
      refs: key/value pairs where the values contain a reference to
            the entitiy table.
    Returns:
      A list of validated entities.
    """
    rowkeys = self.__extract_rowkeys_from_refs(refs)
    result = yield self.__fetch_entities_from_row_list(rowkeys)
    raise gen.Return(result)

  @gen.coroutine
  def __fetch_entities_dict(self, refs):
    """ Given a list of references, return the entities as a dictionary.

    Args:
      refs: key/value pairs where the values contain a reference to
            the entitiy table.
    Returns:
      A dictionary of validated entities.
    """
    rowkeys = self.__extract_rowkeys_from_refs(refs)
    result = yield self.__fetch_entities_dict_from_row_list(rowkeys)
    raise gen.Return(result)

  @gen.coroutine
  def __fetch_entities_dict_from_row_list(self, rowkeys):
    """ Given a list of rowkeys, return the entities as a dictionary.

    Args:
      rowkeys: A list of strings which are keys to the entitiy table.
    Returns:
      A dictionary of validated entities.
    """
    results = yield self.datastore_batch.batch_get_entity(
      dbconstants.APP_ENTITY_TABLE, rowkeys, APP_ENTITY_SCHEMA)

    clean_results = {}
    for key in rowkeys:
      if key in results and APP_ENTITY_SCHEMA[0] in results[key]:
        clean_results[key] = results[key][APP_ENTITY_SCHEMA[0]]

    raise gen.Return(clean_results)

  @gen.coroutine
  def __fetch_and_validate_entity_set(self, index_dict, limit, app_id,
    direction):
    """ Fetch all the valid entities as needed from references.

    Args:
      index_dict: A dictionary containing a list of index entries for each
        reference.
      limit: An integer specifying the max number of entities needed.
      app_id: A string, the application identifier.
      direction: The direction of the index.
    Returns:
      A list of valid entities.
    """
    references = index_dict.keys()
    # Prevent duplicate entities across queries with a cursor.
    references.sort()
    offset = 0
    results = []
    to_fetch = limit
    added_padding = False
    while True:
      refs_to_fetch = references[offset:offset + to_fetch]

      # If we've exhausted the list of references, we can return.
      if len(refs_to_fetch) == 0:
        raise gen.Return(results[:limit])

      entities = yield self.__fetch_entities_dict_from_row_list(refs_to_fetch)

      # Prevent duplicate entities across queries with a cursor.
      entity_keys = entities.keys()
      entity_keys.sort()

      for reference in entity_keys:
        use_result = False
        indexes_to_check = index_dict[reference]
        for index_info in indexes_to_check:
          index = index_info['index']
          prop_name = index_info['prop_name']
          entry = {index: {'reference': reference}}
          if self.__valid_index_entry(entry, entities, direction, prop_name):
            use_result = True
          else:
            use_result = False
            break

        if use_result:
          results.append(entities[reference])
          if len(results) >= limit:
            raise gen.Return(results[:limit])

      offset = offset + to_fetch

      to_fetch -= len(results)

      # Pad the number of references to fetch to increase the likelihood of
      # getting all the valid references that we need.
      if not added_padding:
        to_fetch += dbconstants.MAX_GROUPS_FOR_XG
        added_padding = True

  def __extract_entities(self, kv):
    """ Given a result from a range query on the Entity table return a
        list of encoded entities.

    Args:
      kv: Key and values from a range query on the entity table.
    Returns:
      The extracted entities.
    """
    keys = [item.keys()[0] for item in kv]
    results = []
    for index, entity in enumerate(kv):
      key = keys[index]
      entity = entity[key][APP_ENTITY_SCHEMA[0]]
      results.append(entity)

    return results

  @gen.coroutine
  def ancestor_query(self, query, filter_info):
    """ Performs ancestor queries which is where you select
        entities based on a particular root entity.

    Args:
      query: The query to run.
      filter_info: Tuple with filter operators and values.
    Returns:
      A tuple containing a list of entities and a boolean indicating if there
      are more results for the query.
    Raises:
      ZKTransactionException: If a lock could not be acquired.
    """
    ancestor = query.ancestor()
    prefix = self.get_table_prefix(query)
    path = buffer(prefix + self._SEPARATOR) + encode_index_pb(ancestor.path())
    txn_id = 0
    if query.has_transaction():
      txn_id = query.transaction().handle()

    startrow = path
    endrow = path + self._TERM_STRING

    end_inclusive = self._ENABLE_INCLUSIVITY
    start_inclusive = self._ENABLE_INCLUSIVITY

    if '__key__' in filter_info:
      op = filter_info['__key__'][0][0]
      __key__ = str(filter_info['__key__'][0][1])
      if op and op == datastore_pb.Query_Filter.EQUAL:
        startrow = prefix + self._SEPARATOR + __key__
        endrow = prefix + self._SEPARATOR + __key__
      elif op and op == datastore_pb.Query_Filter.GREATER_THAN:
        start_inclusive = self._DISABLE_INCLUSIVITY
        startrow = prefix + self._SEPARATOR + __key__
      elif op and op == datastore_pb.Query_Filter.GREATER_THAN_OR_EQUAL:
        startrow = prefix + self._SEPARATOR + __key__
      elif op and op == datastore_pb.Query_Filter.LESS_THAN:
        endrow = prefix + self._SEPARATOR  + __key__
        end_inclusive = self._DISABLE_INCLUSIVITY
      elif op and op == datastore_pb.Query_Filter.LESS_THAN_OR_EQUAL:
        endrow = prefix + self._SEPARATOR + __key__

    if query.has_compiled_cursor() and query.compiled_cursor().position_size():
      cursor = appscale_stub_util.ListCursor(query)
      last_result = cursor._GetLastResult()
      startrow = yield self.__get_start_key(prefix, None, None, last_result)
      start_inclusive = self._DISABLE_INCLUSIVITY
      if query.compiled_cursor().position_list()[0].start_inclusive() == 1:
        start_inclusive = self._ENABLE_INCLUSIVITY

    more_results = False

    if startrow > endrow:
      raise gen.Return(([], more_results))

    request_limit, check_more_results = self.get_limit(query)
    fetch_count = request_limit
    if check_more_results:
      fetch_count += 1

    entities = []
    while True:
      results = yield self.datastore_batch.range_query(
        dbconstants.APP_ENTITY_TABLE,
        APP_ENTITY_SCHEMA,
        startrow,
        endrow,
        fetch_count,
        start_inclusive=start_inclusive,
        end_inclusive=end_inclusive)

      if query.has_kind():
        entities.extend([
          result.values()[0]['entity'] for result in results
          if kind_from_encoded_key(result.keys()[0]) == query.kind()])
      else:
        entities.extend([result.values()[0]['entity'] for result in results])

      if len(results) < fetch_count:
        break

      if len(entities) >= fetch_count:
        break

      # TODO: This can be made more efficient by skipping ahead to the next
      # possible match.
      startrow = results[-1].keys()[0]
      start_inclusive = False

    if query.has_transaction():
      yield self.datastore_batch.record_reads(
        query.app(), query.transaction().handle(), [group_for_key(ancestor)])

    if check_more_results and len(entities) > request_limit:
      more_results = True

    raise gen.Return((entities[:request_limit], more_results))

  @gen.coroutine
  def fetch_from_entity_table(self,
                              startrow,
                              endrow,
                              limit,
                              offset,
                              start_inclusive,
                              end_inclusive,
                              query,
                              txn_id):
    """
    Fetches entities from the entity table given a query and a set of parameters.
    It will validate the results and remove tombstoned items.

    Args:
       startrow: The key from which we start a range query.
       endrow: The end key that terminates a range query.
       limit: The maximum number of items to return from a query.
       offset: The number of entities we want removed from the front of the result.
       start_inclusive: Boolean if we should include the start key in the result.
       end_inclusive: Boolean if we should include the end key in the result.
       query: The query we are currently running.
       txn_id: The current transaction ID if there is one, it is 0 if there is not.
    Returns:
       A validated database result.
    """
    final_result = []
    while 1:
      result = yield self.datastore_batch.range_query(
        dbconstants.APP_ENTITY_TABLE,
        APP_ENTITY_SCHEMA,
        startrow,
        endrow,
        limit,
        offset=0,
        start_inclusive=start_inclusive,
        end_inclusive=end_inclusive)

      prev_len = len(result)
      last_result = None
      if result:
        last_result = result[-1].keys()[0]
      else:
        break

      final_result += result

      if len(result) != prev_len:
        startrow = last_result
        start_inclusive = self._DISABLE_INCLUSIVITY
        limit = limit - len(result)
        continue
      else:
        break

    raise gen.Return(self.__extract_entities(final_result))

  @gen.coroutine
  def kindless_query(self, query, filter_info):
    """ Performs kindless queries where queries are performed
        on the entity table and go across kinds.

    Args:
      query: The query to run.
      filter_info: Tuple with filter operators and values.
    Returns:
      A tuple containing entities that match the query and a boolean indicating
      if there are more results for the query.
    """
    prefix = self.get_table_prefix(query)

    filters = []
    if '__key__' in filter_info:
      for filter in filter_info['__key__']:
        filters.append({'key': str(filter[1]), 'op': filter[0]})

    order = None
    prop_name = None

    startrow = prefix + self._SEPARATOR
    endrow = prefix + self._SEPARATOR + self._TERM_STRING
    start_inclusive = self._ENABLE_INCLUSIVITY
    end_inclusive = self._ENABLE_INCLUSIVITY
    for filter in filters:
      if filter['op'] == datastore_pb.Query_Filter.EQUAL:
        startrow = prefix + self._SEPARATOR + filter['key']
        endrow = startrow
      if filter['op'] == datastore_pb.Query_Filter.GREATER_THAN:
        startrow = prefix + self._SEPARATOR + filters[0]['key']
        start_inclusive = self._DISABLE_INCLUSIVITY
      if filter['op'] == datastore_pb.Query_Filter.GREATER_THAN_OR_EQUAL:
        startrow = prefix + self._SEPARATOR + filters[0]['key']
      if filter['op'] == datastore_pb.Query_Filter.LESS_THAN:
        endrow = prefix + self._SEPARATOR + filter['key']
        end_inclusive = self._DISABLE_INCLUSIVITY
      if filter['op'] == datastore_pb.Query_Filter.LESS_THAN_OR_EQUAL:
        endrow = prefix + self._SEPARATOR + filter['key']

    if query.has_compiled_cursor() and query.compiled_cursor().position_size():
      cursor = appscale_stub_util.ListCursor(query)
      last_result = cursor._GetLastResult()
      startrow = yield self.__get_start_key(
        prefix, prop_name, order, last_result)
      start_inclusive = self._DISABLE_INCLUSIVITY
      if query.compiled_cursor().position_list()[0].start_inclusive() == 1:
        start_inclusive = self._ENABLE_INCLUSIVITY

    more_results = False
    request_limit, check_more_results = self.get_limit(query)
    fetch_count = request_limit
    if check_more_results:
      fetch_count += 1

    result = yield self.fetch_from_entity_table(
      startrow, endrow, fetch_count, offset=0, start_inclusive=start_inclusive,
      end_inclusive=end_inclusive, query=query, txn_id=0)

    if check_more_results and len(result) > request_limit:
      more_results = True

    raise gen.Return((result[:request_limit], more_results))

  def reverse_path(self, key):
    """ Use this function for reversing the key ancestry order.
        Needed for kind queries.

    Args:
      key: A string key which needs reversing.
    Returns:
      A string key which can be used on the kind table.
    """
    tokens = key.split(dbconstants.KIND_SEPARATOR)
    tokens.reverse()
    key = dbconstants.KIND_SEPARATOR.join(tokens)[1:] + \
      dbconstants.KIND_SEPARATOR
    return key

  def kind_query_range(self, query, filter_info, order_info):
    """ Gets start and end keys for kind queries, along with
        inclusivity of those keys.

    Args:
      query: The query to run.
      filter_info: __key__ filter.
      order_info: ordering for __key__.
    Returns:
      A tuple of the start row, end row, if its start inclusive,
      and if its end inclusive
    """
    ancestor_filter = ""
    if query.has_ancestor():
      ancestor = query.ancestor()
      ancestor_filter = encode_index_pb(ancestor.path())
    end_inclusive = self._ENABLE_INCLUSIVITY
    start_inclusive = self._ENABLE_INCLUSIVITY
    prefix = self.get_table_prefix(query)
    startrow = prefix + self._SEPARATOR + query.kind() + \
      dbconstants.KIND_SEPARATOR + \
      str(ancestor_filter)
    endrow = prefix + self._SEPARATOR + query.kind() + \
      dbconstants.KIND_SEPARATOR + \
      str(ancestor_filter) + \
      self._TERM_STRING
    if '__key__' not in filter_info:
      return startrow, endrow, start_inclusive, end_inclusive

    for key_filter in filter_info['__key__']:
      op = key_filter[0]
      __key__ = str(key_filter[1])
      if op and op == datastore_pb.Query_Filter.EQUAL:
        startrow = prefix + self._SEPARATOR + query.kind() + \
          dbconstants.KIND_SEPARATOR + __key__
        endrow = prefix + self._SEPARATOR + query.kind() + \
          dbconstants.KIND_SEPARATOR + __key__
      elif op and op == datastore_pb.Query_Filter.GREATER_THAN:
        start_inclusive = self._DISABLE_INCLUSIVITY
        startrow = prefix + self._SEPARATOR + query.kind() + \
          dbconstants.KIND_SEPARATOR + __key__
      elif op and op == datastore_pb.Query_Filter.GREATER_THAN_OR_EQUAL:
        startrow = prefix + self._SEPARATOR + query.kind() + \
          dbconstants.KIND_SEPARATOR + __key__
      elif op and op == datastore_pb.Query_Filter.LESS_THAN:
        endrow = prefix + self._SEPARATOR + query.kind() + \
          dbconstants.KIND_SEPARATOR + __key__
        end_inclusive = self._DISABLE_INCLUSIVITY
      elif op and op == datastore_pb.Query_Filter.LESS_THAN_OR_EQUAL:
        endrow = prefix + self._SEPARATOR + query.kind() + \
          dbconstants.KIND_SEPARATOR + __key__
    return startrow, endrow, start_inclusive, end_inclusive

  def default_namespace(self):
    """ Returns the default namespace entry because the groomer does not
    generate it for each application.

    Returns:
      A entity proto of the default metadata.Namespace.
    """
    default_namespace = Namespace(id=1)
    protobuf = db.model_to_protobuf(default_namespace)
    last_path = protobuf.key().path().element_list()[-1]
    last_path.set_id(1)
    return protobuf.Encode()

  @gen.coroutine
  def __kind_query(self, query, filter_info, order_info):
    """ Performs kind only queries, kind and ancestor, and ancestor queries
        https://developers.google.com/appengine/docs/python/datastore/queries.

    Args:
      query: The query to run.
      filter_info: tuple with filter operators and values.
      order_info: tuple with property name and the sort order.
    Returns:
      A tuple containing an ordered list of entities matching the query and a
      boolean indicating if there are more results for the query.
    Raises:
      AppScaleDBError: An infinite loop is detected when fetching references.
    """
    self.logger.debug('Kind Query:\n{}'.format(query))

    more_results = False

    filter_info = self.remove_exists_filters(filter_info)
    # Detect quickly if this is a kind query or not.
    for fi in filter_info:
      if fi != "__key__":
        raise gen.Return((None, more_results))

    if query.has_ancestor():
      if len(order_info) > 0:
        # Ordered ancestor queries require an index.
        raise gen.Return((None, more_results))

      result, more_results = yield self.ancestor_query(query, filter_info)
      raise gen.Return((result, more_results))

    if not query.has_kind():
      result, more_results = yield self.kindless_query(query, filter_info)
      raise gen.Return((result, more_results))

    if query.kind().startswith("__") and query.kind().endswith("__"):
      # Use the default namespace for metadata queries.
      query.set_name_space("")

    startrow, endrow, start_inclusive, end_inclusive = \
      self.kind_query_range(query, filter_info, order_info)
    if startrow is None or endrow is None:
      raise gen.Return((None, more_results))

    if query.has_compiled_cursor() and query.compiled_cursor().position_size():
      cursor = appscale_stub_util.ListCursor(query)
      last_result = cursor._GetLastResult()
      prefix = self.get_table_prefix(query)
      startrow = get_kind_key(prefix, last_result.key().path())
      start_inclusive = self._DISABLE_INCLUSIVITY
      if query.compiled_cursor().position_list()[0].start_inclusive() == 1:
        start_inclusive = self._ENABLE_INCLUSIVITY

    request_limit, check_more_results = self.get_limit(query)
    fetch_count = request_limit
    if check_more_results:
      fetch_count += 1

    if startrow > endrow:
      raise gen.Return(([], more_results))

    # Since the validity of each reference is not checked until after the
    # range query has been performed, we may need to fetch additional
    # references in order to satisfy the query.
    entities = []
    current_limit = fetch_count
    while True:
      references = yield self.datastore_batch.range_query(
        dbconstants.APP_KIND_TABLE,
        dbconstants.APP_KIND_SCHEMA,
        startrow,
        endrow,
        current_limit,
        offset=0,
        start_inclusive=start_inclusive,
        end_inclusive=end_inclusive
      )

      new_entities = yield self.__fetch_entities(references)
      entities.extend(new_entities)

      # If we have enough valid entities to satisfy the query, we're done.
      if len(entities) >= fetch_count:
        break

      # If we received fewer references than we asked for, they are exhausted.
      if len(references) < current_limit:
        break

      # If all of the references that we fetched were valid, we're done.
      if len(new_entities) == len(references):
        break

      invalid_refs = len(references) - len(new_entities)

      # Pad the limit to increase the likelihood of fetching all the valid
      # references that we need.
      current_limit = invalid_refs + dbconstants.MAX_GROUPS_FOR_XG

      self.logger.debug('{} references invalid. Fetching {} more references.'
        .format(invalid_refs, current_limit))

      # Start from the last reference fetched.
      last_startrow = startrow
      startrow = references[-1].keys()[0]
      start_inclusive = self._DISABLE_INCLUSIVITY

      if startrow == last_startrow:
        raise dbconstants.AppScaleDBError(
          'An infinite loop was detected while fetching references.')

    if query.kind() == "__namespace__":
      entities = [self.default_namespace()] + entities

    if check_more_results and len(entities) > request_limit:
      more_results = True

    results = entities[:request_limit]

    # Handle projection queries.
    if query.property_name_size() > 0:
      results = self.remove_extra_props(query, results)

    self.logger.debug('Returning {} entities'.format(len(results)))
    raise gen.Return((results, more_results))

  def remove_exists_filters(self, filter_info):
    """ Remove any filters that have EXISTS filters.

    Args:
      filter_info: dict of property names mapping to tuples of filter
        operators and values.
    Returns:
      A filter info dictionary without any EXIST filters.
    """
    filtered = {}
    for key in filter_info.keys():
      if filter_info[key][0][0] == datastore_pb.Query_Filter.EXISTS:
        continue
      else:
        filtered[key] = filter_info[key]
    return filtered

  def remove_extra_equality_filters(self, potential_filter_ops):
    """ Keep only the first equality filter for a given property.

    Args:
      potential_filter_ops: A list of tuples in the form (operation, value).
    Returns:
      A filter_ops list with only one equality filter.
    """
    filter_ops = []
    saw_equality_filter = False
    for operation, value in potential_filter_ops:
      if operation == datastore_pb.Query_Filter.EQUAL and saw_equality_filter:
        continue

      if operation == datastore_pb.Query_Filter.EQUAL:
        saw_equality_filter = True

      filter_ops.append((operation, value))

    return filter_ops

  @gen.coroutine
  def __single_property_query(self, query, filter_info, order_info):
    """Performs queries satisfiable by the Single_Property tables.

    Args:
      query: The query to run.
      filter_info: tuple with filter operators and values.
      order_info: tuple with property name and the sort order.
    Returns:
      A tuple containing a list of entities retrieved from the given query and
      a boolean indicating if there are more results for the query.
    """
    self.logger.debug('Single Property Query:\n{}'.format(query))
    if query.kind().startswith("__") and \
      query.kind().endswith("__"):
      # Use the default namespace for metadata queries.
      query.set_name_space("")

    more_results = False

    filter_info = self.remove_exists_filters(filter_info)
    ancestor = None
    property_names = set(filter_info.keys())
    property_names.update(x[0] for x in order_info)
    property_names.discard('__key__')
    if len(property_names) != 1:
      raise gen.Return((None, more_results))

    property_name = property_names.pop()
    potential_filter_ops = filter_info.get(property_name, [])

    # We will apply the other equality filters after fetching the entities.
    filter_ops = self.remove_extra_equality_filters(potential_filter_ops)

    multiple_equality_filters = self.__get_multiple_equality_filters(
      query.filter_list())

    if len(order_info) > 1 or (order_info and order_info[0][0] == '__key__'):
      raise gen.Return((None, more_results))

    # If there is an ancestor in the query, any filtering must be within a
    # single value when using a single-prop index.
    spans_multiple_values = order_info or (
      filter_ops and filter_ops[0][0] != datastore_pb.Query_Filter.EQUAL)
    if query.has_ancestor() and spans_multiple_values:
      raise gen.Return((None, more_results))

    if query.has_ancestor():
      ancestor = query.ancestor()

    if not query.has_kind():
      raise gen.Return((None, more_results))

    if order_info and order_info[0][0] == property_name:
      direction = order_info[0][1]
    else:
      direction = datastore_pb.Query_Order.ASCENDING

    prefix = self.get_table_prefix(query)

    request_limit, check_more_results = self.get_limit(query)

    if query.has_compiled_cursor() and query.compiled_cursor().position_size():
      cursor = appscale_stub_util.ListCursor(query)
      last_result = cursor._GetLastResult()
      startrow = yield self.__get_start_key(
        prefix, property_name, direction, last_result, query=query)
    else:
      startrow = None

    end_compiled_cursor = None
    if query.has_end_compiled_cursor():
      end_compiled_cursor = query.end_compiled_cursor()

    # Since the validity of each reference is not checked until after the
    # range query has been performed, we may need to fetch additional
    # references in order to satisfy the query.
    entities = []
    fetch_count = request_limit
    if check_more_results:
      fetch_count += 1

    current_limit = fetch_count
    while True:
      references = yield self.__apply_filters(
        filter_ops, order_info, property_name, query.kind(), prefix,
        current_limit, startrow, ancestor=ancestor, query=query,
        end_compiled_cursor=end_compiled_cursor)

      potential_entities = yield self.__fetch_entities_dict(references)

      # Since the entities may be out of order due to invalid references,
      # we construct a new list in order of valid references.
      new_entities = []
      for reference in references:
        if self.__valid_index_entry(reference, potential_entities, direction,
          property_name):
          entity_key = reference[reference.keys()[0]]['reference']
          valid_entity = potential_entities[entity_key]
          new_entities.append(valid_entity)

      if len(multiple_equality_filters) > 0:
        self.logger.debug('Detected multiple equality filters on a repeated'
          'property. Removing results that do not match query.')
        new_entities = self.__apply_multiple_equality_filters(
          new_entities, multiple_equality_filters)

      entities.extend(new_entities)

      # If we have enough valid entities to satisfy the query, we're done.
      if len(entities) >= fetch_count:
        break

      # If we received fewer references than we asked for, they are exhausted.
      if len(references) < current_limit:
        break

      # If all of the references that we fetched were valid, we're done.
      if len(new_entities) == len(references):
        break

      invalid_refs = len(references) - len(new_entities)

      # Pad the limit to increase the likelihood of fetching all the valid
      # references that we need.
      current_limit = invalid_refs + dbconstants.MAX_GROUPS_FOR_XG

      self.logger.debug('{} references invalid. Fetching {} more references.'
        .format(invalid_refs, current_limit))

      last_startrow = startrow
      # Start from the last reference fetched.
      startrow = references[-1].keys()[0]

      if startrow == last_startrow:
        raise dbconstants.AppScaleDBError(
          'An infinite loop was detected while fetching references.')

    if check_more_results and len(entities) > request_limit:
      more_results = True

    results = entities[:request_limit]

    # Handle projection queries.
    # TODO: When the index has been confirmed clean, use those values directly.
    if query.property_name_size() > 0:
      results = self.remove_extra_props(query, results)

    self.logger.debug('Returning {} results'.format(len(results)))
    raise gen.Return((results, more_results))

  @gen.coroutine
  def __apply_filters(self,
                     filter_ops,
                     order_info,
                     property_name,
                     kind,
                     prefix,
                     limit,
                     startrow,
                     force_start_key_exclusive=False,
                     ancestor=None,
                     query=None,
                     end_compiled_cursor=None):
    """ Applies property filters in the query.

    Args:
      filter_ops: Tuple with property filter operator and value.
      order_info: Tuple with property name and sort order.
      kind: Kind of the entity.
      prefix: Prefix for the table.
      limit: Number of results.
      startrow: Start key for the range scan.
      force_start_key_exclusive: Do not include the start key.
      ancestor: Optional query ancestor.
      query: Query object for debugging.
      end_compiled_cursor: A compiled cursor to resume a query.
    Results:
      Returns a list of entity keys.
    Raises:
      NotImplementedError: For unsupported queries.
      AppScaleMisconfiguredQuery: Bad filters or orderings.
    """
    ancestor_filter = None
    if ancestor:
      ancestor_filter = str(encode_index_pb(ancestor.path()))

    end_inclusive = True
    start_inclusive = True

    endrow = None
    column_names = dbconstants.PROPERTY_SCHEMA

    if order_info and order_info[0][0] == property_name:
        direction = order_info[0][1]
    else:
      direction = datastore_pb.Query_Order.ASCENDING

    if direction == datastore_pb.Query_Order.ASCENDING:
      table_name = dbconstants.ASC_PROPERTY_TABLE
    else:
      table_name = dbconstants.DSC_PROPERTY_TABLE

    if startrow:
      start_inclusive = False

    if end_compiled_cursor:
      list_cursor = appscale_stub_util.ListCursor(query)
      last_result, _ = list_cursor._DecodeCompiledCursor(end_compiled_cursor)
      endrow = yield self.__get_start_key(
        prefix, property_name, direction, last_result)

    # This query is returning based on order on a specfic property name
    # The start key (if not already supplied) depends on the property
    # name and does not take into consideration its value. The end key
    # is based on the terminating string.
    if len(filter_ops) == 0 and (order_info and len(order_info) == 1):
      if not startrow:
        params = [prefix, kind, property_name, None]
        startrow = get_index_key_from_params(params)
      if not endrow:
        params = [prefix, kind, property_name, self._TERM_STRING, None]
        endrow = get_index_key_from_params(params)
      if force_start_key_exclusive:
        start_inclusive = False
      result = yield self.datastore_batch.range_query(
        table_name, column_names, startrow, endrow, limit,
        offset=0, start_inclusive=start_inclusive, end_inclusive=end_inclusive)
      raise gen.Return(result)

    # This query has a value it bases the query on for a property name
    # The difference between operators is what the end and start key are.
    if len(filter_ops) == 1:
      key_comparison = False
      oper = filter_ops[0][0]
      value = str(filter_ops[0][1])

      if direction == datastore_pb.Query_Order.DESCENDING:
        value = helper_functions.reverse_lex(value)
      if oper == datastore_pb.Query_Filter.EQUAL:
        if ancestor:  # Keep range within ancestor key.
          start_value = ''.join([value, self._SEPARATOR, ancestor_filter])
        else:  # Keep range within property value.
          start_value = ''.join([value, self._SEPARATOR])
        end_value = ''.join([start_value, self._TERM_STRING])

        # Single prop indexes can handle key inequality within a given value
        # (eg. color='blue', __key__<Key('Bike', 5)).
        key_comparison = (query.filter_size() == 2 and
                          query.filter(1).property(0).name() == '__key__')
        if key_comparison:
          encoded_path = encode_path_from_filter(query.filter(1))
          ops = datastore_pb.Query_Filter
          key_op = query.filter(1).op()
          if key_op in (ops.LESS_THAN, ops.LESS_THAN_OR_EQUAL):
            end_value = ''.join([value, self._SEPARATOR, encoded_path])
            end_inclusive = key_op == ops.LESS_THAN_OR_EQUAL
          elif key_op in (ops.GREATER_THAN, ops.GREATER_THAN_OR_EQUAL):
            start_value = ''.join([value, self._SEPARATOR, encoded_path])
            start_inclusive = key_op == ops.GREATER_THAN_OR_EQUAL
      elif oper == datastore_pb.Query_Filter.LESS_THAN:
        start_value = ""
        end_value = value
        if direction == datastore_pb.Query_Order.DESCENDING:
          start_value = value + self._TERM_STRING
          end_value = self._TERM_STRING
      elif oper == datastore_pb.Query_Filter.LESS_THAN_OR_EQUAL:
        start_value = ""
        end_value = value + self._SEPARATOR + self._TERM_STRING
        if direction == datastore_pb.Query_Order.DESCENDING:
          start_value = value
          end_value = self._TERM_STRING
      elif oper == datastore_pb.Query_Filter.GREATER_THAN:
        if value == '':
          start_value = self.MIN_INDEX_VALUE + self._TERM_STRING
        else:
          start_value = value + self._TERM_STRING
        end_value = self._TERM_STRING
        if direction == datastore_pb.Query_Order.DESCENDING:
          start_value = self.MIN_INDEX_VALUE
          end_value = value + self._SEPARATOR
      elif oper == datastore_pb.Query_Filter.GREATER_THAN_OR_EQUAL:
        start_value = value
        end_value = self._TERM_STRING
        if direction == datastore_pb.Query_Order.DESCENDING:
          start_value = self.MIN_INDEX_VALUE
          end_value = value + self._SEPARATOR +  self._TERM_STRING
      else:
        raise NotImplementedError("Unsupported query of operation {0}".format(
          datastore_pb.Query_Filter.Operator_Name(oper)))

      if not startrow:
        params = [prefix, kind, property_name, start_value]
        startrow = get_index_key_from_params(params)
        if not key_comparison:
          start_inclusive = self._DISABLE_INCLUSIVITY
      if not endrow:
        params = [prefix, kind, property_name, end_value]
        endrow = get_index_key_from_params(params)

      if force_start_key_exclusive:
        start_inclusive = False

      if startrow > endrow:
        self.logger.error('Start row {} > end row {}'.
          format([startrow], [endrow]))
        raise gen.Return([])

      ret = yield self.datastore_batch.range_query(
        table_name, column_names, startrow, endrow, limit,
        offset=0, start_inclusive=start_inclusive, end_inclusive=end_inclusive)
      raise gen.Return(ret)

    # Here we have two filters and so we set the start and end key to
    # get the given value within those ranges.
    if len(filter_ops) > 1:
      if filter_ops[0][0] == datastore_pb.Query_Filter.EQUAL or \
        filter_ops[1][0] == datastore_pb.Query_Filter.EQUAL:
        # If one of the filters is EQUAL, set start and end key
        # to the same value.
        if filter_ops[0][0] == datastore_pb.Query_Filter.EQUAL:
          value1 = filter_ops[0][1]
          value2 = filter_ops[1][1]
          oper2 = filter_ops[1][0]
        else:
          value1 = filter_ops[1][1]
          value2 = filter_ops[0][1]
          oper2 = filter_ops[0][0]
        # Checking to see if filters/values are correct bounds.
        # value1 and oper1 are the EQUALS filter values.
        if oper2 == datastore_pb.Query_Filter.LESS_THAN:
          if value2 > value1 == False:
            raise gen.Return([])
        elif oper2 == datastore_pb.Query_Filter.LESS_THAN_OR_EQUAL:
          if value2 >= value1 == False:
            raise gen.Return([])
        elif oper2 == datastore_pb.Query_Filter.GREATER_THAN:
          if value2 < value1 == False:
            raise gen.Return([])
        elif oper2 == datastore_pb.Query_Filter.GREATER_THAN_OR_EQUAL:
          if value2 <= value1 == False:
            raise gen.Return([])
        start_inclusive = self._ENABLE_INCLUSIVITY
        end_inclusive = self._DISABLE_INCLUSIVITY
        params = [prefix, kind, property_name, value1 + self._SEPARATOR]
        if not startrow:
          startrow = get_index_key_from_params(params)
        else:
          start_inclusive = self._DISABLE_INCLUSIVITY
        if not endrow:
          params = [prefix, kind, property_name, value1 + \
            self._SEPARATOR + self._TERM_STRING]
          endrow = get_index_key_from_params(params)

        ret = yield self.datastore_batch.range_query(
          table_name, column_names, startrow, endrow, limit,
          offset=0, start_inclusive=start_inclusive,
          end_inclusive=end_inclusive)
        raise gen.Return(ret)
      if filter_ops[0][0] == datastore_pb.Query_Filter.GREATER_THAN or \
         filter_ops[0][0] == datastore_pb.Query_Filter.GREATER_THAN_OR_EQUAL:
        oper1 = filter_ops[0][0]
        oper2 = filter_ops[1][0]
        value1 = str(filter_ops[0][1])
        value2 = str(filter_ops[1][1])
      else:
        oper1 = filter_ops[1][0]
        oper2 = filter_ops[0][0]
        value1 = str(filter_ops[1][1])
        value2 = str(filter_ops[0][1])

      if direction == datastore_pb.Query_Order.ASCENDING:
        table_name = dbconstants.ASC_PROPERTY_TABLE
        # The first operator will always be either > or >=.
        if startrow:
          start_inclusive = self._DISABLE_INCLUSIVITY
        elif oper1 == datastore_pb.Query_Filter.GREATER_THAN:
          params = [prefix, kind, property_name, value1 + self._SEPARATOR + \
                    self._TERM_STRING]
          startrow = get_index_key_from_params(params)
        elif oper1 == datastore_pb.Query_Filter.GREATER_THAN_OR_EQUAL:
          params = [prefix, kind, property_name, value1 ]
          startrow = get_index_key_from_params(params)
        else:
          raise dbconstants.AppScaleMisconfiguredQuery("Bad filter ordering")

        # The second operator will be either < or <=.
        if endrow:
          end_inclusive = self._ENABLE_INCLUSIVITY
        elif oper2 == datastore_pb.Query_Filter.LESS_THAN:
          params = [prefix, kind, property_name, value2]
          endrow = get_index_key_from_params(params)
          end_inclusive = self._DISABLE_INCLUSIVITY
        elif oper2 == datastore_pb.Query_Filter.LESS_THAN_OR_EQUAL:
          params = [prefix, kind, property_name, value2 + self._SEPARATOR + \
                    self._TERM_STRING]
          endrow = get_index_key_from_params(params)
          end_inclusive = self._ENABLE_INCLUSIVITY
        else:
          raise dbconstants.AppScaleMisconfiguredQuery("Bad filter ordering")

      if direction == datastore_pb.Query_Order.DESCENDING:
        table_name = dbconstants.DSC_PROPERTY_TABLE
        value1 = helper_functions.reverse_lex(value1)
        value2 = helper_functions.reverse_lex(value2)

        if endrow:
          end_inclusive = self._ENABLE_INCLUSIVITY
        elif oper1 == datastore_pb.Query_Filter.GREATER_THAN:
          params = [prefix, kind, property_name, value1]
          endrow = get_index_key_from_params(params)
          end_inclusive = self._DISABLE_INCLUSIVITY
        elif oper1 == datastore_pb.Query_Filter.GREATER_THAN_OR_EQUAL:
          params = [prefix, kind, property_name, value1 + self._SEPARATOR + \
                    self._TERM_STRING]
          endrow = get_index_key_from_params(params)
          end_inclusive = self._ENABLE_INCLUSIVITY

        if startrow:
          start_inclusive = self._DISABLE_INCLUSIVITY
        elif oper2 == datastore_pb.Query_Filter.LESS_THAN:
          params = [prefix, kind, property_name, value2 + self._SEPARATOR + \
                    self._TERM_STRING]
          startrow = get_index_key_from_params(params)
        elif oper2 == datastore_pb.Query_Filter.LESS_THAN_OR_EQUAL:
          params = [prefix, kind, property_name, value2]
          startrow = get_index_key_from_params(params)

      if force_start_key_exclusive:
        start_inclusive = False
      if startrow > endrow:
        raise gen.Return([])

      result = yield self.datastore_batch.range_query(
        table_name, column_names, startrow, endrow, limit,
        offset=0, start_inclusive=start_inclusive, end_inclusive=end_inclusive)
      raise gen.Return(result)

    raise gen.Return([])

  @staticmethod
  @gen.coroutine
  def _common_refs_from_ranges(ranges, limit, path=None):
    """ Find common entries across multiple index ranges.

    Args:
      ranges: A list of RangeIterator objects.
      limit: An integer specifying the maximum number of references to find.
      path: An entity_pb.Path object that restricts the query to a single key.
    Returns:
      A dictionary mapping entity references to index entries.
    """
    if path is not None:
      limit = 1
      for range_ in ranges:
        range_.set_cursor(path, inclusive=True)

    reference_hash = {}
    min_common_path = ranges[0].get_cursor()
    entries_exhausted = False
    while True:
      common_keys = []
      entry = None
      for range_ in ranges:
        try:
          entry = yield range_.async_next()
        except RangeExhausted:
          # If any ranges have been exhausted, there are no more matches.
          entries_exhausted = True
          break

        # If this entry's path is ahead of the others, consider it the new
        # minimum acceptable path and adjust the other ranges.
        if entry.encoded_path > str(encode_index_pb(min_common_path)):
          min_common_path = entry.path
          break

        common_keys.append({'index': entry.key, 'prop_name': range_.prop_name})

      if entries_exhausted:
        break

      # If not all paths are common, adjust earlier ranges.
      if len(common_keys) < len(ranges):
        for range_ in ranges:
          range_.set_cursor(min_common_path, inclusive=True)

        continue

      reference_hash[entry.entity_reference] = common_keys

      # Ensure the chosen reference is excluded.
      for range_ in ranges:
        range_.set_cursor(min_common_path, inclusive=False)

      # If there are enough references to satisfy the query, stop fetching
      # entries.
      if len(reference_hash) == limit:
        break

    raise gen.Return(reference_hash)

  @gen.coroutine
  def zigzag_merge_join(self, query, filter_info, order_info):
    """ Performs a composite query for queries which have multiple
    equality filters. Uses a varient of the zigzag join merge algorithm.

    This method is used if there are only equality filters present.
    If there are inequality filters, orders on properties which are not also
    apart of a filter, or ancestors, this method does
    not apply.  Existing single property indexes are used and it does not
    require the user to establish composite indexes ahead of time.
    See http://www.youtube.com/watch?v=AgaL6NGpkB8 for Google's
    implementation.

    Args:
      query: A datastore_pb.Query.
      filter_info: dict of property names mapping to tuples of filter
        operators and values.
      order_info: tuple with property name and the sort order.
    Returns:
      A tuple containing a list of entities retrieved from the given query and
      a boolean indicating whether there are more results for the query.
    """
    self.logger.debug('ZigZag Merge Join Query:\n{}'.format(query))
    more_results = False

    if not self.is_zigzag_merge_join(query, filter_info, order_info):
      raise gen.Return((None, more_results))

    kind = query.kind()
    request_limit, check_more_results = self.get_limit(query)
    fetch_count = request_limit
    if check_more_results:
      fetch_count += 1

    app_id = clean_app_id(query.app())

    # We only use references from the ascending property table.
    direction = datastore_pb.Query_Order.ASCENDING

    prop_filters = [filter_ for filter_ in query.filter_list()
                    if filter_.property(0).name() != '__key__']
    ranges = [RangeIterator.from_filter(self.datastore_batch, app_id,
                                        query.name_space(), kind, filter_)
              for filter_ in prop_filters]

    # Check if the query is restricted to a single key.
    path = None
    key_filters = [filter_ for filter_ in query.filter_list()
                   if filter_.property(0).name() == '__key__']
    if len(key_filters) > 1:
      raise BadRequest('Queries can only specify one key')

    if key_filters:
      path = entity_pb.Path()
      ref_val = key_filters[0].property(0).value().referencevalue()
      for element in ref_val.pathelement_list():
        path.add_element().MergeFrom(element)

    if query.has_ancestor():
      for range_ in ranges:
        range_.restrict_to_path(query.ancestor().path())

    if query.has_compiled_cursor() and query.compiled_cursor().position_size():
      cursor = appscale_stub_util.ListCursor(query)
      cursor_path = cursor._GetLastResult().key().path()
      for range_ in ranges:
        range_.set_cursor(cursor_path, inclusive=False)

    entities = []
    while True:
<<<<<<< HEAD
      reference_hash = yield self._common_refs_from_ranges(ranges, fetch_count)
=======
      reference_hash = yield self._common_refs_from_ranges(ranges, limit, path)
>>>>>>> 657faac7
      new_entities = yield self.__fetch_and_validate_entity_set(
        reference_hash, fetch_count, app_id, direction)
      entities.extend(new_entities)

      # If there are enough entities to satisfy the query, stop fetching.
      if len(entities) >= fetch_count:
        break

      # If there weren't enough common references to fulfill the limit, the
      # references are exhausted.
      if len(reference_hash) < fetch_count:
        break

    if check_more_results and len(entities) > request_limit:
      more_results = True

    results = entities[:request_limit]
    self.logger.debug('Returning {} results'.format(len(results)))
    raise gen.Return((results, more_results))

  def get_range_composite_query(self, query, filter_info, composite_index):
    """ Gets the start and end key of a composite query.

    Args:
      query: A datastore_pb.Query object.
      filter_info: A dictionary mapping property names to tuples of filter
        operators and values.
      composite_index: An entity_pb.CompositeIndex object.
    Returns:
      A tuple of strings, the start and end key for the composite table.
    """
    index_id = composite_index.id()
    definition = composite_index.definition()
    app_id = clean_app_id(query.app())
    name_space = ''
    if query.has_name_space():
      name_space = query.name_space()
    # Calculate the prekey for both the start and end key.
    pre_comp_index_key = "{0}{1}{2}{4}{3}{4}".format(app_id,
      self._NAMESPACE_SEPARATOR, name_space, index_id, self._SEPARATOR)

    if definition.ancestor() == 1:
      ancestor_str = encode_index_pb(query.ancestor().path())
      pre_comp_index_key += "{0}{1}".format(ancestor_str, self._SEPARATOR)

    value = ''
    index_value = ""
    equality_value = ""
    direction = datastore_pb.Query_Order.ASCENDING
    for prop in definition.property_list():
      # Choose the least restrictive operation by default.
      oper = datastore_pb.Query_Filter.GREATER_THAN_OR_EQUAL

      # The last property dictates the direction.
      if prop.has_direction():
        direction = prop.direction()
      # We loop through the definition list and remove the filters we've seen
      # before if they are equality or exists.
      all_filter_ops = [ii[0] for ii in filter_info.get(prop.name(), [])]
      if not all_filter_ops:
        continue

      if datastore_pb.Query_Filter.EQUAL in all_filter_ops:
        filters = filter_info.get(prop.name())
        index_used = 0
        for index, filt in enumerate(filters):
          if filt[0] == datastore_pb.Query_Filter.EQUAL:
            index_used = index
            break

        filter_to_use = filters.pop(index_used)

        value = str(filter_to_use[1])
        if prop.direction() == entity_pb.Index_Property.DESCENDING:
          value = helper_functions.reverse_lex(value)
        equality_value += str(value) + self._SEPARATOR
        oper = filter_to_use[0]
        index_value += str(value) + self._SEPARATOR

      elif datastore_pb.Query_Filter.EXISTS in all_filter_ops:
        # Exists filters do not add to the index value. They are just
        # placeholders.
        filters = filter_info.get(prop.name())
        index_used = 0
        for index, filt in enumerate(filters):
          if filt[0] == datastore_pb.Query_Filter.EXISTS:
            index_used = index
            break

        filters.pop(index_used)
      else:
        filters = filter_info.get(prop.name())
        if len(filters) > 1:
          return self.composite_multiple_filter_prop(
            filter_info[prop.name()], equality_value, pre_comp_index_key,
            prop.direction())
        else:
          value = str(filters[0][1])
          oper = filters[0][0]
          if prop.direction() == entity_pb.Index_Property.DESCENDING:
            value = helper_functions.reverse_lex(value)
        index_value += str(value) + self._SEPARATOR

    start_value = ''
    end_value = ''
    if oper == datastore_pb.Query_Filter.LESS_THAN:
      start_value = equality_value
      end_value = index_value
      if direction == datastore_pb.Query_Order.DESCENDING:
        start_value = index_value + self._TERM_STRING
        end_value = equality_value + self._TERM_STRING
    elif oper == datastore_pb.Query_Filter.LESS_THAN_OR_EQUAL:
      start_value = equality_value
      end_value = index_value + self._TERM_STRING
      if direction == datastore_pb.Query_Order.DESCENDING:
        start_value = index_value
        end_value = equality_value + self._TERM_STRING
    elif oper == datastore_pb.Query_Filter.GREATER_THAN:
      start_value = index_value + self._TERM_STRING
      end_value = equality_value + self._TERM_STRING
      if direction == datastore_pb.Query_Order.DESCENDING:
        start_value = equality_value + self.MIN_INDEX_VALUE
        end_value = index_value + self._SEPARATOR
    elif oper == datastore_pb.Query_Filter.GREATER_THAN_OR_EQUAL:
      start_value = index_value
      end_value = equality_value + self._TERM_STRING
      if direction == datastore_pb.Query_Order.DESCENDING:
        start_value = equality_value
        end_value = index_value + self._TERM_STRING
    elif oper == datastore_pb.Query_Filter.EQUAL:
      if value == "":
        start_value = index_value
        end_value = index_value + self.MIN_INDEX_VALUE + self._TERM_STRING
      else:
        start_value = index_value
        end_value = index_value + self._TERM_STRING
    else:
      raise ValueError("Unsuported operator {0} for composite query".\
        format(oper))
    start_key = "{0}{1}".format(pre_comp_index_key, start_value)
    end_key = "{0}{1}".format(pre_comp_index_key, end_value)

    return start_key, end_key

  def composite_multiple_filter_prop(self, filter_ops, equality_value,
    pre_comp_index_key, direction):
    """Returns the start and end keys for a composite query which has multiple
       filters for a single property, and potentially multiple equality
       filters.

    Args:
      filter_ops: dictionary mapping the inequality filter to operators and
        values.
      equality_value: A string used for the start and end key which is derived
        from equality filter values.
      pre_comp_index_key: A string, contains pre-values for start and end keys.
      direction: datastore_pb.Query_Order telling the direction of the scan.
    Returns:
      The end and start key for doing a composite query.
    """
    oper1 = None
    oper2 = None
    value1 = None
    value2 = None
    start_key = ""
    end_key = ""
    if filter_ops[0][0] == datastore_pb.Query_Filter.GREATER_THAN or \
      filter_ops[0][0] == datastore_pb.Query_Filter.GREATER_THAN_OR_EQUAL:
      oper1 = filter_ops[0][0]
      oper2 = filter_ops[1][0]
      value1 = str(filter_ops[0][1])
      value2 = str(filter_ops[1][1])
    else:
      oper1 = filter_ops[1][0]
      oper2 = filter_ops[0][0]
      value1 = str(filter_ops[1][1])
      value2 = str(filter_ops[0][1])

    if direction == datastore_pb.Query_Order.ASCENDING:
      # The first operator will always be either > or >=.
      if oper1 == datastore_pb.Query_Filter.GREATER_THAN:
        start_value = equality_value + value1 + self._SEPARATOR + \
          self._TERM_STRING
      elif oper1 == datastore_pb.Query_Filter.GREATER_THAN_OR_EQUAL:
        start_value = equality_value + value1
      else:
        raise dbconstants.AppScaleMisconfiguredQuery("Bad filter ordering")

      # The second operator will be either < or <=.
      if oper2 == datastore_pb.Query_Filter.LESS_THAN:
        end_value = equality_value + value2
      elif oper2 == datastore_pb.Query_Filter.LESS_THAN_OR_EQUAL:
        end_value = equality_value + value2 + self._SEPARATOR + \
          self._TERM_STRING
      else:
        raise dbconstants.AppScaleMisconfiguredQuery("Bad filter ordering")

    if direction == datastore_pb.Query_Order.DESCENDING:
      value1 = helper_functions.reverse_lex(value1)
      value2 = helper_functions.reverse_lex(value2)
      if oper1 == datastore_pb.Query_Filter.GREATER_THAN:
        end_value = equality_value + value1
      elif oper1 == datastore_pb.Query_Filter.GREATER_THAN_OR_EQUAL:
        end_value = equality_value + value1 + self._SEPARATOR + \
          self._TERM_STRING
      else:
        raise dbconstants.AppScaleMisconfiguredQuery("Bad filter ordering")

      if oper2 == datastore_pb.Query_Filter.LESS_THAN:
        start_value = equality_value + value2 + self._SEPARATOR + \
          self._TERM_STRING
      elif oper2 == datastore_pb.Query_Filter.LESS_THAN_OR_EQUAL:
        start_value = equality_value + value2
      else:
        raise dbconstants.AppScaleMisconfiguredQuery("Bad filter ordering")

    start_key = "{0}{1}".format(pre_comp_index_key, start_value)
    end_key = "{0}{1}".format(pre_comp_index_key, end_value)

    return start_key, end_key

  @gen.coroutine
  def composite_v2(self, query, filter_info, composite_index):
    """Performs composite queries using a range query against
       the composite table. Faster than in-memory filters, but requires
       indexes to be built upon each put.

    Args:
      query: The query to run.
      filter_info: dictionary mapping property names to tuples of
        filter operators and values.
      composite_index: An entity_pb.CompositeIndex object to use for the query.
    Returns:
      A tuple containing a list of entities retrieved from the given query and
      a boolean indicating if there are more results for the query.
    """
    self.logger.debug('Composite Query:\n{}'.format(query))

    if composite_index.state() != entity_pb.CompositeIndex.READ_WRITE:
      raise dbconstants.NeedsIndex(
        'The relevant composite index has not finished building')

    start_inclusive = True
    startrow, endrow = self.get_range_composite_query(query, filter_info,
                                                      composite_index)
    # Override the start_key with a cursor if given.
    if query.has_compiled_cursor() and query.compiled_cursor().position_size():
      cursor = appscale_stub_util.ListCursor(query)
      last_result = cursor._GetLastResult()

      startrow = self.get_composite_index_key(composite_index, last_result,
        position_list=query.compiled_cursor().position_list(),
        filters=query.filter_list())
      start_inclusive = False
      if query.compiled_cursor().position_list()[0].start_inclusive() == 1:
        start_inclusive = True

    if query.has_end_compiled_cursor():
      end_compiled_cursor = query.end_compiled_cursor()
      list_cursor = appscale_stub_util.ListCursor(query)
      last_result, _ = list_cursor._DecodeCompiledCursor(end_compiled_cursor)
      endrow = self.get_composite_index_key(composite_index, last_result,
        position_list=end_compiled_cursor.position_list(),
        filters=query.filter_list())

    table_name = dbconstants.COMPOSITE_TABLE
    column_names = dbconstants.COMPOSITE_SCHEMA

    more_results = False
    request_limit, check_more_results = self.get_limit(query)
    fetch_count = request_limit
    if check_more_results:
      fetch_count += 1

    if startrow > endrow:
      raise gen.Return(([], more_results))

    # TODO: Check if we should do this for other comparisons.
    multiple_equality_filters = self.__get_multiple_equality_filters(
      query.filter_list())

    entities = []
    current_limit = fetch_count
    while True:
      references = yield self.datastore_batch.range_query(
        table_name, column_names, startrow, endrow, current_limit,
        offset=0, start_inclusive=start_inclusive, end_inclusive=True)

      # This is a projection query.
      if query.property_name_size() > 0:
        potential_entities = self._extract_entities_from_composite_indexes(
          query, references, composite_index)
      else:
        potential_entities = yield self.__fetch_entities(references)

      if len(multiple_equality_filters) > 0:
        self.logger.debug('Detected multiple equality filters on a repeated '
          'property. Removing results that do not match query.')
        potential_entities = self.__apply_multiple_equality_filters(
          potential_entities, multiple_equality_filters)

      entities.extend(potential_entities)

      # If we have enough valid entities to satisfy the query, we're done.
      if len(entities) >= fetch_count:
        break

      # If we received fewer references than we asked for, they are exhausted.
      if len(references) < current_limit:
        break

      # If all of the references that we fetched were valid, we're done.
      if len(potential_entities) == len(references):
        break

      invalid_refs = len(references) - len(potential_entities)

      # Pad the limit to increase the likelihood of fetching all the valid
      # references that we need.
      current_limit = invalid_refs + dbconstants.MAX_GROUPS_FOR_XG

      self.logger.debug('{} entities do not match query. '
        'Fetching {} more references.'.format(invalid_refs, current_limit))

      last_startrow = startrow
      # Start from the last reference fetched.
      startrow = references[-1].keys()[0]

      if startrow == last_startrow:
        raise dbconstants.AppScaleDBError(
          'An infinite loop was detected while fetching references.')

    if check_more_results and len(entities) > request_limit:
      more_results = True

    results = entities[:request_limit]
    self.logger.debug('Returning {} results'.format(len(results)))
    raise gen.Return((results, more_results))

  def __get_multiple_equality_filters(self, filter_list):
    """ Returns filters from the query that contain multiple equality
      comparisons on repeated properties.

    Args:
      filter_list: A list of filters from the query.
    Returns:
      A dictionary that contains properties with multiple equality filters.
    """
    equality_filters = {}
    for query_filter in filter_list:
      if query_filter.op() != datastore_pb.Query_Filter.EQUAL:
        continue

      for prop in query_filter.property_list():
        if prop.name() not in equality_filters:
          equality_filters[prop.name()] = []

        equality_filters[prop.name()].append(prop)

    single_eq_filters = []
    for prop in equality_filters:
      if len(equality_filters[prop]) < 2:
        single_eq_filters.append(prop)
    for prop in single_eq_filters:
      del equality_filters[prop]

    return equality_filters

  def __apply_multiple_equality_filters(self, entities, filter_dict):
    """ Removes entities that do not meet the criteria defined by multiple
      equality filters.

    Args:
      entities: A list of entities that need filtering.
      filter_dict: A dictionary containing the relevant filters.
    Returns:
      A list of filtered entities.
    """
    filtered_entities = []
    for entity in entities:
      entity_proto = entity_pb.EntityProto(entity)

      relevant_props_in_entity = {}
      for entity_prop in entity_proto.property_list():
        if entity_prop.name() not in filter_dict:
          continue

        if entity_prop.name() not in relevant_props_in_entity:
          relevant_props_in_entity[entity_prop.name()] = []

        relevant_props_in_entity[entity_prop.name()].append(entity_prop)

      passes_all_filters = True
      for filter_prop_name in filter_dict:
        if filter_prop_name not in relevant_props_in_entity:
          raise dbconstants.AppScaleDBError(
            'Property name not found in entity.')

        filter_props = filter_dict[filter_prop_name]
        entity_props = relevant_props_in_entity[filter_prop_name]

        for filter_prop in filter_props:
          # Check if filter value is in repeated property.
          passes_filter = False
          for entity_prop in entity_props:
            if entity_prop.value().Equals(filter_prop.value()):
              passes_filter = True
              break

          if not passes_filter:
            passes_all_filters = False
            break

        if not passes_all_filters:
          break

      if passes_all_filters:
        filtered_entities.append(entity)

    return filtered_entities

  def __extract_value_from_index(self, index_entry, direction):
    """ Takes an index entry and returns the value of the property.

    This function is for single property indexes only.

    Args:
      index_entry: A dictionary containing an index entry.
      direction: The direction of the index.
    Returns:
      A property value.
    """
    reference_key = index_entry.keys()[0]
    tokens = reference_key.split(self._SEPARATOR)

    # Sometimes the value can contain the separator.
    value = self._SEPARATOR.join(tokens[4:-1])

    if direction == datastore_pb.Query_Order.DESCENDING:
      value = helper_functions.reverse_lex(value)

    entity = entity_pb.EntityProto()
    prop = entity.add_property()
    prop_value = prop.mutable_value()
    self.__decode_index_str(value, prop_value)

    return prop_value

  def __valid_index_entry(self, entry, entities, direction, prop_name):
    """ Checks if an index entry is valid.

    Args:
      entry: A dictionary containing an index entry.
      entities: A dictionary of available valid entities.
      direction: The direction of the index.
      prop_name: A string containing the property name.
    Returns:
      A boolean indicating whether or not the entry is valid.
    Raises:
      AppScaleDBError: The given property name is not in the matching entity.
    """
    # Skip validating reserved properties.
    if dbconstants.RESERVED_PROPERTY_NAME.match(prop_name):
      return True

    reference = entry[entry.keys()[0]]['reference']

    # Reference may be absent from entities if the entity was deleted or part
    # of an invalid transaction.
    if reference not in entities:
      return False

    index_value = self.__extract_value_from_index(entry, direction)

    entity = entities[reference]
    entity_proto = entity_pb.EntityProto(entity)

    # TODO: Return faster if not a repeated property.
    prop_found = False
    for prop in entity_proto.property_list():
      if prop.name() != prop_name:
        continue
      prop_found = True

      if index_value.has_uservalue() and prop.value().has_uservalue():
        if index_value.uservalue().email() == prop.value().uservalue().email():
          return True

      if index_value.Equals(prop.value()):
        return True

    if not prop_found:
      # Most likely, a repeated property was populated and then emptied.
      self.logger.debug('Property name {} not found in entity.'.
        format(prop_name))

    return False

  def remove_extra_props(self, query, results):
    """ Decodes entities, strips extra properties, and re-encodes them.

    Args:
      query: A datastore_pb.Query object.
      results: A list of encoded entities.
    Returns:
      A list of encoded entities.
    """
    projected_props = query.property_name_list()

    cleaned_results = []
    for result in results:
      entity = entity_pb.EntityProto(result)
      props_to_keep = [prop for prop in entity.property_list()
                       if prop.name() in projected_props]

      # If the entity does not have the property, do not include it in the
      # results. Raw (unindexed) properties should not be projected.
      if not props_to_keep:
        continue

      entity.clear_property()
      for prop in props_to_keep:
        # Projected properties should have a meaning set to INDEX_VALUE.
        prop.set_meaning(entity_pb.Property.INDEX_VALUE)
        new_prop = entity.add_property()
        new_prop.MergeFrom(prop)

      cleaned_results.append(entity.Encode())

    return cleaned_results

  def _extract_entities_from_composite_indexes(self, query, index_result,
                                               composite_index):
    """ Takes index values and creates partial entities out of them.

    This is required for projection queries where the query specifies certain
    properties which should be returned. Distinct queries are also handled here.
    A distinct query removes entities with duplicate index values. This will
    only return the first result for entities which have the same values for
    the properties that are being projected.

    Args:
      query: A datastore_pb.Query object.
      index_result: A list of index strings.
      composite_index: An entity_pb.CompositeIndex object.
    Returns:
      A list of EntityProtos.
    """
    definition = composite_index.definition()
    prop_name_list = query.property_name_list()

    distinct_checker = []
    entities = []
    for index in index_result:
      entity = entity_pb.EntityProto()
      tokens = index.keys()[0].split(self._SEPARATOR)
      app_id = tokens.pop(0)
      namespace = tokens.pop(0)
      comp_definition_id = tokens.pop(0)
      if definition.ancestor() == 1:
        ancestor = tokens.pop(0)[:-1]
      distinct_str = ""
      value_index = 0
      for def_prop in definition.property_list():
        # If the value contained the separator, try to recover the value.
        if len(tokens[:-1]) > len(definition.property_list()):
          end_slice = value_index + 1
          while end_slice <= len(tokens[:-1]):
            value = self._SEPARATOR.join(tokens[value_index:end_slice])
            if def_prop.direction() == entity_pb.Index_Property.DESCENDING:
              value = helper_functions.reverse_lex(value)
            prop_value = entity_pb.PropertyValue()
            try:
              self.__decode_index_str(value, prop_value)
              value_index = end_slice
              break
            except ProtocolBufferDecodeError:
              end_slice += 1
        else:
          value = tokens[value_index]
          if def_prop.direction() == entity_pb.Index_Property.DESCENDING:
            value = helper_functions.reverse_lex(value)
          value_index += 1

        if def_prop.name() not in prop_name_list:
          self.logger.debug('Skipping prop {} in projection'.
            format(def_prop.name()))
          continue

        prop = entity.add_property()
        prop.set_name(def_prop.name())
        prop.set_meaning(entity_pb.Property.INDEX_VALUE)
        prop.set_multiple(False)

        distinct_str += value
        prop_value = prop.mutable_value()
        self.__decode_index_str(value, prop_value)

      key_string = tokens[-1]
      path = decode_path(key_string)

      # Set the entity group.
      ent_group = entity.mutable_entity_group()
      new_element = ent_group.add_element()
      new_element.MergeFrom(path.element(0))

      # Set the key path.
      key = entity.mutable_key()
      key.set_app(clean_app_id(app_id))
      if namespace:
        key.set_name_space(namespace)

      key.mutable_path().MergeFrom(path)

      # Filter entities if this is a distinct query.
      if query.group_by_property_name_size() == 0:
        entities.append(entity.Encode())
      elif distinct_str not in distinct_checker:
        entities.append(entity.Encode())

      distinct_checker.append(distinct_str)
    return entities

  # These are the three different types of queries attempted. Queries
  # can be identified by their filters and orderings.
  # TODO: Queries have hints which help in picking which strategy to do first.
  _QUERY_STRATEGIES = [
      __single_property_query,
      __kind_query,
      zigzag_merge_join,
  ]

  @gen.coroutine
  def __get_query_results(self, query):
    """Applies the strategy for the provided query.

    Args:
      query: A datastore_pb.Query protocol buffer.
    Returns:
      Result set.
    """
    if query.has_transaction() and not query.has_ancestor():
      raise apiproxy_errors.ApplicationError(
          datastore_pb.Error.BAD_REQUEST,
          'Only ancestor queries are allowed inside transactions.')

    num_components = len(query.filter_list()) + len(query.order_list())
    if query.has_ancestor():
      num_components += 1
    if num_components > self._MAX_QUERY_COMPONENTS:
      raise apiproxy_errors.ApplicationError(
          datastore_pb.Error.BAD_REQUEST,
          ('query is too large. may not have more than {0} filters'
           ' + sort orders ancestor total'.format(self._MAX_QUERY_COMPONENTS)))

    for prop_name in query.property_name_list():
      if dbconstants.RESERVED_PROPERTY_NAME.match(prop_name):
        raise dbconstants.BadRequest('projections are not supported for the '
                                     'property: {}'.format(prop_name))

    app_id = clean_app_id(query.app())

    self.validate_app_id(app_id)
    filters, orders = datastore_index.Normalize(query.filter_list(),
                                                query.order_list(), [])
    filter_info = self.generate_filter_info(filters)
    order_info = self.generate_order_info(orders)

    index_to_use = _FindIndexToUse(query, self.get_indexes(app_id))
    if index_to_use is not None:
      result, more_results = yield self.composite_v2(query, filter_info,
                                                     index_to_use)
      raise gen.Return((result, more_results))

    for strategy in DatastoreDistributed._QUERY_STRATEGIES:
      results, more_results = yield strategy(self, query, filter_info,
                                             order_info)
      if results or results == []:
        raise gen.Return((results, more_results))

    raise dbconstants.NeedsIndex(
      'An additional index is required to satisfy the query')

  @gen.coroutine
  def _dynamic_run_query(self, query, query_result):
    """Populates the query result and use that query result to
       encode a cursor.

    Args:
      query: The query to run.
      query_result: The response given to the application server.
    """
    result, more_results = yield self.__get_query_results(query)
    last_entity = None
    count = 0
    offset = query.offset()
    if result:
      query_result.set_skipped_results(len(result) - offset)
      # Last entity is used for the cursor. It needs to be set before
      # applying the offset.
      last_entity = result[-1]
      count = len(result)
      result = result[offset:]
      if query.has_limit():
        result = result[:query.limit()]

    cur = UnprocessedQueryCursor(query, result, last_entity)
    cur.PopulateQueryResult(count, query.offset(), query_result)

    query_result.set_more_results(more_results)

    # If there were no results then we copy the last cursor so future queries
    # can start off from the same place.
    if query.has_compiled_cursor() and not query_result.has_compiled_cursor():
      query_result.mutable_compiled_cursor().CopyFrom(query.compiled_cursor())
    elif query.has_compile() and not query_result.has_compiled_cursor():
      query_result.mutable_compiled_cursor().\
        CopyFrom(datastore_pb.CompiledCursor())

  @gen.coroutine
  def dynamic_add_actions(self, app_id, request, service_id, version_id):
    """ Adds tasks to enqueue upon committing the transaction.

    Args:
      app_id: A string specifying the application ID.
      request: A protocol buffer AddActions request.
      service_id: A string specifying the client's service ID.
      version_id: A string specifying the client's version ID.
    """
    txid = request.add_request(0).transaction().handle()

    # Check if the tasks will exceed the limit. Though this method shouldn't
    # be called concurrently for a given transaction under normal
    # circumstances, this CAS should eventually be done under a lock.
    existing_tasks = yield self.datastore_batch.transactional_tasks_count(
      app_id, txid)
    if existing_tasks > _MAX_ACTIONS_PER_TXN:
      message = 'Only {} tasks can be added to a transaction'.\
        format(_MAX_ACTIONS_PER_TXN)
      raise dbconstants.ExcessiveTasks(message)

    yield self.datastore_batch.add_transactional_tasks(
      app_id, txid, request.add_request_list(), service_id, version_id)

  @gen.coroutine
  def setup_transaction(self, app_id, is_xg):
    """ Gets a transaction ID for a new transaction.

    Args:
      app_id: The application for which we are getting a new transaction ID.
      is_xg: A bool that indicates if this transaction operates over multiple
        entity groups.
    Returns:
      A long representing a unique transaction ID.
    """
    txid = self.transaction_manager.create_transaction_id(app_id, xg=is_xg)
    in_progress = self.transaction_manager.get_open_transactions(app_id)
    yield self.datastore_batch.start_transaction(
      app_id, txid, is_xg, in_progress)
    raise gen.Return(txid)

  @gen.coroutine
  def enqueue_transactional_tasks(self, app, tasks):
    """ Send a BulkAdd request to the taskqueue service.

    Args:
      app: A string specifying an application ID.
      task_ops: A list of tasks.
    """
    # Assume all tasks have the same client version.
    service_id = tasks[0]['service_id']
    version_id = tasks[0]['version_id']

    add_requests = [task['task'] for task in tasks]
    self.logger.debug('Enqueuing {} tasks'.format(len(add_requests)))

    # The transaction has already been committed, but enqueuing the tasks may
    # fail. We need a way to enqueue the task with the condition that it
    # executes only upon successful commit. For now, we just log the error.
    try:
      yield self.taskqueue_client.add_tasks(app, service_id, version_id,
                                            add_requests)
    except EnqueueError as error:
      self.logger.error('Unable to enqueue tasks: {}'.format(error))

  @gen.coroutine
  def apply_txn_changes(self, app, txn):
    """ Apply all operations in transaction table in a single batch.

    Args:
      app: A string containing an application ID.
      txn: An integer specifying a transaction ID.
    """
    metadata = yield self.datastore_batch.get_transaction_metadata(app, txn)

    # If too much time has passed, the transaction cannot be committed.
    if 'start' not in metadata:
      raise dbconstants.BadRequest('Unable to find transaction')

    tx_duration = datetime.datetime.utcnow() - metadata['start']
    if (tx_duration > datetime.timedelta(seconds=MAX_TX_DURATION)):
      raise dbconstants.BadRequest('The referenced transaction has expired')

    # If there were no changes, the transaction is complete.
    if (len(metadata['puts']) + len(metadata['deletes']) +
        len(metadata['tasks']) == 0):
      return

    # Fail if there are too many groups involved in the transaction.
    groups_put = {group_for_key(key).Encode() for key in metadata['puts']}
    groups_deleted = {group_for_key(key).Encode()
                      for key in metadata['deletes']}
    groups_mutated = groups_put | groups_deleted
    tx_groups = groups_mutated | metadata['reads']
    if len(tx_groups) > dbconstants.MAX_GROUPS_FOR_XG:
      raise dbconstants.TooManyGroupsException(
        'Too many groups in transaction')

    composite_indices = self.get_indexes(app)
    decoded_groups = [entity_pb.Reference(group) for group in tx_groups]
    self.transaction_manager.set_groups(app, txn, decoded_groups)

    # Allow the lock to stick around if there is an issue applying the batch.
    lock = entity_lock.EntityLock(self.zookeeper.handle, decoded_groups, txn)
    try:
      yield lock.acquire()
    except entity_lock.LockTimeout:
      raise Timeout('Unable to acquire entity group locks')

    try:
      try:
        group_txids = yield self.datastore_batch.group_updates(
          metadata['reads'])
      except dbconstants.TRANSIENT_CASSANDRA_ERRORS:
        lock.release()
        self.transaction_manager.delete_transaction_id(app, txn)
        raise dbconstants.AppScaleDBConnectionError(
          'Unable to fetch group updates')

      for group_txid in group_txids:
        if group_txid in metadata['in_progress'] or group_txid > txn:
          lock.release()
          self.transaction_manager.delete_transaction_id(app, txn)
          raise dbconstants.ConcurrentModificationException(
            'A group was modified after this transaction was started.')

      # Fetch current values so we can remove old indices.
      entity_table_keys = [encode_entity_table_key(key)
                           for key, _ in metadata['puts'].iteritems()]
      entity_table_keys.extend([encode_entity_table_key(key)
                                for key in metadata['deletes']])
      try:
        current_values = yield self.datastore_batch.batch_get_entity(
          dbconstants.APP_ENTITY_TABLE, entity_table_keys, APP_ENTITY_SCHEMA)
      except dbconstants.AppScaleDBConnectionError:
        lock.release()
        self.transaction_manager.delete_transaction_id(app, txn)
        raise

      batch = []
      entity_changes = []
      for encoded_key, encoded_entity in metadata['puts'].iteritems():
        key = entity_pb.Reference(encoded_key)
        entity_table_key = encode_entity_table_key(key)
        current_value = None
        if current_values[entity_table_key]:
          current_value = entity_pb.EntityProto(
            current_values[entity_table_key][APP_ENTITY_SCHEMA[0]])

        entity = entity_pb.EntityProto(encoded_entity)
        mutations = mutations_for_entity(entity, txn, current_value,
                                         composite_indices)
        batch.extend(mutations)

        entity_changes.append({'key': key, 'old': current_value,
                               'new': entity})

      for key in metadata['deletes']:
        entity_table_key = encode_entity_table_key(key)
        if not current_values[entity_table_key]:
          continue

        current_value = entity_pb.EntityProto(
          current_values[entity_table_key][APP_ENTITY_SCHEMA[0]])

        deletions = deletions_for_entity(current_value, composite_indices)
        batch.extend(deletions)

        entity_changes.append({'key': key, 'old': current_value, 'new': None})

      for group in groups_mutated:
        batch.append(
          {'table': 'group_updates', 'key': bytearray(group),
           'last_update': txn})

      if batch_size(batch) > LARGE_BATCH_THRESHOLD:
        try:
          yield self.datastore_batch.large_batch(app, batch, entity_changes,
                                                 txn)
        except BatchNotApplied as error:
          # If the "applied" switch has not been flipped, the lock can be
          # released. The transaction ID is kept so that the groomer can
          # clean up the batch tables.
          lock.release()
          raise dbconstants.AppScaleDBConnectionError(str(error))
      else:
        try:
          yield self.datastore_batch.normal_batch(batch, txn)
        except dbconstants.AppScaleDBConnectionError:
          # Since normal batches are guaranteed to be atomic, the lock can
          # be released.
          lock.release()
          self.transaction_manager.delete_transaction_id(app, txn)
          raise

      lock.release()

    finally:
      # In case of failure entity group lock should stay acquired
      # as transaction groomer will handle it later.
      # But tornado lock must be released.
      lock.ensure_release_tornado_lock()

    self.transaction_manager.delete_transaction_id(app, txn)

    # Process transactional tasks.
    if metadata['tasks']:
      IOLoop.current().spawn_callback(self.enqueue_transactional_tasks, app,
                                      metadata['tasks'])

  def rollback_transaction(self, app_id, txid):
    """ Handles the rollback phase of a transaction.

    Args:
      app_id: The application ID requesting the rollback.
      txid: An integer specifying a transaction ID.
    Raises:
      InternalError if unable to roll back transaction.
    """
    self.logger.info(
      'Doing a rollback on transaction {} for {}'.format(txid, app_id))
    try:
      self.zookeeper.notify_failed_transaction(app_id, txid)
    except zktransaction.ZKTransactionException as error:
      raise InternalError(str(error))

  def get_indexes(self, project_id):
    """ Retrieves list of indexes for a project.

    Args:
      project_id: A string specifying a project ID.
    Returns:
      A list of entity_pb.CompositeIndex objects.
    Raises:
      BadRequest if project_id is not found.
      InternalError if ZooKeeper is not accessible.
    """
    try:
      project_index_manager = self.index_manager.projects[project_id]
    except KeyError:
      raise BadRequest('project_id: {} not found'.format(project_id))

    try:
      indexes = project_index_manager.indexes_pb
    except IndexInaccessible:
      raise InternalError('ZooKeeper is not accessible')

    return indexes

  def _zk_state_listener(self, state):
    """ Handles changes to the ZooKeeper connection state.

    Args:
      state: A string specifying the new connection state.
    """
    # Discard any allocated blocks if disconnected from ZooKeeper.
    if state in [KazooState.LOST, KazooState.SUSPENDED]:
      self.scattered_allocators.clear()<|MERGE_RESOLUTION|>--- conflicted
+++ resolved
@@ -2301,11 +2301,8 @@
 
     entities = []
     while True:
-<<<<<<< HEAD
-      reference_hash = yield self._common_refs_from_ranges(ranges, fetch_count)
-=======
-      reference_hash = yield self._common_refs_from_ranges(ranges, limit, path)
->>>>>>> 657faac7
+      reference_hash = yield self._common_refs_from_ranges(
+        ranges, fetch_count, path)
       new_entities = yield self.__fetch_and_validate_entity_set(
         reference_hash, fetch_count, app_id, direction)
       entities.extend(new_entities)
