""" This module is responsible for writing cluster statistics to CSV files """
import collections
import csv
import errno
import time
from datetime import datetime
from os import path, makedirs, rename

import attr

from appscale.hermes.stats import converter
from appscale.hermes.stats.constants import PROFILE_LOG_DIR
from appscale.hermes.stats.producers import node_stats, process_stats, \
  proxy_stats
from appscale.hermes.stats.pubsub_base import StatsSubscriber


class ClusterNodesProfileLog(StatsSubscriber):

  def __init__(self, include_lists=None):
    """ Initializes profile log for cluster node stats.
    Renders header according to include_lists in advance and
    creates base directory for node stats profile log.

    Args:
      include_lists: an instance of IncludeLists describing which fields
        of node stats should be written to CSV log.
    """
    self._header = (
      converter.get_stats_header(node_stats.NodeStatsSnapshot, include_lists)
    )
    self._include_lists = include_lists
    self._directory = path.join(PROFILE_LOG_DIR, 'node')
    try:
      makedirs(self._directory)
    except OSError as os_error:
      if os_error.errno == errno.EEXIST and path.isdir(self._directory):
        pass
      else:
        raise

  def receive(self, nodes_stats_dict):
    """ Implements receive method of base class. Saves newly produced
    cluster node stats to a list of CSV files (file per node).

    Args:
      nodes_stats_dict: a dict with node IP as key and list of
        NodeStatsSnapshot as value.
    """
    for node_ip, snapshots in nodes_stats_dict.iteritems():
      with self._prepare_file(node_ip) as csv_file:
        writer = csv.writer(csv_file)
        for snapshot in snapshots:
          row = converter.stats_to_list(snapshot, self._include_lists)
          writer.writerow(row)

  def _prepare_file(self, node_ip):
    """ Prepares CSV file with name node/<node-IP>.csv
    for appending new lines.

    Args:
      node_ip: a string representation of node IP
    Returns:
      a file object opened for appending new data
    """
    file_name = path.join(self._directory, '{}.csv'.format(node_ip))
    if not path.isfile(file_name):
      # Create file and write header
      with open(file_name, 'w') as csv_file:
        csv.writer(csv_file).writerow(self._header)
    # Open table for appending data
    return open(file_name, 'a')


class ClusterProcessesProfileLog(StatsSubscriber):

  @attr.s(cmp=False, hash=False, slots=True)
  class ServiceProcessesSummary(object):
    """
<<<<<<< HEAD
    This data structure is kind of service summary accumulator.
    When new stats are received, ServiceProcessesSummary is created
    for each service and then cpu time and memory usage of each process
    running this service is added to the summary.
    Separate CSV summary file is created for each attribute of this model,
    so we can compare services regarding usage of the specific resource.
=======
    This data structure is a service summary accumulator.
    When new stats are received, ServiceSummary is created for each service
    and then cpu time and memory usage of each process running this service
    is added to the summary.
>>>>>>> 0115199a
    """
    cpu_time = attr.ib(default=0)
    resident_mem = attr.ib(default=0)
    unique_mem = attr.ib(default=0)

  def __init__(self, include_lists=None):
    """ Initializes profile log for cluster processes stats.
    Renders header according to include_lists in advance and
    creates base directory for processes stats profile log.
    It also reads header of summary file (if it exists) to identify
    order of columns.

    Args:
      include_lists: an instance of IncludeLists describing which fields
        of processes stats should be written to CSV log.
    """
    self._header = (
      ['utc_timestamp']
      + converter.get_stats_header(process_stats.ProcessStats, include_lists)
    )
    self._include_lists = include_lists
    self._directory = path.join(PROFILE_LOG_DIR, 'processes')
    self._summary_file_name_template = 'summary-{resource}.csv'
    try:
      makedirs(self._directory)
    except OSError as os_error:
      if os_error.errno == errno.EEXIST and path.isdir(self._directory):
        pass
      else:
        raise
    self._summary_columns = self._get_summary_columns()

  def receive(self, processes_stats_dict):
    """ Implements receive method of base class. Saves newly produced
    cluster processes stats to a list of CSV files.
    One detailed file for each process on every node and 3 summary files.

    Args:
      processes_stats_dict: a dict with node IP as key and list of
        ProcessesStatsSnapshot as value.
    """
    services_summary = collections.defaultdict(self.ServiceProcessesSummary)

    for node_ip, snapshots in processes_stats_dict.iteritems():

      if snapshots:
        # Add summary using only the latest snapshot from the node
        for proc in snapshots[-1].processes_stats:
          # Add this process stats to service summary
          service_name = proc.unified_service_name
          if proc.application_id:
            service_name = '{}-{}'.format(service_name, proc.application_id)
          summary = services_summary[service_name]
          summary.cpu_time += proc.cpu.system + proc.cpu.user
          summary.resident_mem += proc.memory.resident
          summary.unique_mem += proc.memory.unique

      # Write detailed process stats using all snapshots received from the node
      for snapshot in snapshots:
        for proc in snapshot.processes_stats:
          # Write stats of the specific process to its CSV file
          with self._prepare_file(node_ip, proc.monit_name) as csv_file:
            writer = csv.writer(csv_file)
            row = (
              [snapshot.utc_timestamp]
               + converter.stats_to_list(proc, self._include_lists)
            )
            writer.writerow(row)

    # Update self._summary_columns ordered dict (set)
    for service_name in services_summary:
      if service_name not in self._summary_columns:
        self._summary_columns.append(service_name)

    # Write summary
    self._save_summary(services_summary)

  def _prepare_file(self, node_ip, monit_name):
    """ Prepares CSV file with name processes/<node-IP>/<monit-name>.csv
    for appending new lines.

    Args:
      node_ip: a string representation of node IP
      monit_name: a string name of process as it's shown in monit status
    Returns:
      a file object opened for appending new data
    """
    node_dir = path.join(self._directory, node_ip)
    file_name = path.join(node_dir, '{}.csv'.format(monit_name))
    if not path.isfile(file_name):
      try:
        # Ensure directory for processes stats from the node exists
        makedirs(node_dir)
      except OSError as os_error:
        if os_error.errno == errno.EEXIST and path.isdir(node_dir):
          pass
        else:
          raise
      # Create file and write header
      with open(file_name, 'w') as csv_file:
        csv.writer(csv_file).writerow(self._header)
    # Open file for appending new data
    return open(file_name, 'a')

  def _get_summary_columns(self):
    """ Opens summary-cpu-time.csv file (other summary file would be fine)
    and reads it's header. Profiler needs to know order of columns previously
    written to the summary.

    Returns:
      a list of column names: ['utc_timestamp', <service1>, <service2>, ..]
    """
    cpu_summary_file_name = self._get_summary_file_name('cpu_time')
    if not path.isfile(cpu_summary_file_name):
      return ['utc_timestamp']
    with open(cpu_summary_file_name, 'r') as summary_file:
      reader = csv.reader(summary_file)
      return reader.next()  # First line is a header

  def _save_summary(self, services_summary):
    """ Saves services summary for each resource (cpu, resident memory and
    unique memory). Output is 3 files (one for each resource) which
    have a column for each service + utc_timestamp column.

    Args:
      services_summary: a dict where key is name of service and value is
<<<<<<< HEAD
          an instance of ServiceProcessesSummary.
=======
        an instance of ServiceSummary.
>>>>>>> 0115199a
    """
    old_summary_columns = self._get_summary_columns()

    for attribute in attr.fields(self.ServiceProcessesSummary):
      # For each kind of resource (cpu, resident_mem, unique_mem)

      summary_file_name = self._get_summary_file_name(attribute.name)

      if len(old_summary_columns) == 1:
        # Summary wasn't written yet - write header line to summary file
        with open(summary_file_name, 'w') as new_summary:
            csv.writer(new_summary).writerow(self._summary_columns)

      if len(old_summary_columns) < len(self._summary_columns):
        # Header need to be updated - add new services columns
        with open(summary_file_name, 'r') as old_summary:
          old_summary.readline()  # Skip header
          new_summary_file_name = '{}.new'.format(summary_file_name)
          with open(new_summary_file_name, 'w') as new_summary:
            # Write new header
            csv.writer(new_summary).writerow(self._summary_columns)
            # Recover old data
            new_summary.writelines(old_summary)
        rename(new_summary_file_name, summary_file_name)

      with open(summary_file_name, 'a') as summary_file:
        # Append line with the newest summary
        row = [time.mktime(datetime.utcnow().timetuple())]
        columns_iterator = self._summary_columns.__iter__()
        columns_iterator.next()  # Skip timestamp column
        for service_name in columns_iterator:
          service_summary = services_summary.get(service_name)
          if service_summary:
            row.append(getattr(service_summary, attribute.name))
          else:
            row.append('')
        csv.writer(summary_file).writerow(row)

  def _get_summary_file_name(self, resource_name):
    name = self._summary_file_name_template.format(resource=resource_name)
    name = name.replace('_', '-')
    return path.join(self._directory, name)


class ClusterProxiesProfileLog(StatsSubscriber):

  @attr.s(cmp=False, hash=False, slots=True)
  class ServiceProxySummary(object):
    """
    This data structure holds list of most valuable proxy stats attributes.
    Separate CSV summary file is created for each attribute of this model,
    so we can easily compare services regarding important properties.
    """
    requests_rate = attr.ib(default=0)
    bytes_in_out = attr.ib(default=0)
    errors = attr.ib(default=0)

  def __init__(self, include_lists=None):
    """ Initializes profile log for cluster processes stats.
    Renders header according to include_lists in advance and
    creates base directory for processes stats profile log.
    It also reads header of summary file (if it exists) to identify
    order of columns.

    Args:
      include_lists: an instance of IncludeLists describing which fields
        of processes stats should be written to CSV log.
    """
    self._header = (
      ['utc_timestamp']
       + converter.get_stats_header(proxy_stats.ProxyStats, include_lists)
    )
    self._include_lists = include_lists
    self._directory = path.join(PROFILE_LOG_DIR, 'proxies')
    self._summary_file_name_template = 'summary-{property}.csv'
    try:
      makedirs(self._directory)
    except OSError as os_error:
      if os_error.errno == errno.EEXIST and path.isdir(self._directory):
        pass
      else:
        raise
    self._summary_columns = self._get_summary_columns()

  def receive(self, proxies_stats_dict):
    """ Implements receive method of base class. Saves newly produced
    cluster proxies stats to a list of CSV files.
    One detailed file for each proxy on every node (normally one LB node)
    and 3 summary files.

    Args:
      proxies_stats_dict: a dict with node IP as key and list of
        ProxyStatsSnapshot as value.
    """
    services_summary = collections.defaultdict(self.ServiceProxySummary)

    for node_ip, snapshots in proxies_stats_dict.iteritems():

      if snapshots:
        # Add summary using only the latest snapshot from the node
        for proxy in snapshots[-1].proxies_stats:
          # Add this proxy stats to service summary
          service_name = proxy.unified_service_name
          if proxy.application_id:
            service_name = '{}-{}'.format(service_name, proxy.application_id)
          summary = services_summary[service_name]
          summary.requests_rate += proxy.frontend.req_rate
          summary.bytes_in_out += proxy.frontend.bin + proxy.frontend.bout
          summary.errors += proxy.frontend.hrsp_4xx + proxy.frontend.hrsp_5xx

      # Write detailed proxy stats using all snapshots received from the node
      for snapshot in snapshots:
        for proxy in snapshot.proxies_stats:
          # Write stats of the specific proxy to its CSV file
          with self._prepare_file(node_ip, proxy.name) as csv_file:
            writer = csv.writer(csv_file)
            row = (
              [snapshot.utc_timestamp]
              + converter.stats_to_list(proxy, self._include_lists)
            )
            writer.writerow(row)

    # Update self._summary_columns ordered dict (set)
    for service_name in services_summary:
      if service_name not in self._summary_columns:
        self._summary_columns.append(service_name)

    # Write summary
    self._save_summary(services_summary)

  def _prepare_file(self, node_ip, pxname):
    """ Prepares CSV file with name <node-IP>/<pxname>.csv
    for appending new lines.

    Args:
      node_ip: a string representation of load balancer node IP
      pxname: a string name of proxy as it's shown haproxy stats
    Returns:
      file object opened for appending new data
    """
    node_dir = path.join(self._directory, node_ip)
    file_name = path.join(node_dir, '{}.csv'.format(pxname))
    if not path.isfile(file_name):
      try:
        # Ensure directory for proxies stats from the node exists
        makedirs(node_dir)
      except OSError as os_error:
        if os_error.errno == errno.EEXIST and path.isdir(node_dir):
          pass
        else:
          raise
      # Create file and write header
      with open(file_name, 'w') as csv_file:
        csv.writer(csv_file).writerow(self._header)
    # Open file for appending new data
    return open(file_name, 'a')

  def _get_summary_columns(self):
    """ Opens summary-requests-rate.csv file (other summary file would be fine)
    and reads it's header. It's needed to know order of columns previously
    written to the summary.

    Returns:
      a list of column names: ['utc_timestamp', <service1>, <service2>, ..]
    """
    reqs_summary_file_name = self._get_summary_file_name('requests_rate')
    if not path.isfile(reqs_summary_file_name):
      return ['utc_timestamp']
    with open(reqs_summary_file_name, 'r') as summary_file:
      reader = csv.reader(summary_file)
      return reader.next()  # First line is a header

  def _save_summary(self, services_summary):
    """ Saves services summary for each property (requests rate, errors and
    bytes in+out). Output is 3 files (one for each property) which
    have a column for each service + utc_timestamp column.

    Args:
      services_summary: a dict where key is name of service and value is
        an instance of ServiceProxySummary.
    """
    old_summary_columns = self._get_summary_columns()

    for attribute in attr.fields(self.ServiceProxySummary):
      # For each property (requests_rate, errors, bytes_in_out)

      summary_file_name = self._get_summary_file_name(attribute.name)

      if len(old_summary_columns) == 1:
        # Summary wasn't written yet - write header line to summary file
        with open(summary_file_name, 'w') as new_summary:
            csv.writer(new_summary).writerow(self._summary_columns)

      if len(old_summary_columns) < len(self._summary_columns):
        # Header need to be updated - add new services columns
        with open(summary_file_name, 'r') as old_summary:
          old_summary.readline()  # Skip header
          new_summary_file_name = '{}.new'.format(summary_file_name)
          with open(new_summary_file_name, 'w') as new_summary:
            # Write new header
            csv.writer(new_summary).writerow(self._summary_columns)
            # Recover old data
            new_summary.writelines(old_summary)
        rename(new_summary_file_name, summary_file_name)

      with open(summary_file_name, 'a') as summary_file:
        # Append line with the newest summary
        row = [time.mktime(datetime.utcnow().timetuple())]
        columns_iterator = self._summary_columns.__iter__()
        columns_iterator.next()  # Skip timestamp column
        for service_name in columns_iterator:
          service_summary = services_summary.get(service_name)
          if service_summary:
            row.append(getattr(service_summary, attribute.name))
          else:
            row.append('')
        csv.writer(summary_file).writerow(row)

  def _get_summary_file_name(self, property_name):
    name = self._summary_file_name_template.format(property=property_name)
    name = name.replace('_', '-')
    return path.join(self._directory, name)<|MERGE_RESOLUTION|>--- conflicted
+++ resolved
@@ -77,19 +77,12 @@
   @attr.s(cmp=False, hash=False, slots=True)
   class ServiceProcessesSummary(object):
     """
-<<<<<<< HEAD
-    This data structure is kind of service summary accumulator.
+    This data structure is a service summary accumulator.
     When new stats are received, ServiceProcessesSummary is created
     for each service and then cpu time and memory usage of each process
     running this service is added to the summary.
     Separate CSV summary file is created for each attribute of this model,
     so we can compare services regarding usage of the specific resource.
-=======
-    This data structure is a service summary accumulator.
-    When new stats are received, ServiceSummary is created for each service
-    and then cpu time and memory usage of each process running this service
-    is added to the summary.
->>>>>>> 0115199a
     """
     cpu_time = attr.ib(default=0)
     resident_mem = attr.ib(default=0)
@@ -216,11 +209,7 @@
 
     Args:
       services_summary: a dict where key is name of service and value is
-<<<<<<< HEAD
-          an instance of ServiceProcessesSummary.
-=======
-        an instance of ServiceSummary.
->>>>>>> 0115199a
+        an instance of ServiceProcessesSummary.
     """
     old_summary_columns = self._get_summary_columns()
 
