--- conflicted
+++ resolved
@@ -32,11 +32,8 @@
   InvalidQueueConfiguration,
   InvalidSource,
   JAVA,
-<<<<<<< HEAD
+  JAVA8,
   NGINX_DISPATCH_REGEX,
-=======
-  JAVA8,
->>>>>>> 493afb3b
   REQUIRED_PULL_QUEUE_FIELDS,
   REQUIRED_PUSH_QUEUE_FIELDS,
   SOURCES_DIRECTORY,
