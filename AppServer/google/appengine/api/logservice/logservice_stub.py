#!/usr/bin/env python
#
# Copyright 2007 Google Inc.
#
# Licensed under the Apache License, Version 2.0 (the "License");
# you may not use this file except in compliance with the License.
# You may obtain a copy of the License at
#
#     http://www.apache.org/licenses/LICENSE-2.0
#
# Unless required by applicable law or agreed to in writing, software
# distributed under the License is distributed on an "AS IS" BASIS,
# WITHOUT WARRANTIES OR CONDITIONS OF ANY KIND, either express or implied.
# See the License for the specific language governing permissions and
# limitations under the License.
#
"""Stub implementation for Log Service that uses sqlite."""


import base64
import capnp # pylint: disable=unused-import
import logging
import logging_capnp
import socket
import struct
import time


from collections import defaultdict
from google.appengine.api import apiproxy_stub
from google.appengine.api.logservice import log_service_pb
from google.appengine.runtime import apiproxy_errors
from Queue import Queue, Empty

# Add path to import file_io
from appscale.common import file_io

_I_SIZE = struct.calcsize('I')


def _cleanup_logserver_connection(connection):
  try:
    connection.close()
  except socket.error:
    pass

def _fill_request_log(requestLog, log, include_app_logs):
  log.set_request_id(requestLog.requestId)
  log.set_app_id(requestLog.appId)
  log.set_version_id(requestLog.versionId)
  log.set_ip(requestLog.ip)
  log.set_nickname(requestLog.nickname)
  log.set_start_time(requestLog.startTime)
  log.set_host(requestLog.host)
  log.set_end_time(requestLog.endTime)
  log.set_method(requestLog.method)
  log.set_resource(requestLog.resource)
  log.set_status(requestLog.status)
  log.set_response_size(requestLog.responseSize)
  log.set_http_version(requestLog.httpVersion)
  log.set_user_agent(requestLog.userAgent)
  log.set_url_map_entry(requestLog.urlMapEntry)
  log.set_latency(requestLog.latency)
  log.set_mcycles(requestLog.mcycles)
  log.set_finished(requestLog.finished)

  log.mutable_offset().set_request_id(base64.b64encode(requestLog.offset))
  time_seconds = (requestLog.endTime or requestLog.startTime) / 10**6
  date_string = time.strftime('%d/%b/%Y:%H:%M:%S %z',
                              time.localtime(time_seconds))
  log.set_combined('%s - %s [%s] "%s %s %s" %d %d - "%s"' %
                   (requestLog.ip, requestLog.nickname, date_string,
                    requestLog.method, requestLog.resource,
                    requestLog.httpVersion, requestLog.status or 0,
                    requestLog.responseSize or 0, requestLog.userAgent))
  if include_app_logs:
    for appLog in requestLog.appLogs:
      line = log.add_line()
      line.set_time(appLog.time)
      line.set_level(appLog.level)
      line.set_log_message(appLog.message)

class LogServiceStub(apiproxy_stub.APIProxyStub):
  """Python stub for Log Service service."""

  MAX_RETRIES = 5

  _LOGSERVER_PATH = '/tmp/.appscale_logserver'

  THREADSAFE = True

  _ACCEPTS_REQUEST_ID = True


  _DEFAULT_READ_COUNT = 20


  def __init__(self, persist=False, logs_path=None, request_data=None):
    """Initializer.

    Args:
      persist: For backwards compatability. Has no effect.
      logs_path: A str containing the filename to use for logs storage. Defaults
        to in-memory if unset.
      request_data: A apiproxy_stub.RequestData instance used to look up state
        associated with the request that generated an API call.
    """

    super(LogServiceStub, self).__init__('logservice',
                                         request_data=request_data)
    self._pending_requests = defaultdict(logging_capnp.RequestLog.new_message)
    self._pending_requests_applogs = dict()
    self._log_server = defaultdict(Queue)
    #get head node_private ip from /etc/appscale/head_node_private_ip
    self._log_server_ip = file_io.read("/etc/appscale/head_node_private_ip").rstrip()

  def _get_log_server(self, app_id, blocking):
    key = (blocking, app_id)
    queue = self._log_server[key]
    try:
      return key, queue.get(False)
    except Empty:
      pass
    client = socket.socket(socket.AF_INET, socket.SOCK_STREAM)
    try:
      client.connect((self._log_server_ip, 7422))
      client.setblocking(blocking)
      client.send('a%s%s' % (struct.pack('I', len(app_id)), app_id))
      return key, client
    except socket.error:
      logging.exception(
        "Log Server at {ip} refused connection".format(ip=self._log_server_ip))
      return None, None

  def _release_logserver_connection(self, key, connection):
    queue = self._log_server[key]
    queue.put(connection)

  def _send_to_logserver(self, app_id, packet, attempts=0):
    while attempts < self.MAX_RETRIES:
      key, log_server = self._get_log_server(app_id, True)
      try:
        log_server.sendall(packet)
        break
      except socket.error:
        logging.exception("Failed to send packet")
        attempts += 1

    self._release_logserver_connection(key, log_server)


  def _query_log_server(self, app_id, packet):
    key, log_server = self._get_log_server(app_id, True)
    if not log_server:
      raise apiproxy_errors.ApplicationError(
        log_service_pb.LogServiceError.STORAGE_ERROR)
    try:
      log_server.send(packet)
      fh = log_server.makefile('rb')
      try:
        buf = fh.read(_I_SIZE)
        count, = struct.unpack('I', buf)
        for _ in xrange(count):
          buf = fh.read(_I_SIZE)
          length, = struct.unpack('I', buf)
          yield fh.read(length)
      finally:
        fh.close()
      self._release_logserver_connection(key, log_server)
    except socket.error, e:
      _cleanup_logserver_connection(log_server)
      raise

  @staticmethod
  def _get_time_usec():
    return int(time.time() * 1e6)

  @apiproxy_stub.Synchronized
  def start_request(self, request_id, user_request_id, ip, app_id, version_id,
                    nickname, user_agent, host, method, resource, http_version,
                    start_time=None):
    """Starts logging for a request.

    Each start_request call must be followed by a corresponding end_request call
    to cleanup resources allocated in start_request.

    Args:
      request_id: A unique string identifying the request associated with the
        API call.
      user_request_id: A user-visible unique string for retrieving the request
        log at a later time.
      ip: The user's IP address.
      app_id: A string representing the application ID that this request
        corresponds to.
      version_id: A string representing the version ID that this request
        corresponds to.
      nickname: A string representing the user that has made this request (that
        is, the user's nickname, e.g., 'foobar' for a user logged in as
        'foobar@gmail.com').
      user_agent: A string representing the agent used to make this request.
      host: A string representing the host that received this request.
      method: A string containing the HTTP method of this request.
      resource: A string containing the path and query string of this request.
      http_version: A string containing the HTTP version of this request.
      start_time: An int containing the start time in micro-seconds. If unset,
        the current time is used.
    """
    if start_time is None:
      start_time = self._get_time_usec()

    rl = self._pending_requests[request_id]
    rl.appId = app_id
    rl.versionId = version_id
    rl.requestId = request_id
    rl.ip = ip
    rl.nickname = nickname
    rl.startTime = start_time
    rl.method = method
    rl.resource = resource
    rl.httpVersion = http_version
    rl.userAgent = user_agent
    rl.host = host
    self._pending_requests_applogs[request_id] = []

  @apiproxy_stub.Synchronized
  def end_request(self, request_id, status, response_size, end_time=None):
    """Ends logging for a request.

    Args:
      request_id: A unique string identifying the request associated with the
        API call.
      status: An int containing the HTTP status code for this request.
      response_size: An int containing the content length of the response.
      end_time: An int containing the end time in micro-seconds. If unset, the
        current time is used.
    """
    if end_time is None:
      end_time = self._get_time_usec()
    rl = self._pending_requests.get(request_id, None)
    if rl is None:
      return
    rl.status = status
    rl.responseSize = response_size
    rl.endTime = end_time
    rl.finished = 1
<<<<<<< HEAD
    self._pending_requests_applogs[request_id].finish()
=======
    rl.appLogs = self._pending_requests_applogs[request_id]
>>>>>>> 7ee36c22
    buf = rl.to_bytes()
    packet = 'l%s%s' % (struct.pack('I', len(buf)), buf)
    self._send_to_logserver(rl.appId, packet)
    del self._pending_requests_applogs[request_id]
    del self._pending_requests[request_id]

  def _Dynamic_Flush(self, request, unused_response, request_id):
    """Writes application-level log messages for a request."""
    rl = self._pending_requests.get(request_id, None)
    if rl is None:
      return
    group = log_service_pb.UserAppLogGroup(request.logs())
    logs = group.log_line_list()
    for log in logs:
      app_logs = self._pending_requests_applogs[request_id]
      app_log = logging_capnp.AppLog.new_message()
      app_log.time = log.timestamp_usec()
      app_log.level = log.level()
      app_log.message = log.message()
      app_logs.append(app_log)
      to_remove = len(app_logs) - 1000
      for _ in range(to_remove):
        del app_logs[0]

  @apiproxy_stub.Synchronized
  def _Dynamic_Read(self, request, response, request_id):
    try:
      if (request.module_version_size() < 1 and
              request.version_id_size() < 1 and
              request.request_id_size() < 1):
        raise apiproxy_errors.ApplicationError(
          log_service_pb.LogServiceError.INVALID_REQUEST)

      if request.module_version_size() > 0 and request.version_id_size() > 0:
        raise apiproxy_errors.ApplicationError(
          log_service_pb.LogServiceError.INVALID_REQUEST)
      if (request.request_id_size() and
            (request.has_start_time() or request.has_end_time() or
               request.has_offset())):
        raise apiproxy_errors.ApplicationError(
          log_service_pb.LogServiceError.INVALID_REQUEST)

      rl = self._pending_requests.get(request_id, None)
      if rl is None:
        raise apiproxy_errors.ApplicationError(
          log_service_pb.LogServiceError.INVALID_REQUEST)

      query = logging_capnp.Query.new_message()
      if request.module_version(0).has_module_id():
        module_version = ':'.join([request.module_version(0).module_id(),
                                   request.module_version(0).version_id()])
      else:
        module_version = request.module_version(0).version_id()
      query.versionIds = [module_version]
      if request.has_start_time():
        query.startTime = request.start_time()
      if request.has_end_time():
        query.endTime = request.end_time()
      if request.has_offset() and request.offset().has_request_id():
        query.offset = base64.b64decode(request.offset().request_id())
      if request.has_minimum_log_level():
        query.minimumLogLevel = request.minimum_log_level()
      query.includeAppLogs = bool(request.include_app_logs())
      if request.request_id_size():
        query.requestIds = request.request_id_list()
      if request.has_count() and request.count() < self._DEFAULT_READ_COUNT:
        count = request.count()
      else:
        count = self._DEFAULT_READ_COUNT
      query.count = count
      # GAE presents logs in reverse chronological order. This is not an
      # option available to users in GAE, so we always set it to True.
      query.reverse = True
      # Perform query to logserver
      buf = query.to_bytes()
      packet = 'q%s%s' % (struct.pack('I', len(buf)), buf)
      result_count = 0
      for rlBytes in self._query_log_server(rl.appId, packet):
        requestLog = logging_capnp.RequestLog.from_bytes(rlBytes)
        log = response.add_log()
        _fill_request_log(requestLog, log, request.include_app_logs())
        result_count += 1

        if result_count == count:
          response.mutable_offset().set_request_id(requestLog.offset)
    except:
      logging.exception("Failed to retrieve logs")
      raise apiproxy_errors.ApplicationError(
        log_service_pb.LogServiceError.INVALID_REQUEST)

  def _Dynamic_SetStatus(self, unused_request, unused_response,
                         unused_request_id):
    raise NotImplementedError

  def _Dynamic_Usage(self, unused_request, unused_response, unused_request_id):
    raise apiproxy_errors.CapabilityDisabledError('Usage not allowed in tests.')<|MERGE_RESOLUTION|>--- conflicted
+++ resolved
@@ -243,11 +243,8 @@
     rl.responseSize = response_size
     rl.endTime = end_time
     rl.finished = 1
-<<<<<<< HEAD
     self._pending_requests_applogs[request_id].finish()
-=======
     rl.appLogs = self._pending_requests_applogs[request_id]
->>>>>>> 7ee36c22
     buf = rl.to_bytes()
     packet = 'l%s%s' % (struct.pack('I', len(buf)), buf)
     self._send_to_logserver(rl.appId, packet)
@@ -331,7 +328,7 @@
         _fill_request_log(requestLog, log, request.include_app_logs())
         result_count += 1
 
-        if result_count == count:
+if result_count == count:
           response.mutable_offset().set_request_id(requestLog.offset)
     except:
       logging.exception("Failed to retrieve logs")
