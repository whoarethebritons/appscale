--- conflicted
+++ resolved
@@ -718,25 +718,6 @@
           result_list.append(entity)
       else:
         result_list.extend(self.__results)
-<<<<<<< HEAD
-      """
-      elif self.__query.property_name_size() > 0:
-        for entity in self.__results:
-          projection = entity_pb.EntityProto()
-          projection.mutable_key().CopyFrom(entity.key())
-          projection.mutable_entity_group().CopyFrom(entity.entity_group())
-          if entity.has_kind():
-            projection.set_kind(entity.kind())
-          # Copy over the projected properties.
-          for prop_name in self.__query.property_name_list():
-            for ent_prop in entity.property_list():
-              if ent_prop.name() == prop_name:
-                ent_prop.set_meaning(entity_pb.Property.INDEX_VALUE)
-                projection.add_property().CopyFrom(ent_prop)
-          result_list.append(projection)
-      """
-=======
->>>>>>> 99ed9417
     else:
       result_list = []
     result.set_keys_only(self.__query.keys_only())
@@ -866,11 +847,6 @@
                  position.start_key().split(_CURSOR_CONCAT_STR, 1)
       query_info_pb = datastore_pb.Query()
       query_info_pb.ParseFromString(query_info_encoded)
-<<<<<<< HEAD
-      #self._ValidateQuery(query, query_info_pb)
-    
-=======
->>>>>>> 99ed9417
       entity_as_pb.ParseFromString(entity_encoded)
     else:
       """Java doesn't include a start_key() so we will create the last entity
