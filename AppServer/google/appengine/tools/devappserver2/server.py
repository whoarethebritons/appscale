--- conflicted
+++ resolved
@@ -33,11 +33,6 @@
 import urllib
 import urlparse
 import wsgiref.headers
-
-<<<<<<< HEAD
-=======
-import capnp
->>>>>>> 7a8662b6
 
 from google.appengine.api import api_base_pb
 from google.appengine.api import apiproxy_stub_map
