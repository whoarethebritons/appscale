--- conflicted
+++ resolved
@@ -263,11 +263,7 @@
 
     # AppScale: Pack both API ports into the same field.
     if (self._external_api_port is not None and
-<<<<<<< HEAD
-        self._module_configuration.runtime in ('python27', 'php')):
-=======
-        self._module_configuration.runtime in ('python27', 'go')):
->>>>>>> 73f04f08
+        self._module_configuration.runtime in ('python27', 'go', 'php')):
       port_bytes = struct.pack('HH', self._api_port, self._external_api_port)
       runtime_config.api_port = struct.unpack('I', port_bytes)[0]
     else:
