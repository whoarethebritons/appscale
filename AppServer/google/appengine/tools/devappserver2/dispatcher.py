#!/usr/bin/env python
#
# Copyright 2007 Google Inc.
#
# Licensed under the Apache License, Version 2.0 (the "License");
# you may not use this file except in compliance with the License.
# You may obtain a copy of the License at
#
#     http://www.apache.org/licenses/LICENSE-2.0
#
# Unless required by applicable law or agreed to in writing, software
# distributed under the License is distributed on an "AS IS" BASIS,
# WITHOUT WARRANTIES OR CONDITIONS OF ANY KIND, either express or implied.
# See the License for the specific language governing permissions and
# limitations under the License.
#
"""Manage the lifecycle of modules and dispatch requests to them."""

import collections
import logging
import os
import threading
import time
import urlparse
import wsgiref.headers

from google.appengine.api import request_info
from google.appengine.tools.devappserver2 import constants
from google.appengine.tools.devappserver2 import instance
from google.appengine.tools.devappserver2 import scheduled_executor
from google.appengine.tools.devappserver2 import module
from google.appengine.tools.devappserver2 import start_response_utils
from google.appengine.tools.devappserver2 import thread_executor
from google.appengine.tools.devappserver2 import wsgi_server

_THREAD_POOL = thread_executor.ThreadExecutor()

ResponseTuple = collections.namedtuple('ResponseTuple',
                                       ['status', 'headers', 'content'])


class PortRegistry(object):
  def __init__(self):
    self._ports = {}
    self._ports_lock = threading.RLock()

  def add(self, port, _module, inst):
    with self._ports_lock:
      self._ports[port] = (_module, inst)

  def get(self, port):
    with self._ports_lock:
      return self._ports[port]


class Dispatcher(request_info.Dispatcher):
  """A devappserver2 implementation of request_info.Dispatcher.

  In addition to the request_info.Dispatcher interface, it owns modules and
  manages their lifetimes.
  """

  def __init__(self,
               configuration,
               host,
               port,
               auth_domain,
               runtime_stderr_loglevel,
               php_executable_path,
               enable_php_remote_debugging,
               python_config,
               cloud_sql_config,
               module_to_max_instances,
               use_mtime_file_watcher,
               automatic_restart,
               allow_skipped_files):
    """Initializer for Dispatcher.

    Args:
      configuration: An application_configuration.ApplicationConfiguration
          instance storing the configuration data for the app.
      host: A string containing the host that any HTTP servers should bind to
          e.g. "localhost".
      port: An int specifying the first port where servers should listen.
      auth_domain: A string containing the auth domain to set in the environment
          variables.
      runtime_stderr_loglevel: An int reprenting the minimum logging level at
          which runtime log messages should be written to stderr. See
          devappserver2.py for possible values.
      php_executable_path: A string containing the path to PHP execution e.g.
          "/usr/bin/php-cgi".
      enable_php_remote_debugging: A boolean indicating whether the PHP
          interpreter should be started with XDebug remote debugging enabled.
      python_config: A runtime_config_pb2.PythonConfig instance containing
          Python runtime-specific configuration. If None then defaults are
          used.
      cloud_sql_config: A runtime_config_pb2.CloudSQL instance containing the
          required configuration for local Google Cloud SQL development. If None
          then Cloud SQL will not be available.
      module_to_max_instances: A mapping between a module name and the maximum
          number of instances that can be created (this overrides the settings
          found in the configuration argument) e.g.
          {'default': 10, 'backend': 15}.
      use_mtime_file_watcher: A bool containing whether to use mtime polling to
          monitor file changes even if other options are available on the
          current platform.
      automatic_restart: If True then instances will be restarted when a
          file or configuration change that effects them is detected.
      allow_skipped_files: If True then all files in the application's directory
          are readable, even if they appear in a static handler or "skip_files"
          directive.
    """
    self._configuration = configuration
    self._php_executable_path = php_executable_path
    self._enable_php_remote_debugging = enable_php_remote_debugging
    self._python_config = python_config
    self._cloud_sql_config = cloud_sql_config
    self._request_data = None
    self._api_port = None
    self._running_modules = []
    self._module_configurations = {}
    self._host = host
    self._port = port
    self._auth_domain = auth_domain
    self._runtime_stderr_loglevel = runtime_stderr_loglevel
    self._module_name_to_module = {}
    self._dispatch_server = None
    self._quit_event = threading.Event()  # Set when quit() has been called.
    self._update_checking_thread = threading.Thread(
        target=self._loop_checking_for_updates)
    self._module_to_max_instances = module_to_max_instances or {}
    self._use_mtime_file_watcher = use_mtime_file_watcher
    self._automatic_restart = automatic_restart
    self._allow_skipped_files = allow_skipped_files
    self._executor = scheduled_executor.ScheduledExecutor(_THREAD_POOL)
    self._port_registry = PortRegistry()

  def start(self, api_port, request_data):
    """Starts the configured modules.

    Args:
      api_port: The port that APIServer listens for RPC requests on.
      request_data: A wsgi_request_info.WSGIRequestInfo that will be provided
          with request information for use by API stubs.
    """
    self._api_port = api_port
    self._request_data = request_data
    port = self._port
    self._executor.start()
    if self._configuration.dispatch:
      self._dispatch_server = wsgi_server.WsgiServer((self._host, port), self)
      self._dispatch_server.start()
      logging.info('Starting dispatcher running at: http://%s:%s', self._host,
                   self._dispatch_server.port)
      self._update_checking_thread.start()
      if port:
        port += 100
      self._port_registry.add(self._dispatch_server.port, None, None)
    for module_configuration in self._configuration.modules:
      self._module_configurations[
          module_configuration.module_name] = module_configuration
      _module, port = self._create_module(module_configuration, port)
      _module.start()
      self._module_name_to_module[module_configuration.module_name] = _module
      logging.info('Starting module "%s" running at: http://%s',
                   module_configuration.module_name, _module.balanced_address)

  @property
  def dispatch_port(self):
    """The port that the dispatch HTTP server for the Module is listening on."""
    assert self._dispatch_server, 'dispatch server not running'
    assert self._dispatch_server.ready, 'dispatch server not ready'
    return self._dispatch_server.port

  @property
  def host(self):
    """The host that the HTTP server for this Dispatcher is listening on."""
    return self._host

  @property
  def dispatch_address(self):
    """The address of the dispatch HTTP server e.g. "localhost:8080"."""
    if self.dispatch_port != 80:
      return '%s:%s' % (self.host, self.dispatch_port)
    else:
      return self.host

  def _check_for_updates(self):
    self._configuration.dispatch.check_for_updates()

  def _loop_checking_for_updates(self):
    """Loops until the Dispatcher exits, reloading dispatch.yaml config."""
    while not self._quit_event.is_set():
      self._check_for_updates()
      self._quit_event.wait(timeout=1)

  def quit(self):
    """Quits all modules."""
    self._executor.quit()
    self._quit_event.set()
    if self._dispatch_server:
      self._dispatch_server.quit()
<<<<<<< HEAD

    # Prevent instances from serving new requests.
    for server in self._server_name_to_server.values():
      with server.graceful_shutdown_lock:
        server.sigterm_sent = True

    logging.info('Waiting for instances to finish serving requests')
    deadline = time.time() + constants.MAX_INSTANCE_RESPONSE_TIME
    while True:
      if time.time() > deadline:
        logging.error('Request timeout while shutting down')
        break

      requests_in_progress = False
      for server in self._server_name_to_server.values():
        with server.graceful_shutdown_lock:
          if server.request_count > 0:
            requests_in_progress = True

      if not requests_in_progress:
        break

      time.sleep(.5)

    for servr in self._server_name_to_server.values():
      servr.quit()
=======
    for _module in self._module_name_to_module.values():
      _module.quit()
>>>>>>> bf23404a

  def _create_module(self, module_configuration, port):
    max_instances = self._module_to_max_instances.get(
        module_configuration.module_name)
    module_args = (module_configuration,
                   self._host,
                   port,
                   self._api_port,
                   self._auth_domain,
                   self._runtime_stderr_loglevel,
                   self._php_executable_path,
                   self._enable_php_remote_debugging,
                   self._python_config,
                   self._cloud_sql_config,
                   self._port,
                   self._port_registry,
                   self._request_data,
                   self,
                   max_instances,
                   self._use_mtime_file_watcher,
                   self._automatic_restart,
                   self._allow_skipped_files)
    if module_configuration.manual_scaling:
      _module = module.ManualScalingModule(*module_args)
    elif module_configuration.basic_scaling:
      _module = module.BasicScalingModule(*module_args)
    else:
      _module = module.AutoScalingModule(*module_args)

    if port != 0:
      port += 1000
    return _module, port

  @property
  def modules(self):
    return self._module_name_to_module.values()

  def get_hostname(self, module_name, version, instance_id=None):
    """Returns the hostname for a (module, version, instance_id) tuple.

    If instance_id is set, this will return a hostname for that particular
    instances. Otherwise, it will return the hostname for load-balancing.

    Args:
      module_name: A str containing the name of the module.
      version: A str containing the version.
      instance_id: An optional str containing the instance ID.

    Returns:
      A str containing the hostname.

    Raises:
      request_info.ModuleDoesNotExistError: The module does not exist.
      request_info.VersionDoesNotExistError: The version does not exist.
      request_info.InvalidInstanceIdError: The instance ID is not valid for the
          module/version or the module/version uses automatic scaling.
    """
    _module = self._get_module(module_name, version)
    if instance_id is None:
      return _module.balanced_address
    else:
      return _module.get_instance_address(instance_id)

  def get_module_names(self):
    """Returns a list of module names."""
    return list(self._module_name_to_module)

  def get_module_by_name(self, _module):
    """Returns the module with the given name.

    Args:
      _module: A str containing the name of the module.

    Returns:
      The module.Module with the provided name.

    Raises:
      request_info.ModuleDoesNotExistError: The module does not exist.
    """
    try:
      return self._module_name_to_module[_module]
    except KeyError:
      raise request_info.ModuleDoesNotExistError(_module)

  def get_versions(self, _module):
    """Returns a list of versions for a module.

    Args:
      _module: A str containing the name of the module.

    Returns:
      A list of str containing the versions for the specified module.

    Raises:
      request_info.ModuleDoesNotExistError: The module does not exist.
    """
    if _module in self._module_configurations:
      return [self._module_configurations[_module].major_version]
    else:
      raise request_info.ModuleDoesNotExistError(_module)

  def get_default_version(self, _module):
    """Returns the default version for a module.

    Args:
      _module: A str containing the name of the module.

    Returns:
      A str containing the default version for the specified module.

    Raises:
      request_info.ModuleDoesNotExistError: The module does not exist.
    """
    if _module in self._module_configurations:
      return self._module_configurations[_module].major_version
    else:
      raise request_info.ModuleDoesNotExistError(_module)

  def add_event(self, runnable, eta, service=None, event_id=None):
    """Add a callable to be run at the specified time.

    Args:
      runnable: A callable object to call at the specified time.
      eta: An int containing the time to run the event, in seconds since the
          epoch.
      service: A str containing the name of the service that owns this event.
          This should be set if event_id is set.
      event_id: A str containing the id of the event. If set, this can be passed
          to update_event to change the time at which the event should run.
    """
    if service is not None and event_id is not None:
      key = (service, event_id)
    else:
      key = None
    self._executor.add_event(runnable, eta, key)

  def update_event(self, eta, service, event_id):
    """Update the eta of a scheduled event.

    Args:
      eta: An int containing the time to run the event, in seconds since the
          epoch.
      service: A str containing the name of the service that owns this event.
      event_id: A str containing the id of the event to update.
    """
    self._executor.update_event(eta, (service, event_id))

  def _get_module(self, module_name, version):
    if not module_name or module_name not in self._module_name_to_module:
      if 'default' in self._module_name_to_module:
        module_name = 'default'
      elif self._module_name_to_module:
        # If there is no default module, but there are other modules, take any.
        # This is somewhat of a hack, and can be removed if we ever enforce the
        # existence of a default module.
        module_name = self._module_name_to_module.keys()[0]
      else:
        raise request_info.ModuleDoesNotExistError(module_name)
    elif (version is not None and
          version != self._module_configurations[module_name].major_version):
      raise request_info.VersionDoesNotExistError()
    return self._module_name_to_module[module_name]

  def set_num_instances(self, module_name, version, num_instances):
    """Sets the number of instances to run for a version of a module.

    Args:
      module_name: A str containing the name of the module.
      version: A str containing the version.
      num_instances: An int containing the number of instances to run.

    Raises:
      ModuleDoesNotExistError: The module does not exist.
      VersionDoesNotExistError: The version does not exist.
      NotSupportedWithAutoScalingError: The provided module/version uses
          automatic scaling.
    """
    self._get_module(module_name, version).set_num_instances(num_instances)

  def get_num_instances(self, module_name, version):
    """Returns the number of instances running for a version of a module.

    Returns:
      An int containing the number of instances running for a module version.

    Args:
      module_name: A str containing the name of the module.
      version: A str containing the version.

    Raises:
      ModuleDoesNotExistError: The module does not exist.
      VersionDoesNotExistError: The version does not exist.
      NotSupportedWithAutoScalingError: The provided module/version uses
          automatic scaling.
    """
    return self._get_module(module_name, version).get_num_instances()

  def start_module(self, module_name, version):
    """Starts a module.

    Args:
      module_name: A str containing the name of the module.
      version: A str containing the version.

    Raises:
      ModuleDoesNotExistError: The module does not exist.
      VersionDoesNotExistError: The version does not exist.
      NotSupportedWithAutoScalingError: The provided module/version uses
          automatic scaling.
    """
    self._get_module(module_name, version).resume()

  def stop_module(self, module_name, version):
    """Stops a module.

    Args:
      module_name: A str containing the name of the module.
      version: A str containing the version.

    Raises:
      ModuleDoesNotExistError: The module does not exist.
      VersionDoesNotExistError: The version does not exist.
      NotSupportedWithAutoScalingError: The provided module/version uses
          automatic scaling.
    """
    self._get_module(module_name, version).suspend()

  def send_background_request(self, module_name, version, inst,
                              background_request_id):
    """Dispatch a background thread request.

    Args:
      module_name: A str containing the module name to service this
          request.
      version: A str containing the version to service this request.
      inst: The instance to service this request.
      background_request_id: A str containing the unique background thread
          request identifier.

    Raises:
      NotSupportedWithAutoScalingError: The provided module/version uses
          automatic scaling.
      BackgroundThreadLimitReachedError: The instance is at its background
          thread capacity.
    """
    _module = self._get_module(module_name, version)
    try:
      inst.reserve_background_thread()
    except instance.CannotAcceptRequests:
      raise request_info.BackgroundThreadLimitReachedError()
    port = _module.get_instance_port(inst.instance_id)
    environ = _module.build_request_environ(
        'GET', '/_ah/background',
        [('X-AppEngine-BackgroundRequest', background_request_id)],
        '', '0.1.0.3', port)
    _THREAD_POOL.submit(self._handle_request,
                        environ,
                        start_response_utils.null_start_response,
                        _module,
                        inst,
                        request_type=instance.BACKGROUND_REQUEST,
                        catch_and_log_exceptions=True)

  # TODO: Think of better names for add_async_request and
  # add_request.
  def add_async_request(self, method, relative_url, headers, body, source_ip,
                        module_name=None, version=None, instance_id=None):
    """Dispatch an HTTP request asynchronously.

    Args:
      method: A str containing the HTTP method of the request.
      relative_url: A str containing path and query string of the request.
      headers: A list of (key, value) tuples where key and value are both str.
      body: A str containing the request body.
      source_ip: The source ip address for the request.
      module_name: An optional str containing the module name to service this
          request. If unset, the request will be dispatched to the default
          module.
      version: An optional str containing the version to service this request.
          If unset, the request will be dispatched to the default version.
      instance_id: An optional str containing the instance_id of the instance to
          service this request. If unset, the request will be dispatched to
          according to the load-balancing for the module and version.
    """
    if module_name:
      _module = self._get_module(module_name, version)
    else:
      _module = self._module_for_request(urlparse.urlsplit(relative_url).path)
    inst = _module.get_instance(instance_id) if instance_id else None
    port = _module.get_instance_port(instance_id) if instance_id else (
        _module.balanced_port)
    environ = _module.build_request_environ(method, relative_url, headers, body,
                                          source_ip, port)

    _THREAD_POOL.submit(self._handle_request,
                        environ,
                        start_response_utils.null_start_response,
                        _module,
                        inst,
                        catch_and_log_exceptions=True)

  def add_request(self, method, relative_url, headers, body, source_ip,
                  module_name=None, version=None, instance_id=None,
                  fake_login=False):
    """Process an HTTP request.

    Args:
      method: A str containing the HTTP method of the request.
      relative_url: A str containing path and query string of the request.
      headers: A list of (key, value) tuples where key and value are both str.
      body: A str containing the request body.
      source_ip: The source ip address for the request.
      module_name: An optional str containing the module name to service this
          request. If unset, the request will be dispatched according to the
          host header and relative_url.
      version: An optional str containing the version to service this request.
          If unset, the request will be dispatched according to the host header
          and relative_url.
      instance_id: An optional str containing the instance_id of the instance to
          service this request. If unset, the request will be dispatched
          according to the host header and relative_url and, if applicable, the
          load-balancing for the module and version.
      fake_login: A bool indicating whether login checks should be bypassed,
          i.e. "login: required" should be ignored for this request.

    Returns:
      A request_info.ResponseTuple containing the response information for the
      HTTP request.
    """
    if module_name:
      _module = self._get_module(module_name, version)
      inst = _module.get_instance(instance_id) if instance_id else None
    else:
      headers_dict = wsgiref.headers.Headers(headers)
      _module, inst = self._resolve_target(
          headers_dict['Host'], urlparse.urlsplit(relative_url).path)
    if inst:
      try:
        port = _module.get_instance_port(inst.instance_id)
      except request_info.NotSupportedWithAutoScalingError:
        port = _module.balanced_port
    else:
      port = _module.balanced_port
    environ = _module.build_request_environ(method, relative_url, headers, body,
                                          source_ip, port,
                                          fake_login=fake_login)
    start_response = start_response_utils.CapturingStartResponse()
    response = self._handle_request(environ,
                                    start_response,
                                    _module,
                                    inst)
    return request_info.ResponseTuple(start_response.status,
                                      start_response.response_headers,
                                      start_response.merged_response(response))

  def _resolve_target(self, hostname, path):
    """Returns the module and instance that should handle this request.

    Args:
      hostname: A string containing the value of the host header in the request
          or None if one was not present.
      path: A string containing the path of the request.

    Returns:
      A tuple (_module, inst) where:
        _module: The module.Module that should handle this request.
        inst: The instance.Instance that should handle this request or None if
            the module's load balancing should decide on the instance.

    Raises:
      request_info.ModuleDoesNotExistError: if hostname is not known.
    """
    if self._port == 80:
      default_address = self.host
    else:
      default_address = '%s:%s' % (self.host, self._port)
    if not hostname or hostname == default_address:
      return self._module_for_request(path), None

    default_address_offset = hostname.find(default_address)
    if default_address_offset > 0:
      prefix = hostname[:default_address_offset - 1]
      if '.' in prefix:
        raise request_info.ModuleDoesNotExistError(prefix)
      return self._get_module(prefix, None), None

    else:
      port = int(os.environ['MY_PORT'])
      try:
        _module, inst = self._port_registry.get(port)
      except KeyError:
        raise request_info.ModuleDoesNotExistError(hostname)
    if not _module:
      _module = self._module_for_request(path)
    return _module, inst

  def _handle_request(self, environ, start_response, _module,
                      inst=None, request_type=instance.NORMAL_REQUEST,
                      catch_and_log_exceptions=False):
    """Dispatch a WSGI request.

    Args:
      environ: An environ dict for the request as defined in PEP-333.
      start_response: A function with semantics defined in PEP-333.
      _module: The module to dispatch this request to.
      inst: The instance to service this request. If None, the module will
          be left to choose the instance to serve this request.
      request_type: The request_type of this request. See instance.*_REQUEST
          module constants.
      catch_and_log_exceptions: A bool containing whether to catch and log
          exceptions in handling the request instead of leaving it for the
          caller to handle.

    Returns:
      An iterable over the response to the request as defined in PEP-333.
    """
    try:
      return _module._handle_request(environ, start_response, inst=inst,
                                   request_type=request_type)
    except:
      if catch_and_log_exceptions:
        logging.exception('Internal error while handling request.')
      else:
        raise

  def __call__(self, environ, start_response):
    return self._handle_request(
        environ, start_response, self._module_for_request(environ['PATH_INFO']))

  def _module_for_request(self, path):
    dispatch = self._configuration.dispatch
    if dispatch:
      for url, module_name in dispatch.dispatch:
        if (url.path_exact and path == url.path or
            not url.path_exact and path.startswith(url.path)):
          return self._get_module(module_name, None)
    return self._get_module(None, None)<|MERGE_RESOLUTION|>--- conflicted
+++ resolved
@@ -200,12 +200,11 @@
     self._quit_event.set()
     if self._dispatch_server:
       self._dispatch_server.quit()
-<<<<<<< HEAD
 
     # Prevent instances from serving new requests.
-    for server in self._server_name_to_server.values():
-      with server.graceful_shutdown_lock:
-        server.sigterm_sent = True
+    for _module in self._module_name_to_module.values():
+      with _module.graceful_shutdown_lock:
+        _module.sigterm_sent = True
 
     logging.info('Waiting for instances to finish serving requests')
     deadline = time.time() + constants.MAX_INSTANCE_RESPONSE_TIME
@@ -215,9 +214,9 @@
         break
 
       requests_in_progress = False
-      for server in self._server_name_to_server.values():
-        with server.graceful_shutdown_lock:
-          if server.request_count > 0:
+      for _module in self._module_name_to_module.values():
+        with _module.graceful_shutdown_lock:
+          if _module.request_count > 0:
             requests_in_progress = True
 
       if not requests_in_progress:
@@ -225,12 +224,8 @@
 
       time.sleep(.5)
 
-    for servr in self._server_name_to_server.values():
-      servr.quit()
-=======
     for _module in self._module_name_to_module.values():
       _module.quit()
->>>>>>> bf23404a
 
   def _create_module(self, module_configuration, port):
     max_instances = self._module_to_max_instances.get(
