--- conflicted
+++ resolved
@@ -4380,13 +4380,7 @@
   def start_memcache
     @state = "Starting up memcache"
     Djinn.log_info("Starting up memcache")
-<<<<<<< HEAD
-    port = 11211
-    start_cmd = "/usr/bin/memcached -m 64 -p #{port} -u appscale"
-    MonitInterface.start(:memcached, start_cmd)
-=======
     ServiceHelper.start('appscale-memcached')
->>>>>>> 03bf9185
   end
 
   def stop_memcache
