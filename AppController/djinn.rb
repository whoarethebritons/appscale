--- conflicted
+++ resolved
@@ -477,20 +477,8 @@
     'use_spot_instances' => [TrueClass, nil, false],
     'user_commands' => [String, nil, true],
     'verbose' => [TrueClass, 'False', true],
-<<<<<<< HEAD
-    'zone' => [String, nil, true]
-=======
-    'write_nodes_stats_log' => [TrueClass, 'False', true],
-    'nodes_stats_log_interval' => [Integer, '15', true],
-    'write_processes_stats_log' => [TrueClass, 'False', true],
-    'processes_stats_log_interval' => [Integer, '65', true],
-    'write_proxies_stats_log' => [TrueClass, 'False', true],
-    'proxies_stats_log_interval' => [Integer, '35', true],
-    'write_detailed_processes_stats_log' => [TrueClass, 'False', true],
-    'write_detailed_proxies_stats_log' => [TrueClass, 'False', true],
     'zone' => [String, nil, true],
     'fdb_clusterfile_content' => [String, nil, true]
->>>>>>> 6a10eee4
   }.freeze
 
   # Template used for rsyslog configuration files.
@@ -1352,35 +1340,11 @@
           update_cron(project_id, @@secret)
         }
       end
-<<<<<<< HEAD
-=======
-
-      if key.include? 'stats_log'
-        if key.include? 'nodes'
-          ZKInterface.update_hermes_nodes_profiling_conf(
-            @options['write_nodes_stats_log'].downcase == 'true',
-            @options['nodes_stats_log_interval'].to_i
-          )
-        elsif key.include? 'processes'
-          ZKInterface.update_hermes_processes_profiling_conf(
-            @options['write_processes_stats_log'].downcase == 'true',
-            @options['processes_stats_log_interval'].to_i,
-            @options['write_detailed_processes_stats_log'].downcase == 'true'
-          )
-        elsif key.include? 'proxies'
-          ZKInterface.update_hermes_proxies_profiling_conf(
-            @options['write_proxies_stats_log'].downcase == 'true',
-            @options['proxies_stats_log_interval'].to_i,
-            @options['write_detailed_proxies_stats_log'].downcase == 'true'
-          )
-        end
-      end
 
       if key == 'fdb_clusterfile_content'
         ZKInterface.set_fdb_clusterfile_content(val)
       end
-      
->>>>>>> 6a10eee4
+
       Djinn.log_info("Successfully set #{key} to #{val}.")
     }
     # Act upon changes.
