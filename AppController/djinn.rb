--- conflicted
+++ resolved
@@ -3727,14 +3727,8 @@
     if update_dir.include?('admin_server')
       update_python_package("#{APPSCALE_HOME}/AdminServer")
     end
-<<<<<<< HEAD
     if update_dir.include?('taskqueue')
-      extras = TaskQueue::OPTIONAL_FEATURES.join(',')
-      update_python_package("#{APPSCALE_HOME}/AppTaskQueue[#{extras}]")
-=======
-    if status.include?('AppTaskQueue')
       build_taskqueue
->>>>>>> 11246f3d
     end
     if update_dir.include?('app_db')
       update_python_package("#{APPSCALE_HOME}/AppDB")
