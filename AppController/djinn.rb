--- conflicted
+++ resolved
@@ -298,7 +298,7 @@
 
   # The tools uses this location to find deployments info. TODO: to remove
   # this dependency.
-  APPSCALE_TOOLS_CONFIG_DIR = '/root/.appscale'.freeze
+  APPSCALE_TOOLS_CONFIG_DIR = '/home/appscale/.appscale'.freeze
 
   # The location on the local filesystem where the AppController writes
   # the location of all the nodes which are taskqueue nodes.
@@ -862,7 +862,6 @@
 
   def enforce_options
     # Set the proper log level.
-<<<<<<< HEAD
     new_level = Logger::INFO
     new_level = Logger::DEBUG if @options['verbose'].downcase == "true"
     @state_change_lock.synchronize {
@@ -899,10 +898,6 @@
         end
       }
     end
-=======
-    new_level = Logger::DEBUG #if @options['verbose'].downcase == "true"
-    @@log.level = new_level if @@log.level != new_level
->>>>>>> 0739a58d
   end
 
   # This is the method needed to get the current layout and options for
@@ -2012,7 +2007,7 @@
               'output'=>"Waiting for port #{SSH_PORT} returned #{e.message}"}
     end
     output = HelperFunctions.run_remote_command(ip,
-        "ruby /root/appscale/AppController/terminate.rb#{extra_command}",
+        "ruby /home/appscale/appscale/AppController/terminate.rb#{extra_command}",
         ssh_key, true)
 
     # terminate.rb will print "OK" if it ran successfully
@@ -2348,12 +2343,7 @@
     Djinn.log_debug("Changed nodes to #{@nodes}")
 
     update_firewall
-<<<<<<< HEAD
     initialize_nodes_in_parallel(new_nodes, [])
-=======
-    initialize_nodes_in_parallel(new_nodes)
-    #update_hosts_info
->>>>>>> 0739a58d
   end
 
   # Cleans out temporary files that may have been written by a previous
@@ -2362,6 +2352,7 @@
     Djinn.log_run("rm -f ~/.appscale_cookies")
 
     # Delete (possibly old) mapping of IP <-> HostKey.
+    #TODO: check if home is correct
     if File.exist?(File.expand_path('~/.ssh/known_hosts'))
       @state_change_lock.synchronize {
         @nodes.each { |node|
@@ -2372,12 +2363,6 @@
     end
 
     Nginx.clear_sites_enabled()
-<<<<<<< HEAD
-=======
-    HAProxy.clear_sites_enabled()
-    Djinn.log_run("echo '' > /home/appscale/.ssh/known_hosts") # empty it out but leave the file there
-    CronHelper.clear_app_crontabs()
->>>>>>> 0739a58d
   end
 
   def wait_for_nodes_to_finish_loading(nodes)
@@ -2471,8 +2456,6 @@
     return output
   end
 
-<<<<<<< HEAD
-=======
 
   # Logs and runs the given command, which is assumed to be trusted and thus
   # needs no filtering on our part. Obviously this should not be executed by
@@ -2488,8 +2471,6 @@
     return output
   end
 
-
->>>>>>> 0739a58d
   # This method converts an Array of Strings (where each String contains all the
   # information about a single node) to an Array of NodeInfo objects, which
   # provide convenience methods that make them easier to operate on than just
@@ -2606,13 +2587,8 @@
         @nodes.each { |node|
           this_nodes_logs = "#{local_log_dir}/#{node.private_ip}"
           FileUtils.mkdir_p(this_nodes_logs)
-<<<<<<< HEAD
           Djinn.log_run("scp -r -i #{node.ssh_key} -o StrictHostkeyChecking=no " \
-            "2>&1 root@#{node.private_ip}:#{remote_log_dir} #{this_nodes_logs}")
-=======
-          Djinn.log_run("scp -r -i #{node.ssh_key} -o StrictHostkeyChecking=no " +
             "2>&1 appscale@#{node.private_ip}:#{remote_log_dir} #{this_nodes_logs}")
->>>>>>> 0739a58d
         }
       }
 
@@ -4020,13 +3996,13 @@
 
   # Logs into the named host and alters its ssh configuration to enable the
   # root user to directly log in.
+  # TODO: this method is probably broken now
   def enable_root_login(ip, ssh_key, infrastructure)
     options = '-o StrictHostkeyChecking=no -o NumberOfPasswordPrompts=0'
-<<<<<<< HEAD
 
     # Determine which user to login as.
-    output = `ssh -i #{ssh_key} #{options} 2>&1 root@#{ip} true`
-    match = /Please login as the user "(.+)" rather than the user "root"/.match(output)
+    output = `ssh -i #{ssh_key} #{options} 2>&1 appscale@#{ip} true`
+    match = /Please login as the user "(.+)" rather than the user "appscale"/.match(output)
     if match.nil?
       if infrastructure == 'azure'
         user_name = 'azureuser'
@@ -4039,26 +4015,15 @@
       user_name = match[1]
     end
 
-    backup_keys = 'sudo cp -p /root/.ssh/authorized_keys ' \
-        '/root/.ssh/authorized_keys.old'
+    backup_keys = 'sudo cp -p /home/appscale/.ssh/authorized_keys ' \
+        '/home/appscale/.ssh/authorized_keys.old'
     Djinn.log_run("ssh -i #{ssh_key} #{options} 2>&1 #{user_name}@#{ip} " \
                       "'#{backup_keys}'")
 
     merge_keys = 'sudo sed -n ' \
-        '"/Please login/d; w/root/.ssh/authorized_keys" ' \
-        "~#{user_name}/.ssh/authorized_keys /root/.ssh/authorized_keys.old"
+        '"/Please login/d; w/home/appscale/.ssh/authorized_keys" ' \
+        "~#{user_name}/.ssh/authorized_keys /home/appscale/.ssh/authorized_keys.old"
     Djinn.log_run("ssh -i #{ssh_key} #{options} 2>&1 #{user_name}@#{ip} " \
-=======
-    backup_keys = 'sudo cp -p /home/appscale/.ssh/authorized_keys ' +
-        '/home/appscale/.ssh/authorized_keys.old'
-    Djinn.log_run("ssh -i #{ssh_key} #{options} 2>&1 #{user_name}@#{ip} " +
-                      "'#{backup_keys}'")
-# todo
-    merge_keys = 'sudo sed -n ' +
-        '"/Please login/d; w/home/appscale/.ssh/authorized_keys" ' +
-        "~#{user_name}/.ssh/authorized_keys /home/appscale/.ssh/authorized_keys.old"
-    Djinn.log_run("ssh -i #{ssh_key} #{options} 2>&1 #{user_name}@#{ip} " +
->>>>>>> 0739a58d
                       "'#{merge_keys}'")
   end
 
@@ -4068,7 +4033,6 @@
     ip = dest_node.private_ip
     options = "-e 'ssh -i #{ssh_key}' -a --filter '- *.pyc'"
 
-<<<<<<< HEAD
     to_copy = %w(
       AdminServer
       APIServer
@@ -4089,17 +4053,7 @@
       XMPPReceiver
     ).map { |path| File.join(APPSCALE_HOME, path) }
     to_copy.each { |dir|
-      if system("rsync #{options} #{dir}/* root@#{ip}:#{dir}") != true
-=======
-    ["#{APPSCALE_HOME}/AdminServer", "#{APPSCALE_HOME}/AppDB",
-     "#{APPSCALE_HOME}/AppManager", "#{APPSCALE_HOME}/AppTaskQueue",
-     "#{APPSCALE_HOME}/AppController", "#{APPSCALE_HOME}/common",
-     "#{APPSCALE_HOME}/InfrastructureManager", "#{APPSCALE_HOME}/AppDashboard",
-     "#{APPSCALE_HOME}/scripts", "#{APPSCALE_HOME}/AppServer",
-     "#{APPSCALE_HOME}/AppServer_Java", "#{APPSCALE_HOME}/XMPPReceiver",
-     "#{APPSCALE_HOME}/LogService"].each { |dir|
       if system("rsync #{options} #{dir}/* appscale@#{ip}:#{dir}") != true
->>>>>>> 0739a58d
         Djinn.log_warn("Rsync of #{dir} to #{ip} failed!")
       end
     }
@@ -4417,15 +4371,7 @@
     end
 
     write_locations
-<<<<<<< HEAD
-    Djinn.log_run("bash #{APPSCALE_HOME}/firewall.conf") if FIREWALL_IS_ON
-=======
-
-    #update_hosts_info
-    if FIREWALL_IS_ON
-      Djinn.log_run_sudo("bash #{APPSCALE_HOME}/firewall.conf")
-    end
->>>>>>> 0739a58d
+    Djinn.log_run_sudo("bash #{APPSCALE_HOME}/firewall.conf") if FIREWALL_IS_ON
     write_zookeeper_locations
   end
 
@@ -4569,7 +4515,7 @@
     @state = "Starting up memcache"
     Djinn.log_info("Starting up memcache")
     port = 11211
-    start_cmd = "/usr/bin/memcached -m 64 -p #{port} -u root"
+    start_cmd = "/usr/bin/memcached -m 64 -p #{port} -u appscale"
     MonitInterface.start(:memcached, start_cmd)
   end
 
@@ -4579,15 +4525,9 @@
 
   def start_ejabberd
     @state = "Starting up XMPP server"
-<<<<<<< HEAD
-    Djinn.log_run("rm -f /var/lib/ejabberd/*")
+    Djinn.log_run_sudo("rm -f /var/lib/ejabberd/*")
     Ejabberd.write_config_file(@options['login'], my_node.private_ip)
     Ejabberd.update_ctl_config
-=======
-    my_public = my_node.public_ip
-    Djinn.log_run_sudo("rm -f /var/lib/ejabberd/*")
-    Ejabberd.write_config_file(my_public)
->>>>>>> 0739a58d
 
     # Monit does not have an entry for ejabberd yet. This allows a restart
     # with the new configuration if it is already running.
