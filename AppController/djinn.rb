#!/usr/bin/ruby -w

# Imports within Ruby's standard libraries
require 'logger'
require 'monitor'
require 'net/http'
require 'net/https'
require 'openssl'
require 'securerandom'
require 'set'
require 'socket'
require 'soap/rpc/driver'
require 'syslog'
require 'timeout'
require 'tmpdir'
require 'yaml'


# Imports for RubyGems
require 'rubygems'
require 'httparty'
require 'json'
require 'zookeeper'


# Imports for AppController libraries
$:.unshift File.join(File.dirname(__FILE__), "lib")
require 'app_controller_client'
require 'app_manager_client'
require 'backup_restore_service'
require 'blobstore'
require 'cron_helper'
require 'custom_exceptions'
require 'datastore_server'
require 'ejabberd'
require 'error_app'
require 'groomer_service'
require 'haproxy'
require 'helperfunctions'
require 'hermes_service'
require 'infrastructure_manager_client'
require 'monit_interface'
require 'nginx'
require 'search'
require 'taskqueue'
require 'taskqueue_client'
require 'terminate'
require 'user_app_client'
require 'zkinterface'
require "zookeeper_helper"

NO_OUTPUT = false


# This lock makes it so that global variables related to apps are not updated
# concurrently, preventing race conditions.
APPS_LOCK = Monitor.new()


# This lock is to ensure that only one thread is trying to start/stop
# applications.
AMS_LOCK = Mutex.new()


# This lock is to ensure that only one thread is trying to start/stop
# new nodes (it takes a long time to spawn a new VM).
SCALE_LOCK = Mutex.new()


# Prevents nodetool from being invoked concurrently.
NODETOOL_LOCK = Mutex.new()


# The name of the user to be used with reserved applications.
APPSCALE_USER = "appscale-user@local.appscale"


# The string that should be returned to the caller if they call a publicly
# exposed SOAP method but provide an incorrect secret.
BAD_SECRET_MSG = "false: bad secret"


# The String that should be returned to callers if they attempt to add or remove
# AppServers from an HAProxy config file at a node where HAProxy is not running.
NO_HAPROXY_PRESENT = "false: haproxy not running"


# The String that should be returned to callers if they attempt to add
# AppServers for an app that does not yet have nginx and haproxy set up.
NOT_READY = "false: not ready yet"


# A response that indicates that the caller made an invalid request.
INVALID_REQUEST = 'false: invalid request'


# Regular expression to determine if a file is a .tar.gz file.
TAR_GZ_REGEX = /\.tar\.gz$/


# The maximum number of seconds that we should wait when deploying Google App
# Engine applications via the AppController.
APP_UPLOAD_TIMEOUT = 180


# The location on the local file system where we store information about
# where ZooKeeper clients are located, used to backup and restore
# AppController information.
ZK_LOCATIONS_FILE = "/etc/appscale/zookeeper_locations.json"


# The location of the logrotate scripts.
LOGROTATE_DIR = '/etc/logrotate.d'


# The name of the generic appscale centralized app logrotate script.
APPSCALE_APP_LOGROTATE = 'appscale-app-logrotate.conf'


# The location of the appscale-upload-app script from appscale-tools.
UPLOAD_APP_SCRIPT = `which appscale-upload-app`.chomp


# The location of the build cache.
APPSCALE_CACHE_DIR = '/var/cache/appscale'


# The domain that hosts packages for the build.
PACKAGE_MIRROR_DOMAIN = 's3.amazonaws.com'


# The location on the package mirror where the packages are stored.
PACKAGE_MIRROR_PATH = '/appscale-build'


# Djinn (interchangeably known as 'the AppController') automatically
# configures and deploys all services for a single node. It relies on other
# Djinns or the AppScale Tools to tell it what services (roles) it should
# be hosting, and exposes these methods via a SOAP interface (as is provided
# in DjinnServer).
class Djinn
  # An Array of DjinnJobData objects, each of which containing information about
  # a node in the currently running AppScale deployment.
  attr_accessor :nodes


  # A Hash containing all the parameters needed to configure any service
  # on any node. At a minimum, this is all the information from the AppScale
  # Tools, including information about database parameters and the roles
  # for all nodes.
  attr_accessor :options


  # An Array of Strings, each of which corresponding to the name of an App
  # Engine app that should be loaded.
  attr_accessor :app_names


  # An Array of Strings, each of which corresponding to the name of an App
  # Engine app that has been loaded on this node.
  attr_accessor :apps_loaded


  # An Array of Strings, each of which corresponding to the name of an App
  # Engine app that should be restarted on this node.
  attr_accessor :apps_to_restart


  # A boolean that is used to let remote callers know when this AppController
  # is done initializing itself, but not necessarily done starting or
  # stopping roles.
  attr_accessor :done_initializing


  # A boolean that is used to let remote callers know when this AppController
  # is done starting all the services it is responsible for.
  attr_accessor :done_loading



  # The human-readable state that this AppController is in.
  attr_accessor :state


  # A boolean that is used to let remote callers start the shutdown process
  # on this AppController, which will cleanly shut down and terminate all
  # services on this node.
  attr_accessor :kill_sig_received

  # An Integer that indexes into @nodes, to return information about this node.
  attr_accessor :my_index


  # An Array that lists the CPU, disk, and memory usage of each machine in this
  # AppScale deployment. Used as a cache so that it does not need to be
  # generated in response to AppDashboard requests.
  # This Array can be fetched in JSON format by get_cluster_stats_json server's method
  # Its structure is following
  # [
  #  {
  #    # System stats provided by infrustucture manager
  #    "cpu" => {
  #      "idle" => 81.3,
  #      "system" => 13.2,
  #      "user" => 5.5
  #    },
  #    "disk" => [
  #      # For each partition
  #      {
  #        "/" => {
  #          "total" => 30965743616,
  #          "free" => 15482871808,
  #          "used" => 15482871808
  #        }
  #      },
  #      ...
  #    ],
  #    "memory => {
  #      "total" => 12365412865,
  #      "available" => 6472179712,
  #      "used" => 8186245120
  #    },
  #    "swap" => {
  #      "total" => 2097147904,
  #      "free" => 1210527744,
  #      "used" => 886620160
  #    },
  #    "services" => {
  #      # For each Process monitored by monit
  #      "cassandra" => "Running",
  #      ...
  #    },
  #    "loadavg" => {
  #      "last_1_min" => 1.35,
  #      "last_5_min" => 0.67,
  #      "last_15_min" => 0.89,
  #      "runnable_entities" => 3,
  #      "scheduling_entities" => 687
  #    },
  #    # Node information provided by AppController itself
  #    "apps" => {
  #      # This hash is empty for non-shadow nodes
  #      "my_app" => {
  #        "language" => "python",
  #        "appservers" => 4,
  #        "pending_appservers" => 2,
  #        "http" => 8080,
  #        "https" => 4380,
  #        "reqs_enqueued" => 15,
  #        "total_reqs" => 6513
  #      },
  #      ...
  #    },
  #    "cloud" => False,
  #    "state" => "Done starting up AppScale, now in heartbeat mode",
  #    "db_location" => "192.168.33.10",
  #    "is_initialized" => True,
  #    "is_loaded" => True,
  #    "public_ip" => "192.168.33.10",
  #    "private_ip" => "10.10.105.18",
  #    "roles" => ["shadow", "zookeeper", "datastore", "taskqueue"],
  #  },
  #  ...
  # ]
  attr_accessor :cluster_stats


  # An integer timestamp that corresponds to the last time this AppController
  # has updated @nodes, which we use to compare with a similar timestamp in
  # ZooKeeper to see when data in @nodes has changed on other nodes.
  attr_accessor :last_updated


  # A Hash that contains information about each Google App Engine application
  # running in this deployment. It includes information about the nginx and
  # haproxy ports the app uses, as well as the language the app is written
  # in.
  attr_accessor :app_info_map


  # A lock that should be used whenever we modify internal state that can be
  # modified by more than one thread at a time.
  attr_accessor :state_change_lock


  # A Hash that maps the names of Google App Engine apps running in this AppScale
  # deployment to the total number of requests that haproxy has processed.
  attr_accessor :total_req_seen


  # A Hash that maps the names of Google App Engine apps running in this AppScale
  # deployment to the current number of requests that haproxy has queued.
  attr_accessor :current_req_rate


  # A Hash that maps the names of Google App Engine apps running in this AppScale
  # deployment to the last time we sampled the total number of requests that
  # haproxy has processed. When combined with total_req_seen, we can infer the
  # average number of requests per second that come in for each App Engine
  # application.
  attr_accessor :last_sampling_time


  # A Time that corresponds to the last time this machine added or removed nodes
  # in this AppScale deployment. Adding or removing nodes can happen in response
  # to autoscaling requests, or (eventually) to recover from faults.
  attr_accessor :last_scaling_time


  # A Hash that maps reservation IDs generated when uploading App Engine apps
  # via the AppDashboard to the status of the uploaded app (e.g., started
  # uploading, failed because of a bad app.yaml).
  attr_accessor :app_upload_reservations


  # The port that the AppController runs on by default
  SERVER_PORT = 17443


  # The port that SSH connections are hosted over, by default.
  SSH_PORT = 22


  # A boolean that should be used when we are waiting for a specific port
  # to open, and only if that port needs SSL to talk over it.
  USE_SSL = true


  # A boolean that indicates whether or not we should turn the firewall on,
  # and continuously keep it on. Should definitely be on for releases, and
  # on whenever possible.
  FIREWALL_IS_ON = true


  # The location on the local filesystem where AppScale-related configuration
  # files are written to.
  APPSCALE_CONFIG_DIR = "/etc/appscale"


  # The location on the local filesystem where the AppController writes
  # the location of all the nodes which are taskqueue nodes.
  TASKQUEUE_FILE = "#{APPSCALE_CONFIG_DIR}/taskqueue_nodes"


  APPSCALE_HOME = ENV['APPSCALE_HOME']


  # The location on the local filesystem where we save data that should be
  # persisted across AppScale deployments. Currently this is Cassandra data,
  # ZooKeeper data, and Google App Engine apps that users upload.
  PERSISTENT_MOUNT_POINT = "/opt/appscale"


  # The location where we can find the Python 2.7 executable, included because
  # it is not the default version of Python installed on AppScale VMs.
  PYTHON27 = "/usr/bin/python2"


  # The message that we display to the user if they call a SOAP-accessible
  # function with a malformed input (e.g., of the wrong class or format).
  BAD_INPUT_MSG = JSON.dump({'success' => false, 'message' => 'bad input'})


  # The message that we display to the user if they want to scale up services
  # in an Xen/KVM deployment but don't have enough open nodes to do so.
  NOT_ENOUGH_OPEN_NODES = JSON.dump({'success' => false,
    'message' => 'not enough open nodes'})


  # This is the duty cycle for the main loop(s).
  DUTY_CYCLE = 10


  # How many minutes to print the stats in the logs.
  PRINT_STATS_MINUTES = 30


  # This is the time to wait before aborting after a crash. We use this
  # time to give a chance to the tools to collect the crashlog.
  WAIT_TO_CRASH = 30


  # This is a 'small' sleep that we generally use when waiting for
  # services to be up.
  SMALL_WAIT = 5


  # How often we should attempt to increase the number of AppServers on a
  # given node. It's measured as a multiplier of DUTY_CYCLE.
  SCALEUP_THRESHOLD = 5


  # How often we should attempt to decrease the number of AppServers on a
  # given node. It's measured as a multiplier of DUTY_CYCLE.
  SCALEDOWN_THRESHOLD = 15


  # When spinning new node up or down, we need to use a much longer time
  # to dampen the scaling factor, to give time to the instance to fully
  # boot, and to reap the benefit of an already running instance. This is
  # a multiplication factor we use with the above thresholds.
  SCALE_TIME_MULTIPLIER = 6


  # This is the generic retries to do.
  RETRIES = 5


  # The minimum number of requests that have to sit in haproxy's wait queue for
  # an App Engine application before we will scale up the number of AppServers
  # that serve that application.
  SCALEUP_QUEUE_SIZE_THRESHOLD = 5


  # A Float that determines how much CPU can be used before the autoscaler will
  # stop adding AppServers on a node.
  MAX_CPU_FOR_APPSERVERS = 90.00


  # We won't allow any AppEngine server to have 1 minute average load
  # (normalized on the number of CPUs) to be bigger than this constant.
  MAX_LOAD_AVG = 2.0


  # We need to leave some extra RAM available for the system to operate
  # safely.
  SAFE_MEM = 50

  # Conversion divisor to MB for RAM statistics given in Bytes.
  MEGABYTE_DIVISOR = 1024*1024

  # A regular expression that can be used to match any character that is not
  # acceptable to use in a hostname:port string, used to filter out unacceptable
  # characters from user input.
  NOT_FQDN_REGEX = /[^\w\d\.:\/_-]/


  # A regular expression that can be used to match any character that is not
  # acceptable to use in a hostname:port string, while also allowing the +
  # character to be used. This is used to filter out unacceptable characters
  # from user input where the plus sign is acceptable.
  NOT_FQDN_OR_PLUS_REGEX = /[^\w\d\.\+:\/_-]/


  # A regular expression that can be used to match any character that is not
  # acceptable to use in a e-mail address, used to filter out unacceptable
  # characters from user input.
  NOT_EMAIL_REGEX = /[^\w\d_@-]/


  # An Integer that determines how many log messages we should send at a time
  # to the AppDashboard, for later viewing.
  LOGS_PER_BATCH = 25


  # An Array of Strings, where each String is an appid that corresponds to an
  # application that cannot be relocated within AppScale, because system
  # services assume that they run at a specific location.
  RESERVED_APPS = [AppDashboard::APP_NAME]


  # A Fixnum that indicates what the first port is that can be used for hosting
  # Google App Engine apps.
  STARTING_APPENGINE_PORT = 20000


  # A String that is returned to callers of get_app_upload_status that provide
  # an invalid reservation ID.
  ID_NOT_FOUND = "Reservation ID not found."


  # This String is used to inform the tools that the AppController is not
  # quite ready to receive requests.
  NOT_UP_YET = "not-up-yet"


  # A String that is returned to callers of set_property that provide an invalid
  # instance variable name to set.
  KEY_NOT_FOUND = "No property exists with the given name."


  # A String indicating when we are looking for a Zookeeper connection to
  # become available.
  NO_ZOOKEEPER_CONNECTION = "No Zookeeper available: in isolated mode"


  # Where to put logs.
  LOG_FILE = "/var/log/appscale/controller-17443.log"


  # Where to put the pid of the controller.
  PID_FILE = "/var/run/appscale-controller.pid"


  # Default memory to allocate to each AppServer.
  DEFAULT_MEMORY = 400


  # List of parameters allowed in the set_parameter (and in AppScalefile
  # at this time). If a default value is specified, it will be used if the
  # parameter is unspecified. The last value (a boolean) indicates if the
  # parameter's value is of a sensitive nature and shouldn't be printed in
  # the logs.
  PARAMETER_CLASS = 0
  PARAMETER_DEFAULT = 1
  PARAMETER_SHOW = 2
  PARAMETERS_AND_CLASS = {
    'azure_subscription_id' => [ String, nil, false ],
    'azure_app_id' => [ String, nil, false ],
    'azure_app_secret_key' => [ String, nil, false ],
    'azure_tenant_id' => [ String, nil, false ],
    'azure_resource_group' => [ String, nil, false ],
    'azure_storage_account' => [ String, nil, false ],
    'azure_group_tag' => [ String, nil, false ],
    'appengine' => [ Fixnum, '2', true ],
    'appserver_timeout' => [ Fixnum, '180', true ],
    'autoscale' => [ TrueClass, 'True', true ],
    'client_secrets' => [ String, nil, false ],
    'controller_logs_to_dashboard' => [ TrueClass, 'False' ],
    'disks' => [ String, nil, true ],
    'ec2_access_key' => [ String, nil, false ],
    'ec2_secret_key' => [ String, nil, false ],
    'ec2_url' => [ String, nil, false ],
    'EC2_ACCESS_KEY' => [ String, nil, false ],
    'EC2_SECRET_KEY' => [ String, nil, false ],
    'EC2_URL' => [ String, nil, false ],
    'flower_password' => [ String, nil, false ],
    'gce_instance_type' => [ String, nil ],
    'gce_user' => [ String, nil, false ],
    'group' => [ String, nil, true ],
    'keyname' => [ String, nil, false ],
    'infrastructure' => [ String, nil, true ],
    'instance_type' => [ String, nil, true ],
    'login' => [ String, nil, true ],
    'machine' => [ String, nil, true ],
    'max_images' => [ Fixnum, '0', true ],
    'max_memory' => [ Fixnum, "#{DEFAULT_MEMORY}", true ],
    'min_images' => [ Fixnum, '1', true ],
    'region' => [ String, nil, true ],
    'replication' => [ Fixnum, '1', true ],
    'project' => [ String, nil, false ],
    'table' => [ String, 'cassandra', false ],
    'use_spot_instances' => [ TrueClass, nil, false ],
    'user_commands' => [ String, nil, true ],
    'verbose' => [ TrueClass, 'False', true ],
    'zone' => [ String, nil, true ]
  }


  # Template used for rsyslog configuration files.
  RSYSLOG_TEMPLATE_LOCATION = "#{APPSCALE_HOME}/common/appscale/common/" +
    "templates/rsyslog-app.conf"


  # Instance variables that we need to restore from the head node.
  DEPLOYMENT_STATE = [
    "@app_info_map",
    "@app_names",
    "@apps_loaded",
    "@nodes",
    "@options",
    "@last_decision"
  ]


  # Creates a new Djinn, which holds all the information needed to configure
  # and deploy all the services on this node.
  def initialize()
    # The password, or secret phrase, that is required for callers to access
    # methods exposed via SOAP.
    @@secret = HelperFunctions.get_secret()

    # An Array of Hashes, where each Hash contains a log message and the time
    # it was logged.
    @@logs_buffer = []

    @@log = Logger.new(STDOUT)
    @@log.level = Logger::INFO

    @my_index = nil
    @my_public_ip = nil
    @my_private_ip = nil
    @kill_sig_received = false
    @done_initializing = false
    @done_terminating = false
    @waiting_messages = []
    @waiting_messages.extend(MonitorMixin)
    @message_ready = @waiting_messages.new_cond
    @done_loading = false
    @state = "AppController just started"
    @cluster_stats = []
    @last_updated = 0
    @state_change_lock = Monitor.new()

    # These two variables are used to keep track of terminated or
    # unaccounted AppServers. Both needs some special cares, since we need
    # to terminate or remove them after some time.
    @unaccounted = {}
    @terminated = {}

    @initialized_apps = {}
    @total_req_seen = {}
    @current_req_rate = {}
    @average_req_rate = {}
    @last_sampling_time = {}
    @last_scaling_time = Time.now.to_i
    @app_upload_reservations = {}

    # This variable is used to keep track of the list of zookeeper servers
    # we have in this deployment.
    @zookeeper_data = []

    # This variable is used to keep track of the location files we write
    # when layout changes.
    @locations_content = ""

    # This variable keeps track of the state we read/write to zookeeper,
    # to avoid actions if nothing changed.
    @appcontroller_state = ""

    # The following variables are restored from the headnode ie they are
    # part of the common state of the running deployment.
    @app_info_map = {}
    @app_names = []
    @apps_loaded = []
    @nodes = []
    @options = {}
    @last_decision = {}

    # Make sure monit is started.
    MonitInterface.start_monit()
  end

  # A SOAP-exposed method that callers can use to determine if this node
  # has received information from another node and is starting up.
  def is_done_initializing(secret)
    if valid_secret?(secret)
      return @done_initializing
    else
      return BAD_SECRET_MSG
    end
  end


  # A SOAP-exposed method that callers use to determine if this node has
  # finished starting all the roles it should run when it initially starts.
  def is_done_loading(secret)
    if valid_secret?(secret)
      return @done_loading
    else
      return BAD_SECRET_MSG
    end
  end


  # A SOAP-exposed method that callers can use to get information about what
  # roles each node in the AppScale deployment are running.
  def get_role_info(secret)
    return BAD_SECRET_MSG unless valid_secret?(secret)

    all_nodes = []
    @nodes.each { |node|
      all_nodes << node.to_hash()
    }

    return JSON.dump(all_nodes)
  end


  # A SOAP-exposed method that callers can use to get information about what
  # apps are running on this machine, as well as what ports they are bound to,
  # and what ports run nginx and haproxy in front of them.
  #
  # Args:
  #   secret: A String that authenticates callers.
  # Returns:
  #   BAD_SECRET_MSG if the caller could not be authenticated. If the caller
  #   can be authenticated, a JSON-dumped Hash containing information about
  #   applications on this machine is returned.
  def get_app_info_map(secret)
    return BAD_SECRET_MSG unless valid_secret?(secret)

    return JSON.dump(@app_info_map)
  end


  # A SOAP-exposed method that callers can use to tell this AppController that
  # an app hosted in this cloud needs to have its nginx reverse proxy serving
  # HTTP and HTTPS traffic on different ports.
  #
  # Args:
  #   appid: A String that names the application already running in this
  #     deployment that should be relocated.
  #   http_port: A String or Fixnum that names the port that should be used to
  #     serve HTTP traffic for this app.
  #   https_port: A String or Fixnum that names the port that should be used to
  #     serve HTTPS traffic for this app.
  #   secret: A String that authenticates callers.
  # Returns:
  #   "OK" if the relocation occurred successfully, and a String containing the
  #   reason why the relocation failed in all other cases.
  def relocate_app(appid, http_port, https_port, secret)
    return BAD_SECRET_MSG unless valid_secret?(secret)
    Djinn.log_debug("Received relocate_app for #{appid} for " +
        "http port #{http_port} and https port #{https_port}.")

    unless my_node.is_shadow?
      # We need to send the call to the shadow.
      Djinn.log_debug("Sending relocate_app for #{appid} to #{get_shadow}.")
      acc = AppControllerClient.new(get_shadow.private_ip, @@secret)
      begin
        return acc.relocate_app(appid, http_port, https_port)
      rescue FailedNodeException
        Djinn.log_warn("Failed to forward relocate_app call to #{get_shadow}.")
        return NOT_READY
      end
    end

    # Sanity checks on app ID and settings.
    return "Error: Can't relocate the #{appid} app." if RESERVED_APPS.include?(appid)
    begin
      http_port = Integer(http_port)
      https_port = Integer(https_port)
    rescue ArgumentError
      Djinn.log_warn("relocate_app received invalid port values.")
      return INVALID_REQUEST
    end
    APPS_LOCK.synchronize {
      if @app_info_map[appid].nil? or @app_info_map[appid]['nginx'].nil? or
          @app_info_map[appid]['nginx_https'].nil? or
          @app_info_map[appid]['haproxy'].nil?
        Djinn.log_warn("Unable to relocate due to missing app settings for: #{appid}.")
        return INVALID_REQUEST
      end

      # First, only let users relocate apps to ports that the firewall has open
      # for App Engine apps.
      if http_port != 80 and
         (http_port < Nginx::START_PORT or http_port > Nginx::END_PORT)
        return "Error: HTTP port must be 80, or in the range" +
          " #{Nginx::START_PORT}-#{Nginx::END_PORT}."
      end

      if (https_port < Nginx::START_PORT - Nginx::SSL_PORT_OFFSET or https_port >
          Nginx::END_PORT - Nginx::SSL_PORT_OFFSET) and https_port != 443
        return "Error: HTTPS port must be 443, or in the range " +
           "#{Nginx::START_PORT - Nginx::SSL_PORT_OFFSET}-" +
           "#{Nginx::END_PORT - Nginx::SSL_PORT_OFFSET}."
      end

      # We need to check if http_port and https_port are already in use by
      # another application, so we do that with find_lowest_free_port and we
      # fix the range to the single port.
      if find_lowest_free_port(http_port, http_port, appid) < 0
        return "Error: requested http port is already in use."
      end
      if find_lowest_free_port(https_port, https_port, appid) < 0
        return "Error: requested https port is already in use."
      end

      # Next, rewrite the nginx config file with the new ports
      @app_info_map[appid]['nginx'] = http_port
      @app_info_map[appid]['nginx_https'] = https_port
    }
    Djinn.log_info("Assigned ports for relocated app #{appid}.")
    my_public = my_node.public_ip

    # Finally, the AppServer takes in the port to send Task Queue tasks to
    # from a file. Update the file and restart the AppServers so they see
    # the new port. Do this in a separate thread to avoid blocking the caller.
    port_file = "#{APPSCALE_CONFIG_DIR}/port-#{appid}.txt"
    HelperFunctions.write_file(port_file, http_port)

    # Notify the UAServer about the new ports.
    uac = UserAppClient.new(my_node.private_ip, @@secret)
    success = uac.add_instance(appid, my_public, http_port, https_port)
    unless success
      Djinn.log_warn("Failed to store relocation ports for #{appid} via the uaserver.")
      return
    end

    # Notify nodes, and remove any running AppServer of the application.
    notify_restart_app_to_nodes([appid])

    # Once we've relocated the app, we need to tell the XMPPReceiver about the
    # app's new location.
    MonitInterface.restart("xmpp-#{appid}")

    return "OK"
  end


  # A SOAP-exposed method that tells the AppController to terminate all services
  # in this AppScale deployment.
  #
  # Args:
  #   stop_deployment: A boolean to indicate if the whole deployment
  #                    should be stopped.
  #   secret         : A String used to authenticate callers.
  # Returns:
  #   A String indicating that the termination has started, or the reason why it
  #   failed.
  def kill(stop_deployment, secret)
    begin
      return BAD_SECRET_MSG unless valid_secret?(secret)
    rescue Errno::ENOENT
      # On appscale down, terminate may delete our secret key before we
      # can check it here.
      Djinn.log_debug("kill(): didn't find secret file. Continuing.")
    end
    @kill_sig_received = true

    Djinn.log_info("Received a stop request.")

    if my_node.is_shadow? and stop_deployment
      Djinn.log_info("Stopping all other nodes.")
      # Let's stop all other nodes.
      Thread.new {
        @nodes.each { |node|
          if node.private_ip != my_node.private_ip
            acc = AppControllerClient.new(ip, @@secret)
            begin
              acc.kill(stop_deployment)
              Djinn.log_info("kill: sent kill command to node at #{ip}.")
            rescue FailedNodeException
              Djinn.log_warn("kill: failed to talk to node at #{ip} while.")
            end
          end
        }
      }
    end

    Djinn.log_info("---- Stopping AppController ----")

    return "OK"
  end

  # This method validates that the layout received is correct (both
  # syntactically and logically).
  #
  # Args:
  #   layout: this is a JSON structure containing the nodes
  #     informations (IPs, roles, instance ID etc...). These are the nodes
  #     specified in the AppScalefile at startup time.
  #   keyname: the key of this deployment, needed to initialize
  #     DjinnJobData.
  #
  # Returns:
  #   A DjinnJobData array suitale to be used in @nodes.
  #
  # Exception:
  #   AppScaleException: returns a message if the layout is not valid.
  def check_layout(layout, keyname)
    if layout.class != String
      msg = "Error: layout wasn't a String, but was a " + layout.class.to_s
      Djinn.log_error(msg)
      raise AppScaleException.new(msg)
    end
    begin
      locations = JSON.load(layout)
    rescue JSON::ParserError
      msg = "Error: got exception parsing JSON structure layout."
      Djinn.log_error(msg)
      raise AppScaleException.new(msg)
    end
    if locations.nil? || locations.empty?
      msg = "Error: layout is empty."
      Djinn.log_error(msg)
      raise AppScaleException.new(msg)
    end
    if locations.class != Array
      msg = "Error: layout is not an Array."
      Djinn.log_error(msg)
      raise AppScaleException.new(msg)
    end
    all_roles = []
    locations.each { |node|
      if node.class != Hash
        msg = "Error: node structure is not a Hash."
        Djinn.log_error(msg)
        raise AppScaleException.new(msg)
      end
      if !node['public_ip'] || !node['private_ip'] || !node['jobs'] ||
        !node['instance_id']
        msg = "Error: node layout is missing information #{node}."
        Djinn.log_error(msg)
        raise AppScaleException.new(msg)
        return msg
      elsif node['public_ip'].empty? || node['private_ip'].empty? ||
         node['jobs'].empty? || node['instance_id'].empty?
        msg = "Error: node layout is missing information #{node}."
        Djinn.log_error(msg)
        raise AppScaleException.new(msg)
      end
      if node['jobs'].class == String
        all_roles << node['jobs']
      elsif node['jobs'].class == Array
        all_roles += node['jobs']
      else
        msg = "Error: node jobs is not String or Array for #{node}."
        Djinn.log_error(msg)
        raise AppScaleException.new(msg)
      end
    }

    # Now we can check if we have the needed roles to start the
    # deployment.
    all_roles.uniq!
    ['appengine', 'shadow', 'load_balancer', 'login', 'zookeeper',
      'memcache', 'db_master', 'taskqueue_master'].each { |role|
      unless all_roles.include?(role)
        msg = "Error: layout is missing role #{role}."
        Djinn.log_error(msg)
        raise AppScaleException.new(msg)
      end
    }

    # Transform the hash into DjinnJobData and return it.
    nodes = Djinn.convert_location_array_to_class(locations, keyname)
    return nodes
  end

  # This method validate and set (if valid) the proper @options value.
  #
  # Args:
  #   options: a Hash containing the property and the value to set it to.
  #
  # Returns:
  #   A sanitized Hash of valid properties.
  def check_options(options)
    newoptions = {}
    if options.class != Hash
      Djinn.log_warn("check_options received a non-hash parameter.")
      return newoptions
    end

    options.each { |name, val|
      unless name.class == String
        Djinn.log_warn("Received an invalid property name of class #{name.class}.")
        next
      end
      key = name.gsub(NOT_EMAIL_REGEX, "")

      # Let's check if the property is a known one.
      unless PARAMETERS_AND_CLASS.has_key?(key)
        begin
          Djinn.log_warn("Removing unknown parameter '" + key.to_s + "'.")
        rescue
          Djinn.log_warn("Removing unknown paramete.")
        end
        next
      end

      # Check that the value that came in is a String or as final class of
      # the parameter. There is no boolean, so TrueClass and FalseClass
      # needs to be check both. If not, remove the parameter since we
      # won't be able to translate it.
      unless (val.class == String || val.class ==
              PARAMETERS_AND_CLASS[key][PARAMETER_CLASS] ||
              (PARAMETERS_AND_CLASS[key][PARAMETER_CLASS] == TrueClass &&
              val.class == FalseClass))
        if PARAMETERS_AND_CLASS[key][PARAMETER_SHOW]
          begin
            msg = "Removing parameter '" + key + "' with unknown value '" +\
              val.to_s + "'."
          rescue
            msg = "Removing parameter '" + key + "' with unknown value."
          end
        else
          msg = "Removing parameter '" + key + "' with unknown value."
        end
        Djinn.log_warn(msg)
        next
      end

      if PARAMETERS_AND_CLASS[key][PARAMETER_SHOW]
        msg = "Converting/checking '" + key + "' with value '" + val + "'."
      else
        msg = "Converting/checking '" + key + "."
      end
      Djinn.log_info(msg)

      # Let's check if we can convert them now to the proper class.
      if PARAMETERS_AND_CLASS[key][PARAMETER_CLASS] == Fixnum
        begin
          Integer(val)
        rescue
          if PARAMETERS_AND_CLASS[key][PARAMETER_SHOW]
            msg = "Warning: parameter '" + key + "' is not an integer (" +\
              val.to_s + "). Removing it."
          else
            msg = "Warning: parameter '" + key + "' is not an integer. Removing it."
          end
          Djinn.log_warn(msg)
          next
        end
      end

      # Booleans and Integer (basically non-String) seem to create issues
      # at the SOAP level (possibly because they are in a structure) with
      # message similar to "failed to serialize detail object". We convert
      # them here to String.
      if PARAMETERS_AND_CLASS[key][PARAMETER_CLASS] == TrueClass ||
         PARAMETERS_AND_CLASS[key][PARAMETER_CLASS] == Fixnum
        begin
          newval = val.to_s
        rescue
          msg = "Warning: cannot convert '" + key + "' to string. Removing it."
          Djinn.log_warn(msg)
          next
        end
      end

      # Strings may need to be sanitized.
      if PARAMETERS_AND_CLASS[key][PARAMETER_CLASS] == String
        # Some options shouldn't be sanitize.
        if key == 'user_commands' or key == 'azure_app_secret_key'
          newval = val
        # Keys have a relaxed sanitization process.
        elsif key.include? "_key" or key.include? "EC2_SECRET_KEY"
          newval = val.gsub(NOT_FQDN_OR_PLUS_REGEX, "")
        else
          newval = val.gsub(NOT_FQDN_REGEX, "")
        end
      end

      newoptions[key] = newval
      newval = "*****" unless PARAMETERS_AND_CLASS[key][2]
      Djinn.log_debug("Accepted option #{key}:#{newval}.")
    }

    return newoptions
  end

  def enforce_options()
    # Set the proper log level.
    new_level = Logger::INFO
    new_level = Logger::DEBUG if @options['verbose'].downcase == "true"
    @@log.level = new_level if @@log.level != new_level
  end

  # This is the method needed to get the current layout and options for
  # this deployment. The first AppController to receive this call is the
  # shadow node. It will then forward these information to all other
  # nodes.
  #
  # Args:
  #   layout: this is a JSON structure containing the node
  #     information (IPs, roles, instance ID etc...). These are the nodes
  #     specified in the AppScalefile at startup time.
  #   options: this is a Hash containing all the options and credentials
  #     (for autoscaling) pertinent to this deployment.
  def set_parameters(layout, options, secret)
    return BAD_SECRET_MSG unless valid_secret?(secret)

    # options is a JSON string that will be loaded into a Hash.
    if options.class != String
      msg = "Error: options wasn't a String, but was a " +
            options.class.to_s
      Djinn.log_error(msg)
      return msg
    end
    begin
      opts = JSON.load(options)
    rescue JSON::ParserError
      msg = "Error: got exception parsing JSON options."
      Djinn.log_error(msg)
      return msg
    end
    if opts.nil? || opts.empty?
      Djinn.log_info("Empty options: using defaults.")
    elsif opts.class != Hash
      msg = "Error: options is not a Hash."
      Djinn.log_error(msg)
      return msg
    else
      @options = check_options(opts)
    end

    # Let's validate we have the needed options defined.
    ['keyname', 'login', 'table'].each { |key|
      unless @options[key]
        msg = "Error: cannot find #{key} in options!" unless @options[key]
        Djinn.log_error(msg)
        return msg
      end
    }

    begin
      @state_change_lock.synchronize {
        @nodes = check_layout(layout, @options['keyname'])
      }
    rescue AppScaleException => e
      Djinn.log_error(e.message)
      return e.message
    end

    # Now let's make sure the parameters that needs to have values are
    # indeed defines, otherwise set the defaults.
    PARAMETERS_AND_CLASS.each { |key, _|
      if @options[key]
        # The parameter 'key' is defined, no need to do anything.
        next
      end
      if PARAMETERS_AND_CLASS[key][1]
         # The parameter has a default, and it's not defined. Adding
         # default value.
         @options[key] = PARAMETERS_AND_CLASS[key][1]
      end
    }
    enforce_options

    # From here on we do more logical checks on the values we received.
    # The first one is to check that max and min are set appropriately.
    # Max and min needs to be at least the number of started nodes, it
    # needs to be positive. Max needs to be no smaller than min.
    if Integer(@options['max_images']) < @nodes.length
      Djinn.log_warn("max_images is less than the number of nodes!")
      @options['max_images'] = @nodes.length.to_s
    end
    if Integer(@options['min_images']) < @nodes.length
      Djinn.log_warn("min_images is less than the number of nodes!")
      @options['min_images'] = @nodes.length.to_s
    end
    if Integer(@options['max_images']) < Integer(@options['min_images'])
      Djinn.log_warn("min_images is bigger than max_images!")
      @options['max_images'] = @options['min_images']
    end

    # We need to make sure this node is listed in the started nodes.
    find_me_in_locations()
    return "Error: Couldn't find me in the node map" if @my_index.nil?

    ENV['EC2_URL'] = @options['ec2_url']
    if @options['ec2_access_key'].nil?
      @options['ec2_access_key'] = @options['EC2_ACCESS_KEY']
      @options['ec2_secret_key'] = @options['EC2_SECRET_KEY']
      @options['ec2_url'] = @options['EC2_URL']
    end

    return "OK"
  end


  # Upload a Google App Engine application into this AppScale deployment.
  #
  # Args:
  #   archived_file: A String, with the path to the compressed file containing
  #     the app.
  #   file_suffix: A String indicating what suffix the file should have.
  #   email: A String with the email address of the user that will own this app.
  #   secret: A String with the shared key for authentication.
  # Returns:
  #   A JSON-dumped Hash with fields indicating if the upload process began
  #   successfully, and a reservation ID that can be used with
  #   get_app_upload_status to see if the app has successfully uploaded or not.
  def upload_app(archived_file, file_suffix, email, secret)
    return BAD_SECRET_MSG unless valid_secret?(secret)

    unless my_node.is_shadow?
      Djinn.log_debug("Sending upload_app call to shadow.")
      acc = AppControllerClient.new(get_shadow.private_ip, @@secret)
      begin
        remote_file = [archived_file, file_suffix].join('.')
        HelperFunctions.scp_file(archived_file, remote_file,
                                 get_shadow.private_ip, get_shadow.ssh_key)
        return acc.upload_app(remote_file, file_suffix, email)
      rescue FailedNodeException => except
        Djinn.log_warn("Failed to forward upload_app call to shadow (#{get_shadow}).")
        return NOT_READY
      end
    end

    reservation_id = HelperFunctions.get_random_alphanumeric()
    @app_upload_reservations[reservation_id] = {'status' => 'starting'}

    Djinn.log_debug(
      "Received a request to upload app at #{archived_file}, with suffix " +
      "#{file_suffix}, with admin user #{email}.")

    Thread.new {
      # If the dashboard is on the same node as the shadow, the archive needs
      # to be copied to a location that includes the suffix.
      unless archived_file.match(/#{file_suffix}$/)
        new_location = [archived_file, file_suffix].join('.')
        Djinn.log_debug("Copying #{archived_file} to #{new_location}")
        FileUtils.copy(archived_file, new_location)
        archived_file = new_location
      end

      Djinn.log_debug("Uploading file at location #{archived_file}")
      keyname = @options['keyname']
      command = "#{UPLOAD_APP_SCRIPT} --file '#{archived_file}' " +
        "--email #{email} --keyname #{keyname} 2>&1"
      output = Djinn.log_run(command)
      if output.include?("Your app can be reached at the following URL")
        result = "true"
      else
        result = output
      end

      @app_upload_reservations[reservation_id]['status'] = result
      File.delete(archived_file)
    }

    return JSON.dump({
      'reservation_id' => reservation_id,
      'status' => 'starting'
    })
  end

  # Checks the status of the App Engine app uploading with the given reservation
  # ID.
  #
  # Args:
  #   reservation_id: A String that corresponds to the reservation ID given when
  #     the app upload process began.
  #   secret: A String with the shared key for authentication.
  # Returns:
  #   A String that indicates what the state is of the uploaded application. If
  #   the given reservation ID was not found, ID_NOT_FOUND is returned. If the
  #   caller attempts to authenticate with an invalid secret, BAD_SECRET_MSG is
  #   returned.
  def get_app_upload_status(reservation_id, secret)
    return BAD_SECRET_MSG unless valid_secret?(secret)

    unless my_node.is_shadow?
      Djinn.log_debug("Sending get_upload_status call to shadow.")
      acc = AppControllerClient.new(get_shadow.private_ip, @@secret)
      begin
        return acc.get_app_upload_status(reservation_id)
      rescue FailedNodeException
        Djinn.log_warn(
          "Failed to forward get_app_upload_status call to #{get_shadow}.")
        return NOT_READY
      end
    end

    if @app_upload_reservations.has_key?(reservation_id) &&
       @app_upload_reservations[reservation_id]['status']
      return @app_upload_reservations[reservation_id]['status']
    else
      return ID_NOT_FOUND
    end
  end

  # Gets the statistics of all the nodes in the AppScale deployment.
  #
  # Args:
  #   secret: A string with the shared key for authentication.
  # Returns:
  #   A JSON string with the statistics of the nodes.
  def get_cluster_stats_json(secret)
    return BAD_SECRET_MSG unless valid_secret?(secret)

    unless my_node.is_shadow?
      Djinn.log_debug("Sending get_cluster_stats_json call to shadow.")
      acc = AppControllerClient.new(get_shadow.private_ip, @@secret)
      begin
        return acc.get_cluster_stats_json()
      rescue FailedNodeException
        Djinn.log_warn(
          "Failed to forward get_cluster_stats_json call to #{get_shadow}.")
        return NOT_READY
      end
    end

    return JSON.dump(@cluster_stats)
  end


  # Updates our locally cached information about the CPU, memory, and disk
  # usage of each machine in this AppScale deployment.
  def update_node_info_cache()
    new_stats = []

    Thread.new {
      @nodes.each { |node|
        ip = node.private_ip
        if ip == my_node.private_ip
          node_stats = JSON.load(get_node_stats_json(@@secret))
        else
          acc = AppControllerClient.new(ip, @@secret)
          begin
            node_stats = JSON.load(acc.get_node_stats_json())
          rescue FailedNodeException
            Djinn.log_warn("Failed to get status update from node at #{ip}, so " +
              "not adding it to our cached info.")
            next
          end
        end
        new_stats << node_stats
      }
      @cluster_stats = new_stats
    }
  end


  # Gets the database information of the AppScale deployment.
  #
  # Args:
  #   secret: A string with the shared key for authentication.
  # Returns:
  #   A JSON string with the database information.
  def get_database_information(secret)
    return BAD_SECRET_MSG unless valid_secret?(secret)

    tree = { :table => @options['table'], :replication => @options['replication'],
      :keyname => @options['keyname'] }
    return JSON.dump(tree)
  end


  # Runs the Groomer service that the Datastore provides, which cleans up
  # deleted entries and generates statistics about the entities stored for each
  # application.
  #
  # Args:
  #   secret: A String with the shared key for authentication.
  # Returns:
  #   'OK' if the groomer was invoked, and BAD_SECRET_MSG if the user failed to
  #   authenticate correctly.
  def run_groomer(secret)
    return BAD_SECRET_MSG unless valid_secret?(secret)

    Thread.new {
      run_groomer_command = `which appscale-groomer`.chomp
      if my_node.is_db_master?
        Djinn.log_run(run_groomer_command)
      else
        db_master = get_db_master()
        HelperFunctions.run_remote_command(db_master.private_ip,
          run_groomer_command, db_master.ssh_key, NO_OUTPUT)
      end
    }

    return 'OK'
  end


  # Queries the AppController for a list of instance variables whose names match
  # the given regular expression, as well as the values associated with each
  # match.
  #
  # Args:
  #   property_regex: A String that will be used as the regular expression,
  #     determining which instance variables should be returned.
  #   secret: A String with the shared key for authentication.
  #
  # Returns:
  #   A JSON-dumped Hash mapping each instance variable matching the given regex
  #   to the value it is bound to.
  def get_property(property_regex, secret)
    return BAD_SECRET_MSG unless valid_secret?(secret)

    unless my_node.is_shadow?
      # We need to send the call to the shadow.
      Djinn.log_debug("Sending get_property for #{appid} to #{get_shadow}.")
      acc = AppControllerClient.new(get_shadow.private_ip, @@secret)
      begin
        return acc.get_property(property_regex)
      rescue FailedNodeException
        Djinn.log_warn("Failed to forward get_property call to #{get_shadow}.")
        return NOT_READY
      end
    end

    Djinn.log_info("Received request to get properties matching #{property_regex}.")
    properties = {}
    PARAMETERS_AND_CLASS.each { |key, val|
      begin
        if key =~ /\A#{property_regex}\Z/
          unless val[2]
            properties[key] = "*****"
            next
          end
          if @options[key].nil?
            properties[key] = val[1]
          else
            properties[key] = @options[key]
          end
        end
      rescue RegexpError
        Djinn.log_warn("get_property: got invalid regex (#{property_regex}).")
      end
    }

    Djinn.log_debug("Caller asked for instance variables matching regex " +
      "#{property_regex}, returning response #{properties.inspect}")
    return JSON.dump(properties)
  end


  # Sets the named instance variable to the given value.
  #
  # Args:
  #   property_name: A String naming the instance variable that should be set.
  #   property_value: A String or Fixnum that provides the value for the given
  #     property name.
  #   secret: A String with the shared key for authentication.
  #
  # Returns:
  #   A String containing:
  #     - 'OK' if the value was successfully set.
  #     - KEY_NOT_FOUND if there is no instance variable with the given name.
  #     - NOT_READY if this node is not shadow, and cannot talk to shadow.
  #     - BAD_SECRET_MSG if the caller could not be authenticated.
  def set_property(property_name, property_value, secret)
    return BAD_SECRET_MSG unless valid_secret?(secret)
    if property_name.class != String or property_value.class != String
      Djinn.log_warn("set_property: received non String parameters.")
      return KEY_NOT_FOUND
    end

    unless my_node.is_shadow?
      # We need to send the call to the shadow.
      Djinn.log_debug("Sending set_property for #{appid} to #{get_shadow}.")
      acc = AppControllerClient.new(get_shadow.private_ip, @@secret)
      begin
        return acc.set_property(property_name, property_value)
      rescue FailedNodeException
        Djinn.log_warn("Failed to forward set_property call to #{get_shadow}.")
        return NOT_READY
      end
    end

    Djinn.log_info("Received request to change #{property_name} to #{property_value}.")
    opts = {}
    opts[property_name] = property_value
    newopts = check_options(opts)

    # If we don't have any option to set, property was invalid.
    if newopts.length == 0
      Djinn.log_info("Failed to set property '#{property_name}'.")
      return KEY_NOT_FOUND
    end


    # Let's keep an old copy of the options: we'll need them to check if
    # something changed and we need to act.
    old_options = @options.clone
    newopts.each { |key, val|
      # We give some extra information to the user about some properties.
      if key == "keyname"
        Djinn.log_warn("Changing keyname can break your deployment!")
      elsif key == "max_memory"
        Djinn.log_warn("max_memory will be enforced on new AppServers only.")
      elsif key == "min_images"
        unless is_cloud?
          Djinn.log_warn("min_images is not used in non-cloud infrastructures.")
        end
        if Integer(val) < Integer(@options['min_images'])
          Djinn.log_warn("Invalid input: cannot lower min_images!")
          return "min_images cannot be less than the nodes defined in ips_layout"
        end
      elsif key == "max_images"
        unless is_cloud?
          Djinn.log_warn("max_images is not used in non-cloud infrastructures.")
        end
        if Integer(val) < Integer(@options['min_images'])
          Djinn.log_warn("Invalid input: max_images is smaller than min_images!")
          return "max_images is smaller than min_images."
        end
      elsif key == "flower_password"
        TaskQueue.stop_flower
        TaskQueue.start_flower(@options['flower_password'])
      elsif key == "replication"
        Djinn.log_warn("replication cannot be changed at runtime.")
        next
      elsif key == "login"
        Djinn.log_info("Restarting applications since public IP changed.")
        notify_restart_app_to_nodes(@apps_loaded)
      end
      @options[key] = val
      Djinn.log_info("Successfully set #{key} to #{val}.")
    }
    # Act upon changes.
    enforce_options unless old_options == @options

    return 'OK'
  end

  # Checks ZooKeeper to see if the deployment ID exists.
  # Returns:
  #   A boolean indicating whether the deployment ID has been set or not.
  def deployment_id_exists(secret)
    return BAD_SECRET_MSG unless valid_secret?(secret)

    return ZKInterface.exists?(DEPLOYMENT_ID_PATH)
  end

  # Retrieves the deployment ID from ZooKeeper.
  # Returns:
  #   A string that contains the deployment ID.
  def get_deployment_id(secret)
    return BAD_SECRET_MSG unless valid_secret?(secret)

    begin
      return ZKInterface.get(DEPLOYMENT_ID_PATH)
    rescue FailedZooKeeperOperationException => e
      Djinn.log_warn("(get_deployment_id) failed talking to zookeeper " +
        "with #{e.message}.")
      return
    end
  end

  # Sets deployment ID in ZooKeeper.
  # Args:
  #   id: A string that contains the deployment ID.
  def set_deployment_id(secret, id)
    return BAD_SECRET_MSG unless valid_secret?(secret)

    begin
      ZKInterface.set(DEPLOYMENT_ID_PATH, id, false)
    rescue FailedZooKeeperOperationException => e
      Djinn.log_warn("(set_deployment_id) failed talking to zookeeper " +
        "with #{e.message}.")
    end
    return
  end

  # Enables or disables datastore writes on this node.
  # Args:
  #   read_only: A string that indicates whether to turn read-only mode on or
  #     off.
  def set_node_read_only(read_only, secret)
    return BAD_SECRET_MSG unless valid_secret?(secret)
    return INVALID_REQUEST unless %w(true false).include?(read_only)
    read_only = read_only == 'true'

    DatastoreServer.set_read_only_mode(read_only)
    if read_only
      GroomerService.stop()
    else
      GroomerService.start()
    end

    return 'OK'
  end

  # Enables or disables datastore writes on this deployment.
  # Args:
  #   read_only: A string that indicates whether to turn read-only mode on or
  #     off.
  def set_read_only(read_only, secret)
    return BAD_SECRET_MSG unless valid_secret?(secret)
    return INVALID_REQUEST unless %w(true false).include?(read_only)

    @nodes.each { | node |
      if node.is_db_master? or node.is_db_slave?
        acc = AppControllerClient.new(node.private_ip, @@secret)
        response = acc.set_node_read_only(read_only)
        return response unless response == 'OK'
      end
    }

    return 'OK'
  end

  # Checks if the primary database node is ready. For Cassandra, this is needed
  # because the seed node needs to start before the other nodes.
  # Args:
  #   secret: A string that authenticates the caller.
  # Returns:
  #   A string indicating whether or not the primary database node is ready.
  def primary_db_is_up(secret)
    return BAD_SECRET_MSG unless valid_secret?(secret)

    primary_ip = get_db_master.private_ip
    unless my_node.is_db_master?
      Djinn.log_debug("Asking #{primary_ip} if database is ready.")
      acc = AppControllerClient.new(get_db_master.private_ip, @@secret)
      begin
        return acc.primary_db_is_up()
      rescue FailedNodeException
        Djinn.log_warn("Unable to ask #{primary_ip} if database is ready.")
        return NOT_READY
      end
    end

    lock_obtained = NODETOOL_LOCK.try_lock
    begin
      return NOT_READY unless lock_obtained
      output = `"#{NODETOOL}" status`
      ready = false
      output.split("\n").each { |line|
        ready = true if line.start_with?('UN') && line.include?(primary_ip)
      }
      return "#{ready}"
    ensure
      NODETOOL_LOCK.unlock
    end
  end

  # Queries the UserAppServer to see if the named application exists,
  # and if it is listening to any port.
  #
  # Args:
  #   appname: The name of the app that we should check for existence.
  # Returns:
  #   A boolean indicating whether or not the user application exists.
  def does_app_exist(appname, secret)
    return BAD_SECRET_MSG unless valid_secret?(secret)

    begin
      uac = UserAppClient.new(my_node.private_ip, @@secret)
      return uac.does_app_exist?(appname)
    rescue FailedNodeException
      Djinn.log_warn("Failed to talk to the UserAppServer to check if the  " +
        "application #{appname} exists")
    end
  end

  # Resets a user's password.
  #
  # Args:
  #   username: The email address for the user whose password will be changed.
  #   password: The SHA1-hashed password that will be set as the user's password.
  def reset_password(username, password, secret)
    return BAD_SECRET_MSG unless valid_secret?(secret)

    begin
      uac = UserAppClient.new(my_node.private_ip, @@secret)
      return uac.change_password(username, password)
    rescue FailedNodeException
      Djinn.log_warn("Failed to talk to the UserAppServer while resetting " +
        "the user's password.")
    end
  end

  # Queries the UserAppServer to see if the given user exists.
  #
  # Args:
  #   username: The email address registered as username for the user's application.
  def does_user_exist(username, secret)
    return BAD_SECRET_MSG unless valid_secret?(secret)

    begin
      uac = UserAppClient.new(my_node.private_ip, @@secret)
      return uac.does_user_exist?(username)
    rescue FailedNodeException
      Djinn.log_warn("Failed to talk to the UserAppServer to check if the " +
        "the user #{username} exists.")
    end
  end

  # Creates a new user account, with the given username and hashed password.
  #
  # Args:
  #   username: An email address that should be set as the new username.
  #   password: A sha1-hashed password that is bound to the given username.
  #   account_type: A str that indicates if this account can be logged into
  #     by XMPP users.
  def create_user(username, password, account_type, secret)
    return BAD_SECRET_MSG unless valid_secret?(secret)

    begin
      uac = UserAppClient.new(my_node.private_ip, @@secret)
      return uac.commit_new_user(username, password, account_type)
    rescue FailedNodeException
      Djinn.log_warn("Failed to talk to the UserAppServer while committing " +
        "the user #{username}.")
    end
  end

  # Grants the given user the ability to perform any administrative action.
  #
  # Args:
  #   username: The e-mail address that should be given administrative authorizations.
  def set_admin_role(username, is_cloud_admin, capabilities, secret)
    return BAD_SECRET_MSG unless valid_secret?(secret)

    begin
      uac = UserAppClient.new(my_node.private_ip, @@secret)
      return uac.set_admin_role(username, is_cloud_admin, capabilities)
    rescue FailedNodeException
      Djinn.log_warn("Failed to talk to the UserAppServer while setting admin role " +
        "for the user #{username}.")
    end
  end

  # Retrieve application metadata from the UAServer.
  #
  #  Args:
  #    app_id: A string containing the application ID.
  #  Returns:
  #    A JSON-encoded string containing the application metadata.
  def get_app_data(app_id, secret)
    return BAD_SECRET_MSG unless valid_secret?(secret)

    begin
      uac = UserAppClient.new(my_node.private_ip, @@secret)
      return uac.get_app_data(app_id)
    rescue FailedNodeException
      Djinn.log_warn("Failed to talk to the UserAppServer while getting the app " +
        "admin for the application #{app_id}.")
    end
  end

  # Tells the UserAppServer to reserve the given app_id for
  # a particular user.
  #
  # Args:
  #   username: A str representing the app administrator's e-mail address.
  #   app_id: A str representing the application ID to reserve.
  #   app_language: The runtime (Python 2.5/2.7, Java, or Go) that the app
  #     runs over.
  def reserve_app_id(username, app_id, app_language, secret)
    return BAD_SECRET_MSG unless valid_secret?(secret)

    begin
      uac = UserAppClient.new(my_node.private_ip, @@secret)
      return uac.commit_new_app_name(username, app_id, app_language)
    rescue FailedNodeException
      Djinn.log_warn("Failed to talk to the UserAppServer while reserving app id " +
        "for the application #{app_id}.")
    end
  end

  # Removes an application and stops all AppServers hosting this application.
  #
  # Args:
  #   app_name: The application to stop
  #   secret: Shared key for authentication
  #
  def stop_app(app_name, secret)
    return BAD_SECRET_MSG unless valid_secret?(secret)

    unless my_node.is_shadow?
      Djinn.log_debug("Sending stop_app call for #{app_name} to shadow.")
      acc = AppControllerClient.new(get_shadow.private_ip, @@secret)
      begin
        return acc.stop_app(app_name)
      rescue FailedNodeException => except
        Djinn.log_warn("Failed to forward stop_app call to shadow (#{get_shadow}).")
        return NOT_READY
      end
    end

    app_name.gsub!(/[^\w\d\-]/, "")
    return "false: #{app_name} is a reserved app." if RESERVED_APPS.include?(app_name)
    Djinn.log_info("Shutting down app named [#{app_name}]")
    result = ""

    # Since stopping an application can take some time, we do it in a
    # thread.
    Thread.new {
      begin
        uac = UserAppClient.new(my_node.private_ip, @@secret)
        if not uac.does_app_exist?(app_name)
          Djinn.log_info("(stop_app) #{app_name} does not exist.")
        else
          result = uac.delete_app(app_name)
          Djinn.log_debug("(stop_app) delete_app returned: #{result}.")
        end
      rescue FailedNodeException
        Djinn.log_warn("(stop_app) delete_app: failed to talk " +
          "to the UserAppServer.")
      end

      # If this node has any information about AppServers for this app,
      # clear that information out.
      APPS_LOCK.synchronize {
        @app_info_map.delete(app_name) unless @app_info_map[app_name].nil?
        @apps_loaded = @apps_loaded - [app_name]
        @app_names = @app_names - [app_name]
      }

      # To prevent future deploys from using the old application code, we
      # force a removal of the application status on disk (for example the
      # code and cronjob) right now.
      check_stopped_apps
    }

    return "true"
  end

  # Stop taskqueue worker on this local machine.
  #
  # Args:
  #   app: The application ID.
  def maybe_stop_taskqueue_worker(app)
    if my_node.is_taskqueue_master? or my_node.is_taskqueue_slave?
      Djinn.log_info("Stopping TaskQueue workers for app #{app}")
      tqc = TaskQueueClient.new(my_node.private_ip)
      begin
        result = tqc.stop_worker(app)
        Djinn.log_info("Stopped TaskQueue workers for app #{app}: #{result}")
      rescue FailedNodeException
        Djinn.log_warn("Failed to stop TaskQueue workers for app #{app}")
      end
    end
  end


  # Reload the queue information of an app and reload the queues if needed.
  #
  # Args:
  #   app: The application ID.
  def maybe_reload_taskqueue_worker(app)
    if my_node.is_taskqueue_master? or my_node.is_taskqueue_slave?
      tqc = TaskQueueClient.new(my_node.private_ip)
      begin
        result = tqc.reload_worker(app)
        message = "Checking TaskQueue worker for app #{app}: #{result}"
        if result.key?('error') && result['error'] == false
          Djinn.log_debug(message)
        else
          Djinn.log_warn(message)
        end
      rescue FailedNodeException
        Djinn.log_warn("Failed to reload TaskQueue workers for app #{app}")
      end
    end
  end


  # Tell all nodes to restart some applications.
  #
  # Args:
  #   apps_to_restart: An Array containing the app_id to restart.
  def notify_restart_app_to_nodes(apps_to_restart)
    return if apps_to_restart.empty?

    Djinn.log_info("Notify nodes to restart #{apps_to_restart}.")
    threads = []
    @nodes.each_index { |index|
      result = ""
      ip = @nodes[index].private_ip
      next if my_node.private_ip == ip

      threads << Thread.new {
        acc = AppControllerClient.new(ip, @@secret)
        begin
          result = acc.set_apps_to_restart(apps_to_restart)
        rescue FailedNodeException
          Djinn.log_warn("Couldn't tell #{ip} to restart #{apps_to_restart}.")
        end
        Djinn.log_debug("Set apps to restart at #{ip} returned #{result}.")
      }
    }
    threads.each { |t| t.join }

    Djinn.log_info("Remove old AppServers for #{apps_to_restart}.")
    APPS_LOCK.synchronize {
      apps_to_restart.each{ |app|
        @app_info_map[app]['appengine'].clear
      }
    }
  end


  # Start a new, or update an old version of applications. This method
  # assumes that the application tarball(s) have already been uploaded.
  # Only the leader will update the application, so the message is
  # forwarded if arrived to the wrong node.
  #
  # Args:
  #   apps: An Array containing the app_id to start or update.
  #   secret: A String containing the deployment secret.
  def update(apps, secret)
    return BAD_SECRET_MSG unless valid_secret?(secret)

    # Few sanity checks before acting.
    return "apps was not an Array but was a #{apps.class}." if apps.class != Array
    unless my_node.is_shadow?
       Djinn.log_debug("Sending update call for #{apps} to shadow.")
       acc = AppControllerClient.new(get_shadow.private_ip, @@secret)
       begin
         return acc.update(apps)
       rescue FailedNodeException => except
         Djinn.log_warn("Failed to forward update call to shadow (#{get_shadow}).")
         return NOT_READY
       end
    end

    RESERVED_APPS.each { |reserved_app|
      if apps.include?(reserved_app)
        Djinn.log_warn("Cannot update reserved app #{reserved_app}.")
        apps.delete(reserved_app)
      end
    }
    Djinn.log_info("Received request to update these apps: #{apps.join(', ')}.")

    # Begin by marking the apps that should be running.
    apps_to_restart = []
    failed_apps = []
    APPS_LOCK.synchronize {
      # Get a list of the apps we need to restart.
      apps_to_restart = @apps_loaded & apps
      Djinn.log_debug("Apps to restart are #{apps_to_restart}.")

      # Next, check if the language of the application is correct.
      apps.each { |app|
        if @app_info_map[app] && @app_info_map[app]['language'] &&
          @app_info_map[app]['language'] != get_app_language(app)
          failed_apps << app
        end
      }
    }
    failed_apps.each { |app|
      apps_to_restart.delete(app)
      Djinn.log_error("Ignoring update to #{app} since language doesn't match our records.")
    }

    # Make sure we have the latest code deployed.
    apps.each { |appid|
      next if failed_apps.include?(appid)

      # Let's make sure the application is enabled.
      uac = UserAppClient.new(my_node.private_ip, @@secret)
      RETRIES.downto(0) { |tries|
        begin
          result = uac.enable_app(appid)
          Djinn.log_debug("enable_app returned #{result}.")
          break
        rescue FailedNodeException
          # Failed to talk to the UserAppServer: let's try again.
          Djinn.log_debug("Failed to talk to UserAppServer for #{appid}.")
        end
        if tries <= 0
          Djinn.log_warn("Couldn't enable application #{appid}!")
          failed_apps << appid
          apps_to_restart.delete(appid)
        else
          Djinn.log_info("Waiting to enable app named #{appid}.")
          Kernel.sleep(SMALL_WAIT)
        end
      }
    }

    # Setup the application code. Apps can become failed if the code
    # cannot be setup properly.
    (apps - failed_apps).each { |appid|
      APPS_LOCK.synchronize {
        setup_app_dir(appid, true)
      }
    }

    # For applications with new versions, we have to clear the hosters, so
    # AppEngine nodes will pull the new code.
    unless apps_to_restart.empty?
      apps_to_restart.each { |appid|
        location = "#{PERSISTENT_MOUNT_POINT}/apps/#{appid}.tar.gz"
        begin
          ZKInterface.clear_app_hosters(appid)
          ZKInterface.add_app_entry(appid, my_node.private_ip, location)
        rescue FailedZooKeeperOperationException => e
          Djinn.log_warn("(update) couldn't talk with zookeeper while " +
            "working on app #{appid} with #{e.message}.")
        end
      }

      # Notify nodes, and remove any running AppServer of the application.
      notify_restart_app_to_nodes(apps_to_restart)
    end

    APPS_LOCK.synchronize {
      @app_names |= (apps - failed_apps)
    }
    if failed_apps.empty?
      msg = "OK"
    else
      msg = "false: failed to deploy the following applications #{failed_apps}."
    end
    Djinn.log_debug("Done updating apps with: #{msg}")

    return msg
  end

  # Adds the list of apps that should be restarted to this node's list of apps
  # that should be restarted.
  #
  # Args:
  #   apps_to_restart: An Array of Strings, where each String is an appid
  #     corresponding to an application that should be restarted.
  #   secret: The String that authenticates the caller.
  # Returns:
  #   A String indicating that the SOAP call succeeded, or the reason why it
  #   did not.
  def set_apps_to_restart(apps_to_restart, secret)
    return BAD_SECRET_MSG unless valid_secret?(secret)
    return INVALID_REQUEST if apps_to_restart.class != Array

    Djinn.log_debug("Apps to restart called for [#{apps_to_restart.join(', ')}]")
    restart_apps = []
    APPS_LOCK.synchronize {
      apps_to_restart.each { |app|
        unless @apps_loaded.include?(app)
          Djinn.log_warn("Ignoring request to restart non-running app #{app}.")
          next
        end
        restart_apps << app
      }
    }

    # Make sure we pull a new version of the application code. Since it
    # can take some time, we do it in a thread.
    Thread.new {
      restart_apps.each{ |app|
        APPS_LOCK.synchronize {
          setup_app_dir(app, true)
        }
      }
    }

    return "OK"
  end

  def get_all_public_ips(secret)
    return BAD_SECRET_MSG unless valid_secret?(secret)

    public_ips = []
    @nodes.each { |node|
      public_ips << node.public_ip
    }
    return JSON.dump(public_ips)
  end

  def get_all_private_ips(secret)
    return BAD_SECRET_MSG unless valid_secret?(secret)

    private_ips = []
    @nodes.each { |node|
      private_ips << node.private_ip
    }
    return JSON.dump(private_ips)
  end

  def job_start(secret)
    return BAD_SECRET_MSG unless valid_secret?(secret)

    Djinn.log_info("==== Starting AppController (pid: #{Process.pid}) ====")

    # This pid is used to control this deployment using the init script.
    HelperFunctions.write_file(PID_FILE, "#{Process.pid}")

    # We reload our old IPs (if we find them) so we can check later if
    # they changed and act accordingly.
    begin
      @my_private_ip = HelperFunctions.read_file("#{APPSCALE_CONFIG_DIR}/my_private_ip")
      @my_public_ip = HelperFunctions.read_file("#{APPSCALE_CONFIG_DIR}/my_public_ip")
    rescue Errno::ENOENT
      Djinn.log_info("Couldn't find my old my_public_ip or my_private_ip.")
      @my_private_ip = nil
      @my_public_ip = nil
    end

    # If we have the ZK_LOCATIONS_FILE, the deployment has already been
    # configured and started. We need to check if we are a zookeeper host
    # and start it if needed.
    if File.exists?(ZK_LOCATIONS_FILE)
      # We need to check our saved IPs with the list of zookeeper nodes
      # (IPs can change in cloud environments).
      if @my_private_ip.nil?
        @state = "Cannot find my old private IP address."
        HelperFunctions.log_and_crash(@state, WAIT_TO_CRASH)
      end

      # Restore the initial list of zookeeper nodes.
      zookeeper_data = HelperFunctions.read_json_file(ZK_LOCATIONS_FILE)
      @zookeeper_data = zookeeper_data['locations']
      if @zookeeper_data.include?(@my_private_ip) && !is_zookeeper_running?
        # We are a zookeeper host and we need to start it.
        begin
          start_zookeeper(false)
        rescue FailedZooKeeperOperationException
          @state = "Couldn't start Zookeeper."
          HelperFunctions.log_and_crash(@state, WAIT_TO_CRASH)
        end
      end
      pick_zookeeper(@zookeeper_data)
    end

    # We need to wait for the 'state', that is the deployment layouts and
    # the options for this deployment. It's either a save state from a
    # previous start, or it comes from the tools. If the tools communicate
    # the deployment's data, then we are the headnode.
    unless restore_appcontroller_state()
      # Remove old copies of the RESERVED apps code. We need a fresh copy
      # every time we boot.
      RESERVED_APPS.each { |reserved_app|
        app_dir = "#{HelperFunctions.get_app_path(reserved_app)}/app"
        app_path = "#{PERSISTENT_MOUNT_POINT}/apps/#{reserved_app}.tar.gz"
        FileUtils.rm_rf([app_dir, app_path])
      }
      erase_old_data()
      wait_for_data()
    end
    parse_options()

    # Load datastore helper.
    # TODO: this should be the class or module.
    table = @options['table']
    # require db_file
    begin
      require "#{table}_helper"
    rescue => e
      backtrace = e.backtrace.join("\n")
      HelperFunctions.log_and_crash("Unable to find #{table} helper." +
        " Please verify datastore type: #{e}\n#{backtrace}")
    end

    # We reset the kill signal received since we are starting now.
    @kill_sig_received = false

    # From here on we have the basic local state that allows to operate.
    # In particular we know our roles, and the deployment layout. Let's
    # start attaching any permanent disk we may have associated with us.
    start_infrastructure_manager
    mount_persistent_storage

    find_me_in_locations
    write_database_info
    update_firewall

    # If we are the headnode, we may need to start/setup all other nodes.
    # Better do it early on, since it may take some time for the other
    # nodes to start up.
    if my_node.is_shadow?
      build_uncommitted_changes

      Djinn.log_info("Preparing other nodes for this deployment.")
      initialize_nodes_in_parallel(@nodes)
    end

    # Initialize the current server and starts all the API and essential
    # services. The functions are idempotent ie won't restart already
    # running services and can be ran multiple time with no side effect.
    initialize_server
    start_stop_api_services

    # Now that we are done loading, we can set the monit job to check the
    # AppController. At this point we are resilient to failure (ie the AC
    # will restart if needed).
    set_appcontroller_monit()
    @done_loading = true

    pick_zookeeper(@zookeeper_data)
    write_our_node_info()
    wait_for_nodes_to_finish_loading(@nodes)

    # This variable is used to keep track of the last time we printed some
    # statistics to the log.
    last_print = Time.now.to_i

    until @kill_sig_received do
      # We want to ensure monit stays up all the time, since we rely on
      # it for services and AppServers.
      unless MonitInterface.start_monit()
        Djinn.log_warn("Monit was not running: restarted it.")
      end

      write_database_info
      update_firewall
      write_zookeeper_locations

      # This call will block if we cannot reach a zookeeper node, but will
      # be very fast if we have an available connection. The function sets
      # the state in case we are looking for a zookeeper server.
      pick_zookeeper(@zookeeper_data)

      @state = "Done starting up AppScale, now in heartbeat mode"

      # We save the current @options and roles to check if
      # restore_appcontroller_state modifies them.
      old_options = @options.clone
      old_jobs = my_node.jobs

      # The following is the core of the duty cycle: start new apps,
      # restart apps, terminate non-responsive AppServers, and autoscale.
      # Every other node syncs its state with the login node state.
      if my_node.is_shadow?
        flush_log_buffer
<<<<<<< HEAD
        send_instance_info_to_dashboard
=======
>>>>>>> a6611331
        update_node_info_cache
        backup_appcontroller_state

        APPS_LOCK.synchronize {
<<<<<<< HEAD
          starts_new_apps_or_appservers
          scale_deployment
        }
=======
          # Check all apps that should be running are ready to run.
          check_running_apps

          # Starts apps that are not running yet but they should.
          apps_to_load = @app_names - @apps_loaded
          apps_to_load.each { |app|
            setup_appengine_application(app)
          }

          # Ensure we have a proper number of ApServers for each app.
          scale_appservers_within_nodes
        }
        if SCALE_LOCK.locked?
          Djinn.log_debug("Another thread is already working with the" +
              " InfrastructureManager.")
        else
          Thread.new {
            SCALE_LOCK.synchronize {
              scale_appservers_across_nodes
            }
          }
        end
>>>>>>> a6611331
      elsif !restore_appcontroller_state
        Djinn.log_warn("Cannot talk to zookeeper: in isolated mode.")
        next
      end

      # We act here if options or roles for this node changed.
      check_role_change(old_options, old_jobs)

      # Check the running, terminated, pending AppServers.
      check_running_appservers

      # Detect applications that have been undeployed and terminate all
      # running AppServers.
      check_stopped_apps

      # Load balancers and shadow need to check/update nginx/haproxy.
      if my_node.is_load_balancer?
        APPS_LOCK.synchronize {
          check_haproxy
        }
      end

      # Print stats in the log recurrently; works as a heartbeat mechanism.
      if last_print < (Time.now.to_i - 60 * PRINT_STATS_MINUTES)
        if my_node.is_shadow? && @options['autoscale'].downcase != "true"
          Djinn.log_info("--- This deployment has autoscale disabled.")
        end
        stats = JSON.parse(get_node_stats_json(secret))
        Djinn.log_info("--- Node at #{stats['public_ip']} has " +
          "#{stats['memory']['available']/MEGABYTE_DIVISOR}MB memory available " +
          "and knows about these apps #{stats['apps']}.")
        last_print = Time.now.to_i
      end

      Kernel.sleep(DUTY_CYCLE)
    end
  end

  def is_appscale_terminated(secret)
    begin
      bad_secret = JSON.dump({'status'=>BAD_SECRET_MSG})
      return bad_secret unless valid_secret?(secret)
    rescue Errno::ENOENT
      # On appscale down, terminate may delete our secret key before we
      # can check it here.
      Djinn.log_debug("run_terminate(): didn't find secret file. Continuing.")
    end
    return @done_terminating
  end


  def run_terminate(clean, secret)
    return BAD_SECRET_MSG unless valid_secret?(secret)
    if my_node.is_shadow?
      begin
        bad_secret = JSON.dump({'status'=>BAD_SECRET_MSG})
        return bad_secret unless valid_secret?(secret)
      rescue Errno::ENOENT
        # On appscale down, terminate may delete our secret key before we
        # can check it here.
        Djinn.log_debug("run_terminate(): didn't find secret file. Continuing.")
      end
      Djinn.log_info("Received a stop request.")
      Djinn.log_info("Stopping all other nodes.")
      Thread.new {
        terminate_appscale_in_parallel(clean){|node| send_client_message(node)}
        @done_terminating = true
      }
      # Return a "request id" for future use in sending and receiving messages.
      return SecureRandom.hex
    end
  end


  def terminate_appscale(node_to_terminate, clean)
    ip = node_to_terminate.private_ip
    Djinn.log_info("Running terminate.rb on the node at IP address #{ip}")
    ssh_key = node_to_terminate.ssh_key

    # Add ' clean' as parameter to terminate.rb if clean is true
    extra_command = clean.downcase == 'true' ? ' clean' : ''

    # Run terminate.rb on node
    begin
      Timeout.timeout(WAIT_TO_CRASH) {
        HelperFunctions.sleep_until_port_is_open(ip, SSH_PORT)
      }
    rescue Timeout::Error => e
      # Return ip, status, and output of terminated node
      return {'ip'=>ip, 'status'=> false,
              'output'=>"Waiting for port #{SSH_PORT} returned #{e.message}"}
    end
    output = HelperFunctions.run_remote_command(ip,
        "ruby /root/appscale/AppController/terminate.rb#{extra_command}",
        ssh_key, true)

    # terminate.rb will print "OK" if it ran successfully
    status = output.chomp!("OK").nil? ? false : true

    # Get the output of 'ps x' from node
    output += HelperFunctions.run_remote_command(ip, 'ps x', ssh_key, true)
    Djinn.log_debug("#{ip} terminated:#{status}\noutput:#{output}")

    # Return ip, status, and output of terminated node
    return {'ip'=>ip, 'status'=> status, 'output'=>output}
  end


  def terminate_appscale_in_parallel(clean)
    # Let's stop all other nodes.
    threads = []
    @nodes.each { |node|
      if node.private_ip != my_node.private_ip
        threads << Thread.new {
          Thread.current[:output] = terminate_appscale(node, clean)
        }
      end
    }

    threads.each do |t|
      t.join
      yield t[:output]
    end

    return "OK"
  end


  # Adds message to queue so it can be received by client.
  def send_client_message(message)
    @waiting_messages.synchronize {
      @waiting_messages.push(message)
      Djinn.log_debug(@waiting_messages)
      @message_ready.signal
    }
  end

  # Method ran by client to access the messages in @waiting_messages. Client
  # must send a timeout so that the server will not clear the messages.
  def receive_server_message(timeout, secret)
    was_queue_emptied = false
    begin
      Timeout.timeout(timeout.to_i) {
        begin
          bad_secret = JSON.dump({'status'=>BAD_SECRET_MSG})
          return bad_secret unless valid_secret?(secret)
        rescue Errno::ENOENT
          # On appscale down, terminate may delete our secret key before we
          # can check it here.
          Djinn.log_debug("run_terminate(): didn't find secret file. Continuing.")
        end
        # Client will process "Error" and try again unless appscale is
        # terminated
        if @done_terminating and @waiting_messages.empty?
          return "Error: Done Terminating and No Messages"
        end
        @waiting_messages.synchronize {
          @message_ready.wait_while {@waiting_messages.empty?}
          message = JSON.dump(@waiting_messages)
          @waiting_messages.clear
          was_queue_emptied = true
          return message
        }
      }
    # Client will process "Error" and try again unless appscale is terminated
    rescue Timeout::Error
      Djinn.log_debug("Timed out trying to receive server message. Queue empty:
                     #{was_queue_emptied}")
      return "Error: Server Timed Out"
    end
  end

  # Starts the InfrastructureManager service on this machine, which exposes
  # a SOAP interface by which we can dynamically add and remove nodes in this
  # AppScale deployment.
  def start_infrastructure_manager()
    iaas_script = "#{APPSCALE_HOME}/InfrastructureManager/infrastructure_manager_service.py"
    start_cmd = "#{PYTHON27} #{iaas_script}"
    stop_cmd = "#{PYTHON27} #{APPSCALE_HOME}/scripts/stop_service.py " +
          "#{iaas_script} #{PYTHON27}"
    env = {
      'APPSCALE_HOME' => APPSCALE_HOME,
      'EC2_HOME' => ENV['EC2_HOME'],
      'JAVA_HOME' => ENV['JAVA_HOME']
    }

    MonitInterface.start(:iaas_manager, start_cmd, stop_cmd, nil, env,
                         start_cmd, nil, nil, nil)
    Djinn.log_info("Started InfrastructureManager successfully!")
  end


  def stop_infrastructure_manager
    Djinn.log_info("Stopping InfrastructureManager")
    MonitInterface.stop(:iaas_manager)
  end


  def get_online_users_list(secret)
    return BAD_SECRET_MSG unless valid_secret?(secret)

    online_users = []

    lb_node = get_load_balancer
    ip = lb_node.public_ip
    key = lb_node.ssh_key
    raw_list = `ssh -i #{key} -o StrictHostkeyChecking=no root@#{ip} 'ejabberdctl connected-users'`
    raw_list.split("\n").each { |userdata|
      online_users << userdata.split("/")[0]
    }

    return online_users
  end


  # This function adds this node to the list of possible sources for the
  # application 'appname' tarball source. Others nodes will be able to get
  # the tarball from this node.
  #
  # Args:
  #   appname: The application ID.
  #   location: Full path for the tarball of the application.
  #   secret: The deployment current secret.
  # Returns:
  #   A Boolean indicating the success of the operation.
  def done_uploading(appname, location, secret)
    return BAD_SECRET_MSG unless valid_secret?(secret)

    unless File.exists?(location)
      Djinn.log_warn("The #{appname} app was not found at #{location}.")
      return false
    end

    RETRIES.downto(0) {
      begin
        ZKInterface.add_app_entry(appname, my_node.private_ip, location)
        Djinn.log_info("This node is now hosting #{appname} source (#{location}).")
        return true
      rescue FailedZooKeeperOperationException => except
        Djinn.log_warn("(done_uploading) couldn't talk to zookeeper " +
          "with #{except.message}.")
      end
      Kernel.sleep(SMALL_WAIT)
    }
    Djinn.log_warn("Failed to notify zookeeper this node hosts #{appname}.")
    return false
  end


  # This function removes this node from the list of possible sources for
  # the application 'appname' tarball source.
  #
  # Args:
  #   appname: The application ID.
  #   location: Full path for the tarball of the application.
  #   secret: The deployment current secret.
  # Returns:
  #   A Boolean indicating the success of the operation.
  def not_hosting_app(appname, location, secret)
    return BAD_SECRET_MSG unless valid_secret?(secret)

    unless File.exists?(location)
      Djinn.log_warn("The #{appname} app was still found at #{location}.")
    end

    begin
      ZKInterface.remove_app_entry(appname, my_node.private_ip)
      return true
    rescue FailedZooKeeperOperationException => except
      # We just warn here and don't retry, since the shadow may have
      # already cleaned up the hosters.
      Djinn.log_warn("not_hosting_app: got exception talking to " +
        "zookeeper: #{except.message}.")
    end

    return false
  end


  def is_app_running(appname, secret)
    return BAD_SECRET_MSG unless valid_secret?(secret)

    hosters = ZKInterface.get_app_hosters(appname, @options['keyname'])
    hosters_w_appengine = []
    hosters.each { |node|
      hosters_w_appengine << node if node.is_appengine?
    }

    app_running = !hosters_w_appengine.empty?
    Djinn.log_debug("Is app #{appname} running? #{app_running}")
    return app_running
  end


  # This SOAP-exposed method dynamically scales up a currently running
  # AppScale deployment. For virtualized clusters, this assumes the
  # user has given us a list of IP addresses where AppScale has been
  # installed to, and for cloud deployments, we assume that the user
  # wants to use the same credentials as for their current deployment.
  # Args:
  #   ips_hash: A Hash that maps roles (e.g., appengine, database) to the
  #     IP address (in virtualized deployments) or unique identifier (in
  #     cloud deployments) that should run that role.
  #   secret: A String password that is used to authenticate the request
  #     to add nodes to the deployment.
  # Returns:
  #   BAD_SECRET_MSG: If the secret given does not match the secret for
  #     this AppScale deployment.
  #   BAD_INPUT_MSG: If ips_hash was not a Hash.
  #   OK: otherwise.
  def start_roles_on_nodes(ips_hash, secret)
    return BAD_SECRET_MSG unless valid_secret?(secret)

    ips_hash = JSON.load(ips_hash)
    if ips_hash.class != Hash
      Djinn.log_warn("Was expecting ips_hash to be a Hash, not " +
        "a #{ips_hash.class}.")
      return BAD_INPUT_MSG
    end
    Djinn.log_debug("Received a request to start additional roles on " +
      "these machines: #{ips_hash}.")

    # ips_hash maps roles to IPs, but the internal format here maps
    # IPs to roles, so convert to the right format
    new_nodes_roles = {}
    node_roles = []
    ips_hash.each { |role, ip_or_ips|
      if ip_or_ips.class == String
        ips = [ip_or_ips]  # just one IP
      elsif ip_or_ips.class == Array
        ips = ip_or_ips  # a list of IPs
      else
        Djinn.log_warn("Was expecting an IP or list of IPs, got" +
          " a #{ip_or_ips.class}.")
        return BAD_INPUT_MSG
      end

      ips.each { |ip_or_node|
        begin
          # Convert (or check) if we have an IP address or we have a node
          # we need to start, then we add this role to the node.
          ip = HelperFunctions.convert_fqdn_to_ip(ip_or_node)
        rescue AppScaleException
          # We assume here that we need to create the VM (that is the user
          # specified node-#).
          new_nodes_roles[ip_or_node] = [] unless new_nodes_roles[ip_or_node]
          new_nodes_roles[ip_or_node] << role
          next
        end

        # Save the roles we want for this specific IP.
        found = false
        node_roles.each { |node|
          if node['private_ip'] == ip
            node.jobs << role
            found = true
            break
          end
        }
        unless found
          node_roles << {
            "public_ip" => ip,
            "private_ip" => ip,
            "jobs" => role,
            "disk" => nil
          }
        end
      }
    }

<<<<<<< HEAD
    # Let's count the open nodes we can use before having to create new
    # VMs.
    open_nodes = 0
=======
    add_nodes(nodes_info)
    update_hosts_info()

    return nodes_info
  end


  # Starts the given roles by using open nodes, spawning new nodes, or some
  # combination of the two.
  #
  # Args:
  #   nodes_needed:  An Array, where each item is an Array of the roles to
  #     start on each node.
  #   instance_type: A String with the type of instance to start.
  #   secret: A String with the deployment secret key.
  # Returns:
  #  A String with 'OK' or the Error string.
  def start_new_roles_on_nodes(nodes_needed, instance_type, secret)
    return BAD_SECRET_MSG unless valid_secret?(secret)

    # TODO: we should validate the roles type, to ensure they are valid.
    if nodes_needed.class != Array || (instance_type.class != String && is_cloud)
      Djinn.log_error("Invalid parameter type (nodes_needed, or instance_type).")
      return BAD_INPUT_MSG
    end

    Djinn.log_info("Received a request to acquire nodes with roles " +
      "#{nodes_needed.join(', ')}, with instance type #{instance_type}.")

    vms_to_use = []

    # We look for 'open' nodes first.
>>>>>>> a6611331
    @state_change_lock.synchronize {
      @nodes.each { |node| open_nodes += 1 if node.is_open?  }
    }

    # We spawn new nodes if we need to (and can do so) here.
    new_nodes_info = []
    if new_nodes_roles.length > open_nodes
      num_of_vms = new_nodes_roles.length - open_nodes
      unless is_cloud?
        Djinn.log_warn("Still need #{num_of_vms} more nodes, but we " +
        "aren't in a cloud environment, so we can't acquire more nodes - " +
        "failing the caller's request.")
        return NOT_ENOUGH_OPEN_NODES
      end
      Djinn.log_info("Need to spawn #{num_of_vms} VMs.")

      # We create here the needed nodes, with open role and no disk.
      disks = Array.new(num_of_vms, nil)
      imc = InfrastructureManagerClient.new(@@secret)
      begin
        new_nodes_info = imc.spawn_vms(num_of_vms, @options,
           new_nodes_roles.values, disks)
      rescue FailedNodeException, AppScaleException => exception
        Djinn.log_error("Couldn't spawn #{num_of_vms} VMs with roles " +
          "open because: #{exception.message}")
        return exception.message
      end
    end
    Djinn.log_debug("We spawned VMs for these roles #{new_nodes_info}.")
    Djinn.log_debug("We will use the following nodes #{node_roles}.")

    # If we have an already running node with the same IP, we change its
    # roles list.
    new_nodes_info << node_roles unless node_roles.empty?
    @state_change_lock.synchronize {
      @nodes.each { |node|
        delete_index = nil
        new_nodes_info.each_with_index { |new_node, index|
          if new_node['private_ip'] == node.private_ip
            Djinn.log_info("Node at #{node.private_ip} changed role to #{new_node['jobs']}.")
            node.jobs = new_node['jobs']
            delete_index = index
            break
          end
        }
        new_nodes_info.delete_at(delete_index) if delete_index
      }
    }
    add_nodes(new_nodes_info) unless new_nodes_info.empty?

    return "OK"
  end


  # Given an Array of Strings containing information about machines with
  # AppScale installed on them, copies over deployment-specific files
  # and starts the AppController on them. Each AppController is then
  # instructed to start a specific set of roles, and join the existing
  # AppScale deployment.
  # Args:
  #   node_info: An Array of Strings, where each String has information
  #     about a node to add to the current AppScale deployment (e.g.,
  #     IP addresses, roles to run).
  def add_nodes(node_info)
    keyname = @options['keyname']
    new_nodes = Djinn.convert_location_array_to_class(node_info, keyname)

    # Since an external thread can modify @nodes, let's put a lock around
    # it to prevent race conditions.
    @state_change_lock.synchronize {
      @nodes.concat(new_nodes)
      @nodes.uniq!
    }
    Djinn.log_debug("Changed nodes to #{@nodes}")

    update_firewall
    initialize_nodes_in_parallel(new_nodes)
    update_hosts_info
  end


  # Cleans out temporary files that may have been written by a previous
  # AppScale deployment.
  def erase_old_data()
    Djinn.log_run("rm -f ~/.appscale_cookies")

    Nginx.clear_sites_enabled()
    HAProxy.clear_sites_enabled()
    Djinn.log_run("echo '' > /root/.ssh/known_hosts") # empty it out but leave the file there
    CronHelper.clear_app_crontabs()
  end


  def wait_for_nodes_to_finish_loading(nodes)
    Djinn.log_info("Waiting for nodes to finish loading")

    nodes.each { |node|
      if ZKInterface.is_node_done_loading?(node.private_ip)
        Djinn.log_info("Node at #{node.private_ip} has finished loading.")
        next
      else
        Djinn.log_info("Node at #{node.private_ip} has not yet finished " +
          "loading - will wait for it to finish.")
        Kernel.sleep(SMALL_WAIT)
        redo
      end
    }

    Djinn.log_info("Nodes have finished loading")
    return
  end


  # This method logs a message that is useful to know when debugging AppScale,
  # but is too extraneous to know when AppScale normally runs.
  #
  # Messages are logged both to STDOUT as well as to @@logs_buffer, which is
  # sent to the AppDashboard for viewing via a web UI.
  #
  # Args:
  #   message: A String containing the message to be logged.
  def self.log_debug(message)
    @@log.debug(message)
    self.log_to_buffer(Logger::DEBUG, message)
  end


  # This method logs a message that is useful to know when AppScale normally
  # runs.
  #
  # Args:
  #   message: A String containing the message to be logged.
  def self.log_info(message)
    @@log.info(message)
    self.log_to_buffer(Logger::INFO, message)
  end


  # This method logs a message that is useful to know when the AppController
  # experiences an unexpected event.
  #
  # Args:
  #   message: A String containing the message to be logged.
  def self.log_warn(message)
    @@log.warn(message)
    self.log_to_buffer(Logger::WARN, message)
  end


  # This method logs a message that corresponds to an erroneous, but
  # recoverable, event.
  #
  # Args:
  #   message: A String containing the message to be logged.
  def self.log_error(message)
    @@log.error(message)
    self.log_to_buffer(Logger::ERROR, message)
  end


  # This method logs a message that immediately precedes the death of this
  # AppController.
  #
  # Args:
  #   message: A String containing the message to be logged.
  def self.log_fatal(message)
    @@log.fatal(message)
    self.log_to_buffer(Logger::FATAL, message)
  end

  # Use syslogd to log a message to the combined application log.
  #
  # Args:
  #   app_id: A String containing the app ID.
  #   message: A String containing the message to log.
  def self.log_app_error(app_id, message)
    Syslog.open("app___#{app_id}", Syslog::LOG_PID, Syslog::LOG_USER) { |s|
      s.err message
    }
  end

  # Appends this log message to a buffer, which will be periodically sent to
  # the AppDashbord.
  #
  # Only sends the message if it has content (as some empty messages are the
  # result of exec'ing commands that produce no output), and if its log level
  # is at least as great as the log level that we want to capture logs for.
  #
  # Args:
  #   level: An Integer in the set of Logger levels (e.g., Logger::DEBUG,
  #     Logger::INFO) that indicates the severity of this log message.
  #   message: A String containing the message to be logged.
  def self.log_to_buffer(level, message)
    return if message.empty?
    return if level < @@log.level
    time = Time.now
    @@logs_buffer << {
      'timestamp' => time.to_i,
      'level' => level + 1,  # Python and Java are one higher than Ruby
      'message' => message
    }
    return
  end


  # Logs and runs the given command, which is assumed to be trusted and thus
  # needs no filtering on our part. Obviously this should not be executed by
  # anything that the user could inject input into. Returns the output of
  # the command that was executed.
  def self.log_run(command)
    Djinn.log_debug("Running #{command}")
    output = `#{command}`
    if $?.exitstatus != 0
      Djinn.log_debug("Command #{command} failed with #{$?.exitstatus}" +
          " and output: #{output}.")
    end
    return output
  end


  # This method converts an Array of Strings (where each String contains all the
  # information about a single node) to an Array of DjinnJobData objects, which
  # provide convenience methods that make them easier to operate on than just
  # raw String objects.
  def self.convert_location_array_to_class(nodes, keyname)
    array_of_nodes = []
    nodes.each { |node|
      converted = DjinnJobData.new(node, keyname)
      array_of_nodes << converted
    }

    return array_of_nodes
  end


  # This method is the opposite of the previous method, and is needed when an
  # AppController wishes to pass node information to other AppControllers via
  # SOAP (as SOAP accepts Arrays and Strings but not DjinnJobData objects).
  def self.convert_location_class_to_json(layout)
    if layout.class != Array
      @state = "Locations is not an Array, but a #{layout.class}."
      HelperFunctions.log_and_crash(@state, WAIT_TO_CRASH)
    end

    layout_array = []
    layout.each { |location|
      layout_array << location.to_hash
    }
    return JSON.dump(layout_array)
  end

  def get_shadow()
    @state_change_lock.synchronize {
      @nodes.each { |node|
        return node if node.is_shadow?
      }
    }

    @state = "No shadow nodes found."
    HelperFunctions.log_and_crash(@state, WAIT_TO_CRASH)
  end

  def get_db_master()
    @state_change_lock.synchronize {
      @nodes.each { |node|
        return node if node.is_db_master?
      }
    }

    @state = "No DB master nodes found."
    HelperFunctions.log_and_crash(@state, WAIT_TO_CRASH)
  end

  def get_all_appengine_nodes()
    ae_nodes = []
    @state_change_lock.synchronize {
      @nodes.each { |node|
        if node.is_appengine?
          ae_nodes << node.private_ip
        end
      }
    }
    return ae_nodes
  end

  def get_load_balancer()
    @state_change_lock.synchronize {
      @nodes.each { |node|
        return node if node.is_load_balancer?
      }
    }

    @state = "No load balancer nodes found."
    HelperFunctions.log_and_crash(@state, WAIT_TO_CRASH)
  end

  def valid_secret?(secret)
    @@secret = HelperFunctions.get_secret
    if secret != @@secret
      failed_match_msg = "Incoming secret [#{secret}] failed to match " + \
        " known secret [#{@@secret}]"
      Djinn.log_error(failed_match_msg)
    end
    return secret == @@secret
  end

  # Collects all AppScale-generated logs from all machines, and places them in
  # a tarball in the AppDashboard running on this machine. This enables users
  # to download it for debugging purposes.
  #
  # Args:
  #   secret: A String password that is used to authenticate SOAP callers.
  def gather_logs(secret)
    return BAD_SECRET_MSG unless valid_secret?(secret)

    uuid = HelperFunctions.get_random_alphanumeric()
    Djinn.log_info("Generated uuid #{uuid} for request to gather logs.")

    Thread.new {
      # Begin by copying logs on all machines to this machine.
      local_log_dir = "#{Dir.tmpdir}/#{uuid}"
      remote_log_dir = "/var/log/appscale"
      FileUtils.mkdir_p(local_log_dir)
      @state_change_lock.synchronize {
        @nodes.each { |node|
          this_nodes_logs = "#{local_log_dir}/#{node.private_ip}"
          FileUtils.mkdir_p(this_nodes_logs)
          Djinn.log_run("scp -r -i #{node.ssh_key} -o StrictHostkeyChecking=no " +
            "2>&1 root@#{node.private_ip}:#{remote_log_dir} #{this_nodes_logs}")
        }
      }

      # Next, tar.gz it up in the dashboard app so that users can download it.
      dashboard_log_location = "#{HelperFunctions.get_app_path(AppDashboard::APP_NAME)}/app/static/download-logs/#{uuid}.tar.gz"
      Djinn.log_info("Done gathering logs - placing logs at " +
        dashboard_log_location)
      Djinn.log_run("tar -czf #{dashboard_log_location} #{local_log_dir}")
      FileUtils.rm_rf(local_log_dir)
    }

    return uuid
  end


  # Instructs Nginx and HAProxy to begin routing traffic for the named
  # application to a new AppServer.
  #
  # This method should be called at the AppController running the login role,
  # as it is the node that receives application traffic from the outside.
  #
  # Args:
  #   app_id: A String that identifies the application that runs the new
  #     AppServer.
  #   ip: A String that identifies the private IP address where the new
  #     AppServer runs.
  #   port: A Fixnum that identifies the port where the new AppServer runs at
  #     ip.
  #   secret: A String that is used to authenticate the caller.
  #
  # Returns:
  #   "OK" if the addition was successful. In case of failures, the following
  #   Strings may be returned:
  #   - BAD_SECRET_MSG: If the caller cannot be authenticated.
  #   - NO_HAPROXY_PRESENT: If this node does not run HAProxy (and thus cannot
  #     add AppServers to HAProxy config files).
  #   - NOT_READY: If this node runs HAProxy, but hasn't allocated ports for
  #     it and nginx yet. Callers should retry at a later time.
  def add_routing_for_appserver(app_id, ip, port, secret)
    return BAD_SECRET_MSG unless valid_secret?(secret)

    unless my_node.is_shadow?
       # We need to send the call to the shadow.
       Djinn.log_debug("Sending routing call for #{app_id} to shadow.")
       acc = AppControllerClient.new(get_shadow.private_ip, @@secret)
       begin
         return acc.add_routing_for_appserver(app_id, ip, port)
       rescue FailedNodeException => except
         Djinn.log_warn("Failed to forward routing call to shadow (#{get_shadow}).")
         return NOT_READY
       end
    end

    APPS_LOCK.synchronize {
      if @app_info_map[app_id].nil? or @app_info_map[app_id]['appengine'].nil?
        return NOT_READY
      elsif @app_info_map[app_id]['appengine'].include?("#{ip}:#{port}")
        Djinn.log_warn("Already registered AppServer for app #{app_id} at #{ip}:#{port}.")
        return INVALID_REQUEST
      end

      Djinn.log_debug("Add routing for app #{app_id} at #{ip}:#{port}.")

      # Find and remove an entry for this AppServer node and app.
      match = @app_info_map[app_id]['appengine'].index("#{ip}:-1")
      if match
        @app_info_map[app_id]['appengine'].delete_at(match)
      else
        Djinn.log_warn("Received a no matching request for: #{ip}:#{port}.")
      end
      @app_info_map[app_id]['appengine'] << "#{ip}:#{port}"


      # Now that we have at least one AppServer running, we can start the
      # cron job of the application.
      CronHelper.update_cron(get_load_balancer.public_ip,
        @app_info_map[app_id]['nginx'], @app_info_map[app_id]['language'], app_id)
    }

    return "OK"
  end

  # Instruct HAProxy to begin routing traffic to the BlobServers.
  #
  # Args:
  #   secret: A String that is used to authenticate the caller.
  #
  # Returns:
  #   "OK" if the addition was successful. In case of failures, the following
  #   Strings may be returned:
  #   - BAD_SECRET_MSG: If the caller cannot be authenticated.
  #   - NO_HAPROXY_PRESENT: If this node does not run HAProxy.
  def add_routing_for_blob_server(secret)
    return BAD_SECRET_MSG unless valid_secret?(secret)
    return NO_HAPROXY_PRESENT unless my_node.is_load_balancer?

    Djinn.log_debug('Adding BlobServer routing.')
    servers = []
    get_all_appengine_nodes.each { |ip|
      servers << {'ip' => ip, 'port' => BlobServer::SERVER_PORT}
    }
    HAProxy.create_app_config(servers, my_node.private_ip,
      BlobServer::HAPROXY_PORT, BlobServer::NAME)
  end


  # Creates an Nginx/HAProxy configuration file for the Users/Apps soap server.
  def configure_uaserver()
    all_db_private_ips = []
    @state_change_lock.synchronize {
      @nodes.each { | node |
        if node.is_db_master? or node.is_db_slave?
          all_db_private_ips.push(node.private_ip)
        end
      }
    }
    HAProxy.create_ua_server_config(all_db_private_ips,
      my_node.private_ip, UserAppClient::HAPROXY_SERVER_PORT)
    Nginx.create_uaserver_config(my_node.private_ip)
  end

  def configure_db_haproxy()
    all_db_private_ips = []
    @state_change_lock.synchronize {
      @nodes.each { | node |
        if node.is_db_master? or node.is_db_slave?
          all_db_private_ips.push(node.private_ip)
        end
      }
    }
    HAProxy.create_datastore_server_config(
      all_db_private_ips, my_node.private_ip, DatastoreServer::PROXY_PORT)
  end

  # Creates HAProxy configuration for TaskQueue.
  def configure_tq_routing()
    all_tq_ips = []
    @state_change_lock.synchronize {
      @nodes.each { | node |
        if node.is_taskqueue_master? || node.is_taskqueue_slave?
          all_tq_ips.push(node.private_ip)
        end
      }
    }
    HAProxy.create_tq_server_config(
      all_tq_ips, my_node.private_ip, TaskQueue::HAPROXY_PORT)

    # TaskQueue REST API routing.
    # We don't need Nginx for backend TaskQueue servers, only for REST support.
    Nginx.create_taskqueue_rest_config(my_node.private_ip)
  end

  def remove_tq_endpoints
    HAProxy.remove_tq_endpoints
  end

  def write_database_info()
    table = @options['table']
    replication = @options['replication']
    keyname = @options['keyname']

    tree = { :table => table, :replication => replication, :keyname => keyname }
    db_info_path = "#{APPSCALE_CONFIG_DIR}/database_info.yaml"
    File.open(db_info_path, "w") { |file| YAML.dump(tree, file) }
  end


  def update_firewall()
    Djinn.log_debug("Resetting firewall.")

    # We force the write of locations, to ensure we have an up-to-date
    # list of nodes in the firewall.
    write_locations
    if FIREWALL_IS_ON
      Djinn.log_run("bash #{APPSCALE_HOME}/firewall.conf")
    end
  end


  def backup_appcontroller_state()
    local_state = {}
    APPS_LOCK.synchronize {
      local_state = {'@@secret' => @@secret }
      DEPLOYMENT_STATE.each { |var|
        value = nil
        if var == "@nodes"
          @state_change_lock.synchronize {
            value = Djinn.convert_location_class_to_json(@nodes)
          }
        else
          value = instance_variable_get(var)
        end
        local_state[var] = value
      }
    }
    if @appcontroller_state == local_state.to_s
      Djinn.log_debug("backup_appcontroller_state: no changes.")
      return
    end

    begin
      ZKInterface.write_appcontroller_state(local_state)
    rescue FailedZooKeeperOperationException => e
      Djinn.log_warn("Couldn't talk to zookeeper whle backing up " +
        "appcontroller state with #{e.message}.")
    end
    @appcontroller_state = local_state.to_s
  end


  # Takes actions if options or roles changed.
  #
  # Args:
  #   old_options: this is a clone of @options. We will compare it with
  #     the current value.
  #   old_jobs: this is a list of roles. It will be compared against the
  #     current list of jobs for this node.
  def check_role_change(old_options, old_jobs)
    if old_jobs != my_node.jobs
      Djinn.log_info("Roles for this node are now: #{my_node.jobs}.")
      start_stop_api_services
    end

    # Finally some @options may have changed.
    enforce_options unless old_options == @options
  end


  # Restores the state of each of the instance variables that the AppController
  # holds by pulling it from ZooKeeper (previously populated by the Shadow
  # node, who always has the most up-to-date version of this data).
  #
  # Returns:
  #   A boolean indicating if the state is restored or current with the master.
  def restore_appcontroller_state
    json_state=""

    unless File.exists?(ZK_LOCATIONS_FILE)
      Djinn.log_info("#{ZK_LOCATIONS_FILE} doesn't exist: not restoring data.")
      return false
    end

    loop {
      begin
        json_state = ZKInterface.get_appcontroller_state()
      rescue => e
        Djinn.log_debug("Saw exception #{e.message} reading appcontroller state.")
        json_state = ""
        Kernel.sleep(SMALL_WAIT)
      end
      break unless json_state.empty?
      Djinn.log_warn("Unable to get state from zookeeper: trying again.")
      pick_zookeeper(@zookeeper_data)
    }
    if @appcontroller_state == json_state
      Djinn.log_debug("Reload state: no changes.")
      return true
    end

    Djinn.log_debug("Reload state : #{json_state}.")
    APPS_LOCK.synchronize {
      @@secret = json_state['@@secret']
      keyname = json_state['@options']['keyname']

      # Puts json_state.
      json_state.each { |k, v|
        next if k == "@@secret"
        v = Djinn.convert_location_array_to_class(JSON.load(v), keyname) if k == "@nodes"
        @state_change_lock.synchronize {
          instance_variable_set(k, v) if DEPLOYMENT_STATE.include?(k)
        }
      }

      # Check to see if our IP address has changed. If so, we need to update all
      # of our internal state to use the new public and private IP anywhere the
      # old ones were present.
      unless HelperFunctions.get_all_local_ips().include?(@my_private_ip)
        Djinn.log_info("IP changed old private:#{@my_private_ip} public:#{@my_public_ip}.")
        update_state_with_new_local_ip()
        Djinn.log_info("IP changed new private:#{@my_private_ip} public:#{@my_public_ip}.")
      end
      Djinn.log_debug("app_info_map after restore is #{@app_info_map}.")
    }

    # Now that we've restored our state, update the pointer that indicates
    # which node in @nodes is ours
    find_me_in_locations

    return true
  end


  # Updates all instance variables stored within the AppController with the new
  # public and private IP addreses of this machine.
  #
  # The issue here is that an AppController may back up state when running, but
  # when it is restored, its IP address changes (e.g., when taking AppScale down
  # then starting it up on new machines in a cloud deploy). This method searches
  # through internal AppController state to update any place where the old
  # public and private IP addresses were used, replacing them with the new one.
  def update_state_with_new_local_ip()
    # First, find out this machine's private IP address. If multiple eth devices
    # are present, use the same one we used last time.
    all_local_ips = HelperFunctions.get_all_local_ips()
    if all_local_ips.length < 1
      Djinn.log_and_crash("Couldn't detect any IP address on this machine!")
    end
    new_private_ip = all_local_ips[0]

    # Next, find out this machine's public IP address. In a cloud deployment, we
    # have to rely on the metadata server, while in a cluster deployment, it's
    # the same as the private IP.
    if ["ec2", "euca", "gce"].include?(@options['infrastructure'])
      new_public_ip = HelperFunctions.get_public_ip_from_metadata_service()
    else
      new_public_ip = new_private_ip
    end

    # Finally, replace anywhere that the old public or private IP addresses were
    # used with the new one.
    old_public_ip = @my_public_ip
    old_private_ip = @my_private_ip

    @state_change_lock.synchronize {
      @nodes.each { |node|
        if node.public_ip == old_public_ip
          node.public_ip = new_public_ip
        end

        if node.private_ip == old_private_ip
          node.private_ip = new_private_ip
        end
      }
    }

    @app_info_map.each { |_app_id, app_info|
      next if app_info['appengine'].nil?

      changed = false
      new_app_info = []
      app_info['appengine'].each { |location|
        host, port = location.split(":")
        if host == old_private_ip
          host = new_private_ip
          changed = true
        end
        new_app_info << "#{host}:#{port}"

        app_info['appengine'] = new_app_info if changed
      }
    }

    @cluster_stats = []

    @my_public_ip = new_public_ip
    @my_private_ip = new_private_ip
  end


  # Writes any custom configuration data in /etc/appscale to ZooKeeper.
  def set_custom_config()
    cassandra_config = {'num_tokens' => 256}
    begin
      contents = File.read("#{APPSCALE_CONFIG_DIR}/cassandra")
      cassandra_config = JSON.parse(contents)
    rescue Errno::ENOENT
      Djinn.log_debug('No custom cassandra configuration found.')
    rescue JSON::ParserError
      Djinn.log_error('Invalid JSON in custom cassandra configuration.')
    end
    ZKInterface.ensure_path('/appscale/config')
    ZKInterface.set('/appscale/config/cassandra', JSON.dump(cassandra_config),
                    false)
    Djinn.log_info('Set custom cassandra configuration.')
  end

  # Updates the file that says where all the ZooKeeper nodes are
  # located so that this node has the most up-to-date info if it needs to
  # restore the data down the line.
  def write_zookeeper_locations()
    zookeeper_data = { 'last_updated_at' => @last_updated,
      'locations' => []
    }

    @state_change_lock.synchronize {
      @nodes.each { |node|
        if node.is_zookeeper?
          unless zookeeper_data['locations'].include? node.private_ip
            zookeeper_data['locations'] << node.private_ip
          end
        end
      }
    }

    # Let's see if it changed since last time we got the list.
    zookeeper_data['locations'].sort!
    if zookeeper_data['locations'] != @zookeeper_data
      # Save the latest list of zookeeper nodes: needed to restart the
      # deployment.
      HelperFunctions.write_json_file(ZK_LOCATIONS_FILE, zookeeper_data)
      @zookeeper_data = zookeeper_data['locations']
      Djinn.log_debug("write_zookeeper_locations: updated list of zookeeper servers")
    end
  end

  # This function makes sure we have a zookeeper connection active to one
  # of the ZK servers.
  def pick_zookeeper(zk_list)
    if zk_list.length < 1
      HelperFunctions.log_and_crash("Don't have valid zookeeper servers.")
    end
    loop {
      break if ZKInterface.is_connected?

      @state = NO_ZOOKEEPER_CONNECTION

      ip = zk_list.sample()
      Djinn.log_info("Trying to use zookeeper server at #{ip}.")
      ZKInterface.init_to_ip(HelperFunctions.local_ip, ip.to_s)
    }
    Djinn.log_debug("Found zookeeper server.")
  end

  # Backs up information about what this node is doing (roles, apps it is
  # running) to ZooKeeper, for later recovery or updates by other nodes.
  def write_our_node_info()
    # Since more than one AppController could write its data at the same
    # time, get a lock before we write to it.
    begin
      ZKInterface.lock_and_run {
        @last_updated = ZKInterface.add_ip_to_ip_list(my_node.private_ip)
        ZKInterface.write_node_information(my_node, @done_loading)
      }
    rescue => e
      Djinn.log_info("(write_our_node_info) saw exception #{e.message}")
    end

    return
  end


  # Returns the buffer that contains all logs yet to be sent to the Admin
  # Console for viewing.
  #
  # Returns:
  #   An Array of Hashes, where each Hash has information about a single log
  #     line.
  def self.get_logs_buffer()
    return @@logs_buffer
  end


  # Sends all of the logs that have been buffered up to the Admin Console for
  # viewing in a web UI.
  def flush_log_buffer()
    APPS_LOCK.synchronize {
      loop {
        break if @@logs_buffer.empty?
        encoded_logs = JSON.dump({
          'service_name' => 'appcontroller',
          'host' => my_node.public_ip,
          'logs' => @@logs_buffer.shift(LOGS_PER_BATCH),
        })

        # We send logs to dashboard only if controller_logs_to_dashboard
        # is set to True. This will incur in higher traffic to the
        # database, depending on the verbosity and the deployment.
        if @options['controller_logs_to_dashboard'].downcase == "true"
          begin
            url = URI.parse("https://#{get_load_balancer.public_ip}:" +
              "#{AppDashboard::LISTEN_SSL_PORT}/logs/upload")
            http = Net::HTTP.new(url.host, url.port)
            http.verify_mode = OpenSSL::SSL::VERIFY_NONE
            http.use_ssl = true
            response = http.post(url.path, encoded_logs,
              {'Content-Type'=>'application/json'})
            Djinn.log_debug("Done flushing logs to AppDashboard. " +
              "Response is: #{response.body}.")
          rescue
            # Don't crash the AppController because we weren't able to send over
            # the logs - just continue on.
            Djinn.log_debug("Ignoring exception talking to dashboard.")
          end
        end
      }
    }
  end


  # Returns information about the AppServer processes hosting App Engine apps on
  # this machine.
  def get_instance_info(secret)
    return BAD_SECRET_MSG unless valid_secret?(secret)
    APPS_LOCK.synchronize {
      instance_info = []
      @app_info_map.each_pair { |appid, app_info|
        next if app_info['appengine'].nil?
        app_info['appengine'].each { |location|
          host, port = location.split(":")
          next if Integer(port) < 0
          instance_info << {
            'appid' => appid,
            'host' => host,
            'port' => Integer(port),
            'language' => app_info['language']
          }
        }
      }

      return JSON.dump(instance_info)
    }
  end


  # Removes information associated with the given IP address from our local
  # cache (@nodes) as well as the remote node storage mechanism (in ZooKeeper).
  def remove_node_from_local_and_zookeeper(ip)
    # First, remove our local copy
    index_to_remove = nil
    @state_change_lock.synchronize {
      @nodes.each_index { |i|
        if @nodes[i].private_ip == ip
          index_to_remove = i
          break
        end
      }
      @nodes.delete(@nodes[index_to_remove])
    }

    # Then remove the remote copy
    begin
      ZKInterface.remove_node_information(ip)
      @last_updated = ZKInterface.remove_ip_from_ip_list(ip)
    rescue FailedZooKeeperOperationException => e
      Djinn.log_warn("(remove_node_from_local_and_zookeeper) issues " +
        "talking to zookeeper with #{e.message}.")
    end
  end


  def wait_for_data()
    loop {
      break if got_all_data()
      if @kill_sig_received
        Djinn.log_fatal("Received kill signal, aborting startup")
        HelperFunctions.log_and_crash("Received kill signal, aborting startup")
      else
        Djinn.log_info("Waiting for data from the load balancer or cmdline tools")
        Kernel.sleep(SMALL_WAIT)
      end
    }

  end

  def parse_options
    keypath = @options['keyname'] + ".key"
    Djinn.log_debug("Keypath is #{keypath}, keyname is #{@options['keyname']}")
    my_key_dir = "#{APPSCALE_CONFIG_DIR}/keys/#{my_node.cloud}"
    my_key_loc = "#{my_key_dir}/#{keypath}"
    Djinn.log_debug("Creating directory #{my_key_dir} for my ssh key #{my_key_loc}")
    FileUtils.mkdir_p(my_key_dir)
    Djinn.log_run("chmod 600 #{APPSCALE_CONFIG_DIR}/ssh.key")
    Djinn.log_run("cp -p #{APPSCALE_CONFIG_DIR}/ssh.key #{my_key_loc}")

    # AWS and Euca need some evironmental variables.
    if ["ec2", "euca"].include?(@options['infrastructure'])
      ENV['EC2_ACCESS_KEY'] = @options['ec2_access_key']
      ENV['EC2_SECRET_KEY'] = @options['ec2_secret_key']
      ENV['EC2_URL'] = @options['ec2_url']
    end
  end

  def got_all_data()
    Djinn.log_debug("[got_all_data]: checking nodes.")
    return false if @nodes == []
    Djinn.log_debug("[got_all_data]: checking options.")
    return false if @options == {}
    Djinn.log_debug("[got_all_data]: done.")
    return true
  end


  # Searches through @nodes to try to find out which node is ours. Strictly
  # speaking, we assume that our node is identifiable by private IP, but
  # we also check our public IPs (for AWS and GCE) in case the user got it
  # wrong.
  def find_me_in_locations()
    @my_index = nil
    all_local_ips = HelperFunctions.get_all_local_ips()
    Djinn.log_debug("Searching for a node with any of these private IPs: " +
      "#{all_local_ips.join(', ')}")
    Djinn.log_debug("All nodes are: #{@nodes.join(', ')}")

    @state_change_lock.synchronize {
      @nodes.each_with_index { |node, index|
        all_local_ips.each { |ip|
          if ip == node.private_ip
            @my_index = index
            HelperFunctions.set_local_ip(node.private_ip)
            @my_public_ip = node.public_ip
            @my_private_ip = node.private_ip
            return
          end
        }
      }
    }

    # We haven't found our ip in the nodes layout: let's try to give
    # better debugging info to the user.
    public_ip = HelperFunctions.get_public_ip_from_metadata_service()
    @state_change_lock.synchronize {
      @nodes.each { |node|
        if node.private_ip == public_ip
          HelperFunctions.log_and_crash("Found my public ip (#{public_ip}) " +
            "but not my private ip in @nodes. Please correct it. @nodes=#{@nodes}")
        end
        if node.public_ip == public_ip
          HelperFunctions.log_and_crash("Found my public ip (#{public_ip}) " +
            "in @nodes but my private ip is not matching! @nodes=#{@nodes}.")
        end
      }
    }

    HelperFunctions.log_and_crash("Can't find my node in @nodes: #{@nodes}. " +
      "My local IPs are: #{all_local_ips.join(', ')}")
  end


  # Starts all of the services that this node has been assigned to run.
  # Also starts all services that all nodes run in an AppScale deployment.
  def start_stop_api_services
    @state = "Starting API Services."
    Djinn.log_info("#{@state}")

    threads = []
    threads << Thread.new {
      if my_node.is_zookeeper?
        unless is_zookeeper_running?
          configure_zookeeper(@nodes, @my_index)
          begin
            start_zookeeper(false)
          rescue FailedZooKeeperOperationException
            @state = "Couldn't start Zookeeper."
            HelperFunctions.log_and_crash(@state, WAIT_TO_CRASH)
          end
          Djinn.log_info("Done configuring zookeeper.")
        end
      else
        # Zookeeper shouldn't be running here.
        stop_zookeeper
      end
    }

    if my_node.is_shadow?
      pick_zookeeper(@zookeeper_data)
      set_custom_config
      start_log_server
    else
      stop_log_server
    end

    if my_node.is_db_master? or my_node.is_db_slave?
      db_master = nil
      @state_change_lock.synchronize {
        @nodes.each { |node|
          db_master = node.private_ip if node.jobs.include?('db_master')
        }
      }
      setup_db_config_files(db_master)

      threads << Thread.new {
        Djinn.log_info("Starting database services.")
        db_nodes = nil
        @state_change_lock.synchronize {
          db_nodes = @nodes.count{|node| node.is_db_master? or node.is_db_slave?}
        }
        needed_nodes = needed_for_quorum(db_nodes,
                                         Integer(@options['replication']))
        if my_node.is_db_master?
          start_db_master(false, needed_nodes, db_nodes)
          prime_database
        else
          start_db_slave(false, needed_nodes, db_nodes)
        end
      }
    else
      stop_db_master
      stop_db_slave
    end

    # We now wait for the essential services to go up.
    Djinn.log_info("Waiting for DB services ... ")
    threads.each { |t| t.join() }

    Djinn.log_info('Ensuring necessary database tables are present')
    sleep(SMALL_WAIT) until system("#{PRIME_SCRIPT} --check > /dev/null 2>&1")

    Djinn.log_info('Ensuring data layout version is correct')
    layout_script = `which appscale-data-layout`.chomp
    unless system("#{layout_script} --db-type cassandra > /dev/null 2>&1")
      HelperFunctions.log_and_crash(
        'Unexpected data layout version. Please run "appscale upgrade".')
    end

    if my_node.is_db_master? or my_node.is_db_slave?
      # Always colocate the Datastore Server and UserAppServer (soap_server).
      @state = "Starting up SOAP Server and Datastore Server"
      start_datastore_server()

      # Start the UserAppServer and wait till it's ready.
      start_soap_server()
      Djinn.log_info("Done starting database services.")
    else
      stop_soap_server
      stop_datastore_server
    end

    # All nodes wait for the UserAppServer now. The call here is just to
    # ensure the UserAppServer is talking to the persistent state.
    HelperFunctions.sleep_until_port_is_open(@my_private_ip,
      UserAppClient::SSL_SERVER_PORT, USE_SSL)
    uac = UserAppClient.new(@my_private_ip, @@secret)
    begin
      uac.does_app_exist?("not-there")
    rescue FailedNodeException
      Djinn.log_debug("UserAppServer not ready yet: retrying.")
      retry
    end
    @done_initializing = true
    Djinn.log_info("UserAppServer is ready.")

    # The services below depends directly or indirectly on the UAServer to
    # be operational. So we start them after we test the UAServer.
    threads = []
    if my_node.is_db_master? or my_node.is_db_slave? or my_node.is_zookeeper?
      threads << Thread.new {
        if my_node.is_db_master? or my_node.is_db_slave?
          start_groomer_service
        end

        start_backup_service
      }
    else
      stop_groomer_service
      stop_backup_service
    end

    if my_node.is_memcache?
      threads << Thread.new {
        start_memcache
      }
    else
      stop_memcache
    end

    if my_node.is_load_balancer?
      threads << Thread.new {
        start_ejabberd()
        configure_tq_routing
      }
    else
      remove_tq_endpoints
      stop_ejabberd
    end

    # The headnode needs to ensure we have the appscale user, and it needs
    # to prepare the dashboard to be started.
    if my_node.is_shadow?
      threads << Thread.new {
        create_appscale_user()
        prep_app_dashboard()
      }
    end

    if !my_node.is_open?
      threads << Thread.new {
        start_app_manager_server
      }
    else
      stop_app_manager_server
    end

    if my_node.is_appengine?
      threads << Thread.new {
        start_blobstore_server
      }
    else
      stop_blobstore_server
    end

    if my_node.is_search?
      threads << Thread.new {
        start_search_role
      }
    else
      stop_search_role
    end

    if my_node.is_taskqueue_master?
      threads << Thread.new {
        start_taskqueue_master()
      }
    elsif my_node.is_taskqueue_slave?
      threads << Thread.new {
        start_taskqueue_slave()
      }
    else
      stop_taskqueue
    end

    # App Engine apps rely on the above services to be started, so
    # join all our threads here
    Djinn.log_info("Waiting for all services to finish starting up")
    threads.each { |t| t.join() }
    Djinn.log_info("API services have started on this node")

    # Leader node starts additional services.
    if my_node.is_shadow?
      update_node_info_cache()
      start_hermes()
      TaskQueue.start_flower(@options['flower_password'])
    else
      TaskQueue.stop_flower
      stop_hermes
    end
  end


  # Creates database tables in the underlying datastore to hold information
  # about the users that interact with AppScale clouds, and about the
  # applications that AppScale hosts (including data that the apps themselves
  # read and write).
  #
  # Raises:
  #   SystemExit: If the database could not be primed for use with AppScale,
  #     after ten retries.
  def prime_database()
    table = @options['table']
    prime_script = `which appscale-prime-#{table}`.chomp
    replication = Integer(@options['replication'])
    retries = 10
    Djinn.log_info('Ensuring necessary tables have been created')
    loop {
      prime_cmd = "#{prime_script} --replication #{replication} >> " +
        '/var/log/appscale/prime_db.log 2>&1'
      return if system(prime_cmd)
      retries -= 1
      Djinn.log_warn("Failed to prime database. #{retries} retries left.")

      # If this has failed 10 times in a row, it's probably a
      # "Column ID mismatch" error that seems to be caused by creating tables
      # as the cluster is settling. Running a repair may fix the issue.
      if retries == 1
        @state = 'Running a Cassandra repair.'
        Djinn.log_warn(@state)
        system("#{NODETOOL} repair")
      end

      break if retries.zero?
      Kernel.sleep(SMALL_WAIT)
    }

    @state = "Failed to prime #{table}."
    HelperFunctions.log_and_crash(@state, WAIT_TO_CRASH)
  end


  # Delete all apps running on this instance.
  def erase_app_instance_info()
    uac = UserAppClient.new(my_node.private_ip, @@secret)
    begin
      result = uac.delete_all_apps()
      Djinn.log_info("UserAppServer delete_all_apps returned: #{result}.")
    rescue FailedNodeException
      Djinn.log_warn("Couldn't call delete_all_apps from UserAppServer.")
      return
    end
  end


  def start_backup_service()
    BackupRecoveryService.start()
  end

  def start_blobstore_server()
    # Each node uses the active load balancer to access the Datastore.
    BlobServer.start(get_load_balancer.private_ip, DatastoreServer::PROXY_PORT)
    return true
  end

  def start_search_role
    Search.start_master(false)
  end

  def stop_search_role
    Search.stop
  end

  def start_taskqueue_master()
    verbose = @options['verbose'].downcase == "true"
    TaskQueue.start_master(false, verbose)
    return true
  end


  def stop_taskqueue
    TaskQueue.stop
  end


  def start_taskqueue_slave()
    # All slaves connect to the master to start
    master_ip = nil
    @state_change_lock.synchronize {
      @nodes.each { |node|
        master_ip = node.private_ip if node.is_taskqueue_master?
      }
    }

    verbose = @options['verbose'].downcase == "true"
    TaskQueue.start_slave(master_ip, false, verbose)
    return true
  end

  # Starts the application manager which is a SOAP service in charge of
  # starting and stopping applications.
  def start_app_manager_server()
    @state = "Starting up AppManager"
    env_vars = {}
    app_manager_script = "#{APPSCALE_HOME}/AppManager/app_manager_server.py"
    start_cmd = "#{PYTHON27} #{app_manager_script}"
    stop_cmd = "#{PYTHON27} #{APPSCALE_HOME}/scripts/stop_service.py " +
          "#{app_manager_script} #{PYTHON27}"
    MonitInterface.start(:appmanagerserver, start_cmd, stop_cmd, nil,
                         env_vars, start_cmd, nil, nil, nil)
  end

  # Starts the Hermes service on this node.
  def start_hermes()
    @state = "Starting Hermes"
    Djinn.log_info("Starting Hermes service.")
    HermesService.start()
    Djinn.log_info("Done starting Hermes service.")
  end

  def stop_hermes
    HermesService.stop
  end

  # Starts the groomer service on this node. The groomer cleans the datastore of deleted
  # items and removes old logs.
  def start_groomer_service()
    @state = "Starting Groomer Service"
    Djinn.log_info("Starting groomer service.")
    GroomerService.start()
    Djinn.log_info("Done starting groomer service.")
  end

  def start_soap_server()
    db_master_ip = nil
    @state_change_lock.synchronize {
      @nodes.each { |node|
        db_master_ip = node.private_ip if node.is_db_master?
      }
    }
    HelperFunctions.log_and_crash("db master ip was nil") if db_master_ip.nil?

    db_local_ip = my_node.private_ip

    table = @options['table']

    env_vars = {}

    env_vars['APPSCALE_HOME'] = APPSCALE_HOME
    env_vars['MASTER_IP'] = db_master_ip
    env_vars['LOCAL_DB_IP'] = db_local_ip

    if table == "simpledb"
      env_vars['SIMPLEDB_ACCESS_KEY'] = @options['SIMPLEDB_ACCESS_KEY']
      env_vars['SIMPLEDB_SECRET_KEY'] = @options['SIMPLEDB_SECRET_KEY']
    end

    soap_script = `which appscale-uaserver`.chomp
    start_cmd = "#{soap_script} -t #{table}"
    stop_cmd = "#{PYTHON27} #{APPSCALE_HOME}/scripts/stop_service.py " +
          "#{soap_script} /usr/bin/python"
    MonitInterface.start(:uaserver, start_cmd, stop_cmd, nil, env_vars,
                         start_cmd, nil, nil, nil)
  end

  def start_datastore_server
    db_master_ip = nil
    db_proxy = nil
    verbose = @options['verbose'].downcase == 'true'
<<<<<<< HEAD
    @state_change_lock.synchronize {
      @nodes.each { |node|
        db_master_ip = node.private_ip if node.is_db_master?
      }
=======
    @nodes.each { |node|
      db_master_ip = node.private_ip if node.is_db_master?
      db_proxy = node.private_ip if node.is_load_balancer?
>>>>>>> a6611331
    }
    HelperFunctions.log_and_crash("db master ip was nil") if db_master_ip.nil?
    HelperFunctions.log_and_crash("db proxy ip was nil") if db_proxy.nil?

    table = @options['table']
    DatastoreServer.start(db_master_ip, my_node.private_ip, table, verbose)

    # Let's wait for at least one datastore server to be active.
    HelperFunctions.sleep_until_port_is_open(db_proxy, DatastoreServer::PROXY_PORT)
  end

  # Starts the Log Server service on this machine
  def start_log_server
    log_server_pid = "/var/run/appscale-logserver.pid"
    log_server_file = "/var/log/appscale/log_service-7422.log"
    start_cmd = "twistd --pidfile=#{log_server_pid}  --logfile " +
                "#{log_server_file} appscale-logserver"
    stop_cmd = "/bin/bash -c 'kill $(cat #{log_server_pid})'"
    env = {
        'APPSCALE_HOME' => APPSCALE_HOME,
        'PYTHONPATH' => "#{APPSCALE_HOME}/LogService/"
    }

    MonitInterface.start(:log_service, start_cmd, stop_cmd, nil, env,
                         nil, nil, log_server_pid, nil)
    Djinn.log_info("Started Log Server successfully!")
  end


  def stop_log_server
    Djinn.log_info("Stopping Log Server")
    MonitInterface.stop(:log_service)
  end


  # Stops the Backup/Recovery service.
  def stop_backup_service()
    BackupRecoveryService.stop()
  end

  # Stops the blobstore server.
  def stop_blobstore_server
    BlobServer.stop
  end

  # Stops the User/Apps soap server.
  def stop_soap_server
    MonitInterface.stop(:uaserver)
  end

  # Stops the AppManager service
  def stop_app_manager_server
    MonitInterface.stop(:appmanagerserver)
  end

  # Stops the groomer service.
  def stop_groomer_service()
    Djinn.log_info("Stopping groomer service.")
    GroomerService.stop()
    Djinn.log_info("Done stopping groomer service.")
  end

  # Stops the datastore server.
  def stop_datastore_server
    DatastoreServer.stop()
  end

  def is_hybrid_cloud?
    if @options['infrastructure'].nil?
      false
    else
      @options['infrastructure'] == "hybrid"
    end
  end

  def is_cloud?
    return ['ec2', 'euca', 'gce', 'azure'].include?(@options['infrastructure'])
  end

  def restore_from_db?
    @options['restore_from_tar'] || @options['restore_from_ebs']
  end

  def build_taskqueue()
    Djinn.log_info('Building uncommitted taskqueue changes')
    extras = TaskQueue::OPTIONAL_FEATURES.join(',')
    if system('pip install --upgrade --no-deps ' +
              "#{APPSCALE_HOME}/AppTaskQueue[#{extras}] > /dev/null 2>&1")
      Djinn.log_info('Finished building taskqueue')
    else
      Djinn.log_error('Unable to build taskqueue')
    end
  end

  def build_datastore()
    Djinn.log_info('Building uncommitted datastore changes')
    if system('pip install --upgrade --no-deps ' +
              "#{APPSCALE_HOME}/AppDB > /dev/null 2>&1")
      Djinn.log_info('Finished building datastore')
    else
      Djinn.log_error('Unable to build datastore')
    end
  end

  def build_java_appserver()
    Djinn.log_info('Building uncommitted Java AppServer changes')

    # Cache package if it doesn't exist.
    java_sdk_archive = 'appengine-java-sdk-1.8.4.zip'
    local_archive = "#{APPSCALE_CACHE_DIR}/#{java_sdk_archive}"
    unless File.file?(local_archive)
      Net::HTTP.start(PACKAGE_MIRROR_DOMAIN) do |http|
        resp = http.get("#{PACKAGE_MIRROR_PATH}/#{java_sdk_archive}")
        open(local_archive, 'wb') do |file|
          file.write(resp.body)
        end
      end
    end

    java_server = "#{APPSCALE_HOME}/AppServer_Java"
    unzip = "unzip -o #{local_archive} -d #{java_server} > /dev/null 2>&1"
    install = "ant -f #{java_server}/build.xml install > /dev/null 2>&1"
    clean = "ant -f #{java_server}/build.xml clean-build > /dev/null 2>&1"
    if system(unzip) && system(install) && system(clean)
      Djinn.log_info('Finished building Java AppServer')
    else
      Djinn.log_error('Unable to build Java AppServer')
    end
  end

  # Run a build on modified directories so that changes will take effect.
  def build_uncommitted_changes()
    status = `git -C #{APPSCALE_HOME} status`
    build_taskqueue if status.include?('AppTaskQueue')
    build_datastore if status.include?('AppDB')
    build_java_appserver if status.include?('AppServer_Java')
  end

  def initialize_nodes_in_parallel(node_info)
    threads = []
    node_info.each { |slave|
      next if slave.private_ip == my_node.private_ip
      threads << Thread.new {
        initialize_node(slave)
      }
    }

    threads.each { |t| t.join }
    Djinn.log_info("Done initializing nodes.")
  end

  def initialize_node(node)
    copy_encryption_keys(node)
    validate_image(node)
    rsync_files(node)
    run_user_commands(node)
    start_appcontroller(node)
  end

  def validate_image(node)
    ip = node.private_ip
    key = node.ssh_key
    HelperFunctions.ensure_image_is_appscale(ip, key)
    HelperFunctions.ensure_version_is_supported(ip, key)
    HelperFunctions.ensure_db_is_supported(ip, @options['table'], key)
  end

  def copy_encryption_keys(dest_node)
    ip = dest_node.private_ip
    Djinn.log_info("Copying SSH keys to node at IP address #{ip}")
    ssh_key = dest_node.ssh_key
    HelperFunctions.sleep_until_port_is_open(ip, SSH_PORT)

    # Get the username to use for ssh (depends on environments).
    if ["ec2", "euca"].include?(@options['infrastructure'])
      # Add deployment key to remote instance's authorized_keys.
      user_name = "ubuntu"
      enable_root_login(ip, ssh_key, user_name)
    elsif @options['infrastructure'] == "gce"
      # Since GCE v1beta15, SSH keys don't immediately get injected to newly
      # spawned VMs. It takes around 30 seconds, so sleep a bit longer to be
      # sure.
      Djinn.log_debug("Waiting for SSH keys to get injected to #{ip}.")
      Kernel.sleep(60)

    elsif @options['infrastructure'] == 'azure'
      user_name = 'azureuser'
      enable_root_login(ip, ssh_key, user_name)
    end

    Kernel.sleep(SMALL_WAIT)

    secret_key_loc = "#{APPSCALE_CONFIG_DIR}/secret.key"
    cert_loc = "#{APPSCALE_CONFIG_DIR}/certs/mycert.pem"
    key_loc = "#{APPSCALE_CONFIG_DIR}/certs/mykey.pem"

    HelperFunctions.scp_file(secret_key_loc, secret_key_loc, ip, ssh_key)
    HelperFunctions.scp_file(cert_loc, cert_loc, ip, ssh_key)
    HelperFunctions.scp_file(key_loc, key_loc, ip, ssh_key)

    cloud_keys_dir = File.expand_path("#{APPSCALE_CONFIG_DIR}/keys/cloud1")
    make_dir = "mkdir -p #{cloud_keys_dir}"

    HelperFunctions.run_remote_command(ip, make_dir, ssh_key, NO_OUTPUT)
    HelperFunctions.scp_file(ssh_key, "#{APPSCALE_CONFIG_DIR}/ssh.key", ip, ssh_key)

    # Finally, on GCE, we need to copy over the user's credentials, in case
    # nodes need to attach persistent disks.
    return if @options['infrastructure'] != "gce"

    client_secrets = "#{APPSCALE_CONFIG_DIR}/client_secrets.json"
    gce_oauth = "#{APPSCALE_CONFIG_DIR}/oauth2.dat"

    if File.exists?(client_secrets)
      HelperFunctions.scp_file(client_secrets, client_secrets, ip, ssh_key)
    end

    HelperFunctions.scp_file(gce_oauth, gce_oauth, ip, ssh_key)
  end

  # Logs into the named host and alters its ssh configuration to enable the
  # root user to directly log in.
  def enable_root_login(ip, ssh_key, user_name)
    options = '-o StrictHostkeyChecking=no -o NumberOfPasswordPrompts=0'
    backup_keys = 'sudo cp -p /root/.ssh/authorized_keys ' +
        '/root/.ssh/authorized_keys.old'
    Djinn.log_run("ssh -i #{ssh_key} #{options} 2>&1 #{user_name}@#{ip} " +
                      "'#{backup_keys}'")

    merge_keys = 'sudo sed -n ' +
        '"/Please login/d; w/root/.ssh/authorized_keys" ' +
        "~#{user_name}/.ssh/authorized_keys /root/.ssh/authorized_keys.old"
    Djinn.log_run("ssh -i #{ssh_key} #{options} 2>&1 #{user_name}@#{ip} " +
                      "'#{merge_keys}'")
  end

  def rsync_files(dest_node)
    appdb = "#{APPSCALE_HOME}/AppDB"
    app_manager = "#{APPSCALE_HOME}/AppManager"
    app_task_queue = "#{APPSCALE_HOME}/AppTaskQueue"
    controller = "#{APPSCALE_HOME}/AppController"
    iaas_manager = "#{APPSCALE_HOME}/InfrastructureManager"
    lib = "#{APPSCALE_HOME}/lib"
    app_dashboard = "#{APPSCALE_HOME}/AppDashboard"
    scripts = "#{APPSCALE_HOME}/scripts"
    server = "#{APPSCALE_HOME}/AppServer"
    server_java = "#{APPSCALE_HOME}/AppServer_Java"
    xmpp_receiver = "#{APPSCALE_HOME}/XMPPReceiver"
    log_service = "#{APPSCALE_HOME}/LogService"

    ssh_key = dest_node.ssh_key
    ip = dest_node.private_ip
    options = "-e 'ssh -i #{ssh_key}' -arv --filter '- *.pyc'"

    HelperFunctions.shell("rsync #{options} #{controller}/* root@#{ip}:#{controller}")
    HelperFunctions.shell("rsync #{options} #{server}/* root@#{ip}:#{server}")
    HelperFunctions.shell("rsync #{options} #{server_java}/* root@#{ip}:#{server_java}")
    HelperFunctions.shell("rsync #{options} #{app_dashboard}/* root@#{ip}:#{app_dashboard}")
    HelperFunctions.shell("rsync #{options} --exclude='logs/*' #{appdb}/* root@#{ip}:#{appdb}")
    HelperFunctions.shell("rsync #{options} #{app_manager}/* root@#{ip}:#{app_manager}")
    HelperFunctions.shell("rsync #{options} #{iaas_manager}/* root@#{ip}:#{iaas_manager}")
    HelperFunctions.shell("rsync #{options} #{xmpp_receiver}/* root@#{ip}:#{xmpp_receiver}")
    HelperFunctions.shell("rsync #{options} #{lib}/* root@#{ip}:#{lib}")
    HelperFunctions.shell("rsync #{options} #{app_task_queue}/* root@#{ip}:#{app_task_queue}")
    HelperFunctions.shell("rsync #{options} #{scripts}/* root@#{ip}:#{scripts}")
    HelperFunctions.shell("rsync #{options} #{log_service}/* root@#{ip}:#{log_service}")
    if dest_node.is_appengine?
      locations_json = "#{APPSCALE_CONFIG_DIR}/locations-#{@options['keyname']}.json"
      loop {
        break if File.exists?(locations_json)
        Djinn.log_warn("Locations JSON file does not exist on head node yet, #{dest_node.private_ip} is waiting ")
        Kernel.sleep(SMALL_WAIT)
      }
      Djinn.log_info("Copying locations.json to #{dest_node.private_ip}")
      HelperFunctions.shell("rsync #{options} #{locations_json} root@#{ip}:#{locations_json}")
    end

    # Run a build on modified directories so that changes will take effect.
    get_status = 'git -C appscale status'
    ssh_opts = "-i #{ssh_key} -o StrictHostkeyChecking=no " +
      '-o NumberOfPasswordPrompts=0'
    status = `ssh #{ssh_opts} root@#{ip} #{get_status}`

    if status.include?('AppTaskQueue')
      Djinn.log_info("Building uncommitted taskqueue changes on #{ip}")
      extras = TaskQueue::OPTIONAL_FEATURES.join(',')
      build_tq = 'pip install --upgrade --no-deps ' +
        "#{APPSCALE_HOME}/AppTaskQueue[#{extras}]"
      if system(%Q[ssh #{ssh_opts} root@#{ip} "#{build_tq}" > /dev/null 2>&1])
        Djinn.log_info("Finished building taskqueue on #{ip}")
      else
        Djinn.log_error("Unable to build taskqueue on #{ip}")
      end
    end

    if status.include?('AppDB')
      Djinn.log_info("Building uncommitted datastore changes on #{ip}")
      build_ds = "pip install --upgrade --no-deps #{APPSCALE_HOME}/AppDB"
      if system(%Q[ssh #{ssh_opts} root@#{ip} "#{build_ds}" > /dev/null 2>&1])
        Djinn.log_info("Finished building datastore on #{ip}")
      else
        Djinn.log_error("Unable to build datastore on #{ip}")
      end
    end

    if status.include?('AppServer_Java')
      Djinn.log_info("Building uncommitted Java AppServer changes on #{ip}")

      java_sdk_archive = 'appengine-java-sdk-1.8.4.zip'
      remote_archive = "#{APPSCALE_CACHE_DIR}/#{java_sdk_archive}"
      mirrored_package = "http://#{PACKAGE_MIRROR_DOMAIN}" +
        "#{PACKAGE_MIRROR_PATH}/#{java_sdk_archive}"
      get_package = "if [ ! -f #{remote_archive} ]; " +
        "then curl -o #{remote_archive} #{mirrored_package} ; fi"
      system(%Q[ssh #{ssh_opts} root@#{ip} "#{get_package}" > /dev/null 2>&1])

      build = [
        "unzip -o #{remote_archive} -d #{server_java}",
        "ant -f #{server_java}/build.xml install",
        "ant -f #{server_java}/build.xml clean-build"
      ].join(' && ')
      if system(%Q[ssh #{ssh_opts} root@#{ip} "#{build}" > /dev/null 2>&1])
        Djinn.log_info("Finished building Java AppServer on #{ip}")
      else
        Djinn.log_error("Unable to build Java AppServer on #{ip}")
      end
    end
  end


  # Writes locations (IP addresses) for the various nodes fulfilling
  # specific roles, in the local filesystems. These files will be updated
  # as the deployment adds or removes nodes.
  def write_locations
    all_ips = []
    load_balancer_ips = []
    login_ip = @options['login']
    master_ips = []
    memcache_ips = []
    search_ips = []
    slave_ips = []
    taskqueue_ips = []
    my_public = my_node.public_ip
    my_private = my_node.private_ip

    # Populate the appropriate list.
    num_nodes = 0
    @state_change_lock.synchronize {
      num_of_nodes = @nodes.length.to_s
      @nodes.each { |node|
        all_ips << node.private_ip
        load_balancer_ips << node.private_ip if node.is_load_balancer?
        master_ips << node.private_ip if node.is_db_master?
        memcache_ips << node.private_ip if node.is_memcache?
        search_ips << node.private_ip if node.is_search?
        slave_ips << node.private_ip if node.is_db_slave?
        taskqueue_ips << node.private_ip if node.is_taskqueue_master? ||
          node.is_taskqueue_slave?
      }
    }
    slave_ips << master_ips[0] if slave_ips.empty?

    # Turn the arrays into string.
    all_ips_content = all_ips.join("\n") + "\n"
    memcache_content = memcache_ips.join("\n") + "\n"
    load_balancer_content = load_balancer_ips.join("\n") + "\n"
    taskqueue_content = taskqueue_ips.join("\n") + "\n"
    login_content = login_ip + "\n"
    master_content = master_ips.join("\n") + "\n"
    search_content = search_ips.join("\n") + "\n"
    slaves_content = slave_ips.join("\n") + "\n"

    new_content = all_ips_content + login_content + load_balancer_content +
      master_content + memcache_content + my_public + my_private +
      num_of_nodes + taskqueue_content + search_content + slaves_content

    # If nothing changed since last time we wrote locations file(s), skip it.
    if new_content != @locations_content
      @locations_content = new_content

      # For the taskqueue, let's shuffle the entries, and then put
      # ourselves as first option, if we are a taskqueue node.
      taskqueue_ips.shuffle!
      if my_node.is_taskqueue_master? || my_node.is_taskqueue_slave?
        taskqueue_ips.delete(my_private)
        taskqueue_ips.unshift(my_private)
      end
      taskqueue_content = taskqueue_ips.join("\n") + "\n"

      head_node_private_ip = get_shadow.private_ip
      HelperFunctions.write_file("#{APPSCALE_CONFIG_DIR}/head_node_private_ip",
                                 "#{head_node_private_ip}\n")

      Djinn.log_info("All private IPs: #{all_ips}.")
      HelperFunctions.write_file("#{APPSCALE_CONFIG_DIR}/all_ips", all_ips_content)

      Djinn.log_info("Load balancer location(s): #{load_balancer_ips}.")
      load_balancer_file = "#{APPSCALE_CONFIG_DIR}/load_balancer_ips"
      HelperFunctions.write_file(load_balancer_file, load_balancer_content)

      Djinn.log_info("Deployment public name/IP: #{login_ip}.")
      login_file = "#{APPSCALE_CONFIG_DIR}/login_ip"
      HelperFunctions.write_file(login_file, login_content)

      Djinn.log_info("Memcache locations: #{memcache_ips}.")
      memcache_file = "#{APPSCALE_CONFIG_DIR}/memcache_ips"
      HelperFunctions.write_file(memcache_file, memcache_content)

      Djinn.log_info("Taskqueue locations: #{taskqueue_ips}.")
      HelperFunctions.write_file(TASKQUEUE_FILE,  taskqueue_content)

      Djinn.log_info("Database master is at #{master_ips}, slaves are at #{slave_ips}.")
      HelperFunctions.write_file("#{APPSCALE_CONFIG_DIR}/masters", "#{master_content}")

      unless slaves_content.chomp.empty?
        HelperFunctions.write_file("#{APPSCALE_CONFIG_DIR}/slaves",
                                   slaves_content)
      end

      Djinn.log_info("My public IP is #{my_public}, and my private is #{my_private}.")
      HelperFunctions.write_file("#{APPSCALE_CONFIG_DIR}/my_public_ip", "#{my_public}")
      HelperFunctions.write_file("#{APPSCALE_CONFIG_DIR}/my_private_ip", "#{my_private}")

      Djinn.log_info("Writing num_of_nodes as #{num_of_nodes}.")
      HelperFunctions.write_file("#{APPSCALE_CONFIG_DIR}/num_of_nodes", "#{num_of_nodes}\n")

      Djinn.log_info("Search service locations: #{search_ips}.")
      unless search_content.chomp.empty?
        HelperFunctions.write_file(Search::SEARCH_LOCATION_FILE,
                                   search_content)
      end
    end
  end


  # Updates files on this machine with information about our hostname
  # and a mapping of where other machines are located.
  def update_hosts_info()
    # If we are running in Docker, don't try to set the hostname.
    if system("grep docker /proc/1/cgroup > /dev/null")
      return
    end

    all_nodes = ""
    @state_change_lock.synchronize {
      @nodes.each_with_index { |node, index|
        all_nodes << "#{node.private_ip} appscale-image#{index}\n"
      }
    }

    new_etc_hosts = <<HOSTS
127.0.0.1 localhost.localdomain localhost
127.0.1.1 localhost
::1     ip6-localhost ip6-loopback
fe00::0 ip6-localnet
ff00::0 ip6-mcastprefix
ff02::1 ip6-allnodes
ff02::2 ip6-allrouters
ff02::3 ip6-allhosts
#{all_nodes}
HOSTS

    etc_hosts = "/etc/hosts"
    File.open(etc_hosts, "w+") { |file| file.write(new_etc_hosts) }

    etc_hostname = "/etc/hostname"
    my_hostname = "appscale-image#{@my_index}"
    File.open(etc_hostname, "w+") { |file| file.write(my_hostname) }

    Djinn.log_run("/bin/hostname #{my_hostname}")
  end


  # Reset the drain flags on HAProxy for to-be-terminated AppServers.
  def reset_drain
    @apps_loaded.each{ |app|
      unless @terminated[app].nil?
        @terminated[app].each { |location|
          HAProxy.ensure_no_pending_request(app, location)
        }
      end
    }
  end


  # Writes new nginx and haproxy configuration files for the App Engine
  # applications hosted in this deployment. Callers should invoke this
  # method whenever there is a change in the number of machines hosting
  # App Engine apps.
  def regenerate_routing_config()
    Djinn.log_debug("Regenerating nginx and haproxy config files for apps.")
    my_public = my_node.public_ip
    my_private = my_node.private_ip
    login_ip = @options['login']

    @apps_loaded.each { |app|
      # Check that we have the application information needed to
      # regenerate the routing configuration.
      appservers = []
      unless (@app_info_map[app].nil? or @app_info_map[app]['nginx'].nil? or
              @app_info_map[app]['nginx_https'].nil? or
              @app_info_map[app]['haproxy'].nil? or
              @app_info_map[app]['appengine'].nil? or
              @app_info_map[app]['language'].nil?)
        http_port = @app_info_map[app]['nginx']
        https_port = @app_info_map[app]['nginx_https']
        proxy_port = @app_info_map[app]['haproxy']
        app_language = @app_info_map[app]['language']
        Djinn.log_debug("Regenerating nginx config for app #{app}, on http " +
          "port #{http_port}, https port #{https_port}, and haproxy port " +
          "#{proxy_port}.")

        # Let's see if we already have any AppServers running for this
        # application. We count also the ones we need to terminate.
        @app_info_map[app]['appengine'].each { |location|
          _, port = location.split(":")
          next if Integer(port) < 0
          appservers << location
        }
        unless @terminated[app].nil?
          to_remove = []
          @terminated[app].each { |location, when_detected|
            # Let's make sure it doesn't receive traffic, and see how many
            # sessions are still active.
            if Time.now.to_i > when_detected + Integer(@options['appserver_timeout'])
              Djinn.log_info("#{location} has ran out of time: removing it.")
              to_remove << location
            elsif HAProxy.ensure_no_pending_request(app, location) <= 0
              Djinn.log_info("#{location} has no more sessions: removing it.")
              to_remove << location
            else
              appservers << location
            end
          }
          to_remove.each{ |location| @terminated[app].delete(location) }
        end
      end

      if appservers.empty?
        # If no AppServer is running, we clear the routing and the crons.
        Djinn.log_debug("Removing routing for #{app} since no AppServer is running.")
        Nginx.remove_app(app)
        CronHelper.clear_app_crontab(app)
        HAProxy.remove_app(app)
      else
        begin
          static_handlers = HelperFunctions.parse_static_data(app)
        rescue => except
          # This specific exception may be a JSON parse error.
          error_msg = "ERROR: Unable to parse app.yaml file for #{app}. "\
            "Exception of #{except.class} with message #{except.message}"
          place_error_app(app, error_msg, app_language)
          static_handlers = []
        end

        # If nginx config files have been updated, we communicate the app's
        # ports to the UserAppServer to make sure we have the latest info.
        if Nginx.write_fullproxy_app_config(app, http_port, https_port,
            my_public, my_private, proxy_port, static_handlers, login_ip,
            app_language)
          uac = UserAppClient.new(my_node.private_ip, @@secret)
          begin
            if uac.add_instance(app, my_public, http_port, https_port)
              Djinn.log_info("Committed application info for #{app} " +
                "to user_app_server")
            end
          rescue FailedNodeException
            Djinn.log_warn("Failed to talk to UAServer to add_instance for #{app}.")
          end
        end

        HAProxy.update_app_config(my_private, app,
          @app_info_map[app]['haproxy'], appservers)
      end

      # We need to set the drain on haproxy on the terminated AppServers,
      # since a reload of HAProxy would have reset them. We do it for each
      # app in order to minimize the window of a terminated AppServer
      # being reinstead as active by HAProxy.
      reset_drain
    }
    Djinn.log_debug("Done updating nginx and haproxy config files.")
  end


  def my_node()
    if @my_index.nil?
      find_me_in_locations()
    end

    if @my_index.nil?
      Djinn.log_debug("My index is nil - is nodes nil? #{@nodes.nil?}")
      if @nodes.nil?
        Djinn.log_debug("My nodes is nil also, timing error? race condition?")
      else
        HelperFunctions.log_and_crash("Couldn't find our position in #{@nodes}")
      end
    end

    return @nodes[@my_index]
  end

  # If we are in cloud mode, we should mount any volume containing our
  # local state.
  def mount_persistent_storage
    # If we don't have any disk to attach, we are done.
    unless my_node.disk
      Djinn.log_run("mkdir -p #{PERSISTENT_MOUNT_POINT}/apps")
      return
    end

    imc = InfrastructureManagerClient.new(@@secret)
    begin
      device_name = imc.attach_disk(@options, my_node.disk, my_node.instance_id)
    rescue FailedNodeException
      Djinn.log_warn("Failed to talk to InfrastructureManager while attaching disk")
      # TODO: this logic (and the following) to retry forever is not
      # healhy.
      Kernel.sleep(SMALL_WAIT)
      retry
    end
    loop {
      if File.exists?(device_name)
        Djinn.log_info("Device #{device_name} exists - mounting it.")
        break
      else
        Djinn.log_info("Device #{device_name} does not exist - waiting for " +
          "it to exist.")
        Kernel.sleep(SMALL_WAIT)
      end
    }
    Djinn.log_run("mkdir -p #{PERSISTENT_MOUNT_POINT}")

    # Check if the device is already mounted (for example we restarted the
    # AppController).
    if system("mount | grep -E '^#{device_name} '  > /dev/null 2>&1")
      Djinn.log_info("Device #{device_name} is already mounted.")
      return
    end

    # We need to mount and possibly format the disk.
    mount_output = Djinn.log_run("mount -t ext4 #{device_name} " +
      "#{PERSISTENT_MOUNT_POINT} 2>&1")
    if mount_output.empty?
      Djinn.log_info("Mounted persistent disk #{device_name}, without " +
        "needing to format it.")
    else
      Djinn.log_info("Formatting persistent disk #{device_name}.")
      Djinn.log_run("mkfs.ext4 -F #{device_name}")
      Djinn.log_info("Mounting persistent disk #{device_name}.")
      Djinn.log_run("mount -t ext4 #{device_name} #{PERSISTENT_MOUNT_POINT}" +
        " 2>&1")
    end

    Djinn.log_run("mkdir -p #{PERSISTENT_MOUNT_POINT}/apps")

    # Finally, RabbitMQ expects data to be present at /var/lib/rabbitmq.
    # Make sure there is data present there and that it points to our
    # persistent disk.
    if File.directory?("#{PERSISTENT_MOUNT_POINT}/rabbitmq")
      Djinn.log_run("rm -rf /var/lib/rabbitmq")
    else
      Djinn.log_run("mv /var/lib/rabbitmq #{PERSISTENT_MOUNT_POINT}")
    end
    Djinn.log_run("ln -s #{PERSISTENT_MOUNT_POINT}/rabbitmq /var/lib/rabbitmq")
    return
  end

  # This function performs basic setup ahead of starting the API services.
  def initialize_server()
    if not HAProxy.is_running?
      HAProxy.initialize_config()
      HAProxy.start()
      Djinn.log_info("HAProxy configured and started.")
    else
      Djinn.log_info("HAProxy already configured.")
    end
    if not Nginx.is_running?
      Nginx.initialize_config()
      Nginx.start()
      Djinn.log_info("Nginx configured and started.")
    else
      Djinn.log_info("Nginx already configured and running.")
    end

    # As per trusty's version of haproxy, we need to have a listening
    # socket for the daemon to start: we do use the uaserver to configured
    # a default route.
    configure_uaserver()

    # Volume is mounted, let's finish the configuration of static files.
    if my_node.is_shadow? and not my_node.is_appengine?
      write_app_logrotate()
      Djinn.log_info("Copying logrotate script for centralized app logs")
    end

    if my_node.is_load_balancer?
      configure_db_haproxy
      Djinn.log_info("DB HAProxy configured")
    end

    write_locations

    update_hosts_info
    if FIREWALL_IS_ON
      Djinn.log_run("bash #{APPSCALE_HOME}/firewall.conf")
    end
    write_zookeeper_locations
  end

  # Sets up logrotate for this node's centralized app logs.
  # This method is called only when the appengine role does not run
  # on the head node.
  def write_app_logrotate()
    template_dir = File.join(File.dirname(__FILE__),
                             "../common/appscale/common/templates")
    FileUtils.cp("#{template_dir}/#{APPSCALE_APP_LOGROTATE}",
      "#{LOGROTATE_DIR}/appscale-app")
  end

  # Runs any commands provided by the user in their AppScalefile on the given
  # machine.
  #
  # Args:
  # - node: A DjinnJobData that represents the machine where the given commands
  #   should be executed.
  def run_user_commands(node)
    if @options['user_commands'].class == String
      begin
        commands = JSON.load(@options['user_commands'])
      rescue JSON::ParserError
        commands = @options['user_commands']
      end

      if commands.class == String
        commands = [commands]
      end
    else
      commands = []
    end
    Djinn.log_debug("commands are #{commands}, of class #{commands.class.name}")

    if commands.empty?
      Djinn.log_debug("No user-provided commands were given.")
      return
    end

    ip = node.private_ip
    ssh_key = node.ssh_key
    commands.each { |command|
      HelperFunctions.run_remote_command_without_output(ip, command, ssh_key)
    }
  end

  def set_appcontroller_monit()
    Djinn.log_debug("Configuring AppController monit.")
    env = {
      'HOME' => '/root',
      'PATH' => '$PATH:/usr/local/bin',
      'APPSCALE_HOME' => APPSCALE_HOME,
      'EC2_HOME' => ENV['EC2_HOME'],
      'JAVA_HOME' => ENV['JAVA_HOME']
    }
    start = "/usr/bin/ruby -w /root/appscale/AppController/djinnServer.rb"
    stop = "/usr/sbin/service appscale-controller stop"

    # Let's make sure we don't have 2 jobs monitoring the controller.
    FileUtils.rm_rf("/etc/monit/conf.d/controller-17443.cfg")

    begin
      MonitInterface.start(:controller, start, stop, nil, env,
                           start, nil, nil, nil)
    rescue
      Djinn.log_warn("Failed to set local AppController monit: retrying.")
      retry
    end
  end

  def start_appcontroller(node)
    ip = node.private_ip

    # Start the AppController on the remote machine.
    remote_cmd = "/usr/sbin/service appscale-controller start"
    tries = RETRIES
    begin
      result = HelperFunctions.run_remote_command(ip, remote_cmd, node.ssh_key, true)
    rescue => except
      backtrace = except.backtrace.join("\n")
      remote_start_msg = "[remote_start] Unforeseen exception when " + \
        "talking to #{ip}: #{except}\nBacktrace: #{backtrace}"
      tries -= 1
      if tries > 0
        Djinn.log_warn(remote_start_msg)
        retry
      else
        @state = remote_start_msg
        HelperFunctions.log_and_crash(@state, WAIT_TO_CRASH)
      end
    end
    Djinn.log_info("Starting AppController for #{ip} returned #{result}.")

    # If the node is already initialized, it may belong to another
    # deployment: stop the initialization process.
    acc = AppControllerClient.new(ip, @@secret)
    tries = RETRIES
    begin
      if acc.is_done_initializing?
        Djinn.log_warn("The node at #{ip} was already initialized!")
        return
      end
    rescue FailedNodeException => except
      tries -= 1
      if tries > 0
        Djinn.log_debug("AppController at #{ip} not responding yet: retrying.")
        retry
      else
        @state = "Couldn't talk to AppController at #{ip} for #{except.message}."
        HelperFunctions.log_and_crash(@state, WAIT_TO_CRASH)
      end
    end
    Djinn.log_debug("Sending data to #{ip}.")

    layout = Djinn.convert_location_class_to_json(@nodes)
    options = JSON.dump(@options)
    begin
      result = acc.set_parameters(layout, options)
    rescue FailedNodeException => e
      @state = "Couldn't set parameters on node at #{ip} for #{e.message}."
      HelperFunctions.log_and_crash(@state, WAIT_TO_CRASH)
    end
    Djinn.log_info("Parameters set on node at #{ip} returned #{result}.")
  end

  def start_memcache()
    @state = "Starting up memcache"
    Djinn.log_info("Starting up memcache")
    port = 11211
    start_cmd = "/usr/bin/memcached -m 64 -p #{port} -u root"
    stop_cmd = "#{PYTHON27} #{APPSCALE_HOME}/scripts/stop_service.py " +
          "/usr/bin/memcached #{port}"
    MonitInterface.start(:memcached, start_cmd, stop_cmd, nil, nil,
                         start_cmd, nil, nil, nil)
  end

  def stop_memcache()
    MonitInterface.stop(:memcached)
  end

  def start_ejabberd()
    @state = "Starting up XMPP server"
    my_public = my_node.public_ip
    Ejabberd.stop()
    Djinn.log_run("rm -f /var/lib/ejabberd/*")
    Ejabberd.write_auth_script(my_public, get_db_master.private_ip, @@secret)
    Ejabberd.write_config_file(my_public)
    Ejabberd.start()
  end

  def stop_ejabberd()
    Ejabberd.stop()
  end

  # Create the system user used to start and run system's applications.
  def create_appscale_user()
    uac = UserAppClient.new(my_node.private_ip, @@secret)
    password = SecureRandom.base64
    begin
      result = uac.commit_new_user(APPSCALE_USER, password, "app")
      Djinn.log_info("Created/confirmed system user: (#{result})")
    rescue FailedNodeException
      Djinn.log_warn("Failed to talk to the UserAppServer while committing " +
        "the system user.")
    end
  end

  # Start the AppDashboard web service which allows users to login, upload
  # and remove apps, and view the status of the AppScale deployment. Other
  # nodes will need to delete the old source since we regenerate each
  # 'up'.
  def prep_app_dashboard()
    @state = "Preparing AppDashboard"
    Djinn.log_info("Preparing AppDashboard")

    my_public = my_node.public_ip
    my_private = my_node.private_ip

    # Reserve dashboard app ID.
    result = reserve_app_id(APPSCALE_USER, AppDashboard::APP_NAME,
      AppDashboard::APP_LANGUAGE, @@secret)
    Djinn.log_debug("reserve_app_id for dashboard returned: #{result}.")

    # Create, upload, and unpack the application.
    AppDashboard.start(my_public, my_private,
        PERSISTENT_MOUNT_POINT, @@secret)
    APPS_LOCK.synchronize {
      setup_app_dir(AppDashboard::APP_NAME, true)
    }

    # Assign the specific ports to it.
    APPS_LOCK.synchronize {
      if @app_info_map[AppDashboard::APP_NAME].nil?
        @app_info_map[AppDashboard::APP_NAME] = {
          'nginx' => AppDashboard::LISTEN_PORT,
          'nginx_https' => AppDashboard::LISTEN_SSL_PORT,
          'haproxy' => AppDashboard::PROXY_PORT,
          'appengine' => [],
          'language' => AppDashboard::APP_LANGUAGE,
          'max_memory' => DEFAULT_MEMORY,
          'min_appengines' => 3
        }
      end
      @app_names << AppDashboard::APP_NAME
    }
  end

  # Stop the AppDashboard web service.
  def stop_app_dashboard()
    Djinn.log_info("Shutting down AppDashboard")
    AppDashboard.stop()
  end

  def start_shadow()
    Djinn.log_info("Starting Shadow role")
  end

  def stop_shadow()
    Djinn.log_info("Stopping Shadow role")
  end

  #
  # Swaps out an application with one that relays an error message to the
  # developer. It will take the application that currently exists in the
  # application folder, deletes it, and places a templated app that prints out the
  # given error message.
  #
  # Args:
  #   app_name: Name of application to construct an error application for
  #   err_msg: A String message that will be displayed as
  #            the reason why we couldn't start their application.
  #   language: The language the application is written in.
  def place_error_app(app_name, err_msg, language)
    Djinn.log_error("Placing error application for #{app_name} because of: #{err_msg}")
    ea = ErrorApp.new(app_name, err_msg)
    ea.generate(language)
  end


  # Login nodes will compares the list of applications that should be
  # running according to the UserAppServer with the list we have on the
  # load balancer, and marks the missing apps for start during the next
  # cycle.
  def check_running_apps
    Djinn.log_debug("Checking applications that should be running.")
    uac = UserAppClient.new(my_node.private_ip, @@secret)
    begin
      app_list = uac.get_all_apps()
    rescue FailedNodeException => except
      Djinn.log_warn("check_running_apps: failed to get apps (#{except}).")
      app_list = []
    end
    return if app_list.empty?

    loaded_apps = HelperFunctions.get_loaded_apps
    app_list.each { |app|
      begin
        # We already know about this application?
        next if @app_names.include?(app)

        # Do we have the application code already?
        next unless loaded_apps.include?(app)

        # Is the application enabled?
        begin
          next unless uac.is_app_enabled?(app)
        rescue FailedNodeException
          Djinn.log_warn("Failed to talk to the UserAppServer about " +
            "application #{app}.")
          next
        end
        Djinn.log_info("Adding #{app} to running apps.")

        # We query the UserAppServer looking for application data, in
        # particular ports and language.
        result = uac.get_app_data(app)
        app_data = JSON.load(result)
        Djinn.log_debug("#{app} metadata: #{app_data}")

        app_language = app_data['language']
        Djinn.log_info("Restoring app #{app} (language #{app_language})" +
          " with ports #{app_data['hosts']}.")

        @app_info_map[app] = {} if @app_info_map[app].nil?
        @app_info_map[app]['language'] = app_language if app_language
        if app_data['hosts'].values[0]
          if app_data['hosts'].values[0]['http']
            @app_info_map[app]['nginx'] = app_data['hosts'].values[0]['http']
          end
          if app_data['hosts'].values[0]['https']
            @app_info_map[app]['nginx_https'] = app_data['hosts'].values[0]['https']
          end
        end
        @app_names |= [app]
      rescue FailedNodeException
        Djinn.log_warn("Couldn't get app data for #{app}.")
      end
    }
  end


  # This function ensures that applications we are not aware of (that is
  # they are not accounted for) will be terminated and, potentially old
  # sources, will be removed.
  def check_stopped_apps()
    # The running AppServers on this node must match the login node view.
    # Only one thread talking to the AppManagerServer at a time.
    if AMS_LOCK.locked?
      Djinn.log_debug("Another thread already working with AppManager.")
      return
    end

    uac = UserAppClient.new(my_node.private_ip, @@secret)
    Djinn.log_debug("Checking applications that have been stopped.")
    app_list = HelperFunctions.get_loaded_apps()
    app_list.each { |app|
      next if @app_names.include?(app)
      next if RESERVED_APPS.include?(app)
      begin
        next if uac.is_app_enabled?(app)
      rescue FailedNodeException
        Djinn.log_warn("Failed to talk to the UserAppServer about app #{app}.")
        next
      end

      Djinn.log_info("#{app} is no longer running: removing old states.")

      if my_node.is_load_balancer?
        stop_xmpp_for_app(app)
        Nginx.remove_app(app)

        # Since the removal of an app from HAProxy can cause a reset of
        # the drain flags, let's set them again.
        HAProxy.remove_app(app)
        reset_drain
      end

      if my_node.is_appengine?
        AMS_LOCK.synchronize {
          Djinn.log_debug("Calling AppManager to stop app #{app}.")
          app_manager = AppManagerClient.new(my_node.private_ip)
          begin
            if app_manager.stop_app(app)
              Djinn.log_info("Asked AppManager to shut down app #{app}.")
            else
              Djinn.log_warn("AppManager is unable to stop app #{app}.")
            end
          rescue FailedNodeException
            Djinn.log_warn("Failed to talk to AppManager about stopping #{app}.")
          end

          begin
            ZKInterface.remove_app_entry(app, my_node.private_ip)
          rescue FailedZooKeeperOperationException => except
            Djinn.log_warn("check_stopped_apps: got exception talking to " +
              "zookeeper: #{except.message}.")
          end
        }
      end

      if my_node.is_shadow?
        Djinn.log_info("Removing log configuration for #{app}.")
        FileUtils.rm_f(get_rsyslog_conf(app))
        HelperFunctions.shell("service rsyslog restart")
      end

      Djinn.log_run("rm -rf #{HelperFunctions.get_app_path(app)}")
      CronHelper.clear_app_crontab(app)
      maybe_stop_taskqueue_worker(app)
      Djinn.log_debug("Done cleaning up after stopped application #{app}.")
    }
  end


  # LoadBalancers needs to do some extra work to drain AppServers before
  # removing them, and to detect when AppServers failed or terminated.
  def check_haproxy
    @apps_loaded.each{ |app|
      running, failed = HAProxy.list_servers(app)
      if my_node.is_shadow?
        failed.each{ |appserver|
          Djinn.log_warn("Detected failed AppServer for #{app}: #{appserver}.")
          @app_info_map[app]['appengine'].delete(appserver)
        }
      end
      running.each{ |appserver|
        unless @app_info_map[app]['appengine'].nil?
          next if @app_info_map[app]['appengine'].include?(appserver)
        end
        @terminated[app] = {} if @terminated[app].nil?
        @terminated[app][appserver] = Time.now.to_i
        Djinn.log_info("Terminated AppServer #{appserver} will not received requests.")
      }
    }
    regenerate_routing_config
  end

  # All nodes will compare the list of AppServers they should be running,
  # with the list of AppServers actually running, and make the necessary
  # adjustments. Effectively only login node and appengine nodes will run
  # AppServers (login node runs the dashboard).
  def check_running_appservers
    # The running AppServers on this node must match the login node view.
    # Only one thread talking to the AppManagerServer at a time.
    if AMS_LOCK.locked?
      Djinn.log_debug("Another thread already working with AppManager.")
      return
    end

    to_start = []
    no_appservers = []
    my_apps = []
    to_end = []
    APPS_LOCK.synchronize {
      @app_info_map.each { |app, info|
        # Machines with a taskqueue role need to ensure that the latest
        # queue configuration files are loaded and that we have the
        # queue.yaml from the application.
        setup_app_dir(app)
        maybe_reload_taskqueue_worker(app)

        # The remainer of this loop is for AppEngine nodes only, so we
        # need to do work only if we have AppServers.
        next unless info['appengine']

        if info['appengine'].length > HelperFunctions::NUM_ENTRIES_TO_PRINT
          Djinn.log_debug("Checking #{app} with #{info['appengine'].length} AppServers.")
        else
          Djinn.log_debug("Checking #{app} running at #{info['appengine']}.")
        end
        info['appengine'].each { |location|
          host, port = location.split(":")
          next if @my_private_ip != host

          if Integer(port) < 0
            to_start << app
            no_appservers << app
          elsif not MonitInterface.is_running?("#{app}-#{port}")
            Djinn.log_warn("Didn't find the AppServer for #{app} at port #{port}.")
            to_end << "#{app}:#{port}"
          else
            my_apps << "#{app}:#{port}"
          end
        }
      }
    }
    # Let's make sure we have the proper list of apps with no currently
    # running AppServers.
    my_apps.each { |appserver|
      app, _ = appserver.split(":")
      no_appservers.delete(app)
      @unaccounted.delete(appserver)
    }
    Djinn.log_debug("Running AppServers on this node: #{my_apps}.") unless my_apps.empty?

    # Check that all the AppServers running are indeed known to the
    # head node.
    MonitInterface.running_appengines().each { |appengine|
      # Nothing to do if we already account for this AppServer.
      next if my_apps.include?(appengine)

      # Here we have an AppServer which is not listed in @app_info_map. We
      # have 2 options: it may be coming up and it's not registered yet,
      # or it has been terminated. In either case, we give a grace period
      # and then we terminate it. The time needs to be at least
      # 'appserver_timeout' for termination.
      app, _ = appengine.split(":")
      if @unaccounted[appengine].nil?
        Djinn.log_debug("Found unaccounted AppServer #{appengine} for #{app}.")
        @unaccounted[appengine] = Time.now.to_i
      end
      been_here = Time.now.to_i - @unaccounted[appengine]
      if been_here > Integer(@options['appserver_timeout']) * 2
        Djinn.log_debug("AppServer #{appengine} for #{app} timed out.")
        to_end << appengine
        next
      end
      if to_start.include?(app) && been_here < DUTY_CYCLE * 3
        Djinn.log_debug("Ignoring request for #{app} since we have pending AppServers.")
        to_start.delete(app)
        no_appservers.delete(app)
      end
    }
    Djinn.log_debug("First AppServers to start: #{no_appservers}.") unless no_appservers.empty?
    Djinn.log_debug("AppServers to start: #{to_start}.") unless to_start.empty?
    Djinn.log_debug("AppServers to terminate: #{to_end}.") unless to_end.empty?

    # Now we do the talking with the appmanagerserver. Since it may take
    # some time to start/stop apps, we do this in a thread. We do one
    # operation at a time since it is expensive and we want to
    # re-evaluate.
    Thread.new {
      AMS_LOCK.synchronize {
        # We then start or terminate AppServers as needed. We do it one a
        # time since it's lengthy proposition and we want to revisit the
        # decision each time.
        if !no_appservers[0].nil?
          app = no_appservers[0]
          Djinn.log_info("Starting first AppServer for app: #{app}.")
          ret = add_appserver_process(app, @app_info_map[app]['nginx'],
            @app_info_map[app]['nginx_https'], @app_info_map[app]['language'])
          Djinn.log_debug("add_appserver_process returned: #{ret}.")
        elsif !to_start[0].nil?
          app = to_start[0]
          Djinn.log_info("Starting AppServer for app: #{app}.")
          ret = add_appserver_process(app, @app_info_map[app]['nginx'],
            @app_info_map[app]['nginx_https'], @app_info_map[app]['language'])
          Djinn.log_debug("add_appserver_process returned: #{ret}.")
        elsif !to_end[0].nil?
          Djinn.log_info("Terminate the following AppServer: #{to_end[0]}.")
          app, port = to_end[0].split(":")
          ret = remove_appserver_process(app, port)
          @unaccounted.delete(to_end[0])
          Djinn.log_debug("remove_appserver_process returned: #{ret}.")
        end
      }
    }
  end

  # This functions returns the language of the application as recorded in
  # the metadata.
  # Args
  #   app: A String naming the application.
  # Returns:
  #   language: returns python27, java, php or go depending on the
  #       language of the app
  def get_app_language(app)
    app_language = ""

    # Let's get the application language as we have in the metadata (this
    # will be the latest from the user).
    uac = UserAppClient.new(my_node.private_ip, @@secret)
    loop {
      begin
        result = uac.get_app_data(app)
        app_data = JSON.load(result)
        Djinn.log_debug("Got application data for #{app}: #{app_data}.")
        app_language = app_data['language']
        break
      rescue FailedNodeException
        # Failed to talk to the UserAppServer: let's try again.
        Djinn.log_debug("Failed to talk to UserAppServer for #{app}.")
      end
      Djinn.log_info("Waiting for app data to have instance info for app named #{app}")
      Kernel.sleep(SMALL_WAIT)
    }

    return app_language
  end

  # Small utility function that returns the full path for the rsyslog
  # configuration for each application.
  #
  # Args:
  #   app: A String containing the application ID.
  # Returns:
  #   path: A String with the path to the rsyslog configuration file.
  def get_rsyslog_conf(app)
    return "/etc/rsyslog.d/10-#{app}.conf"
  end

  # Performs all of the preprocessing needed to start an App Engine application
  # on this node. This method then starts the actual app by calling the AppManager.
  #
  # Args:
  #   app: A String containing the appid for the app to start.
  def setup_appengine_application(app)
    @state = "Setting up AppServers for #{app}"
    Djinn.log_debug("setup_appengine_application: got a new app #{app}.")

    # Let's create an entry for the application if we don't already have it.
    @app_info_map[app] = {} if @app_info_map[app].nil?
    @app_info_map[app]['language'] = get_app_language(app)

    # Use already assigned ports, or otherwise assign new ports to the
    # application.
    if @app_info_map[app]['nginx'].nil?
      @app_info_map[app]['nginx'] = find_lowest_free_port(
        Nginx::START_PORT, Nginx::END_PORT)
    end
    if @app_info_map[app]['nginx_https'].nil?
      @app_info_map[app]['nginx_https'] = find_lowest_free_port(
        Nginx.get_ssl_port_for_app(Nginx::START_PORT),
        Nginx.get_ssl_port_for_app(Nginx::END_PORT))
    end
    if @app_info_map[app]['haproxy'].nil?
      @app_info_map[app]['haproxy'] = find_lowest_free_port(
        HAProxy::START_PORT)
    end
    if @app_info_map[app]['appengine'].nil?
      @app_info_map[app]['appengine'] = []
    end
    if !@app_info_map[app]['nginx'] or
        !@app_info_map[app]['nginx_https'] or
        !@app_info_map[app]['haproxy']
      # Free possibly allocated ports and return an error if we couldn't
      # get all ports.
      @app_info_map[app]['nginx'] = nil
      @app_info_map[app]['nginx_https'] = nil
      @app_info_map[app]['haproxy'] = nil
      Djinn.log_error("Cannot find an available port for application #{app}")
      return
    end
    Djinn.log_debug("setup_appengine_application: info for #{app}: #{@app_info_map[app]}.")

    nginx_port = @app_info_map[app]['nginx']
    https_port = @app_info_map[app]['nginx_https']
    proxy_port = @app_info_map[app]['haproxy']

    port_file = "#{APPSCALE_CONFIG_DIR}/port-#{app}.txt"
    HelperFunctions.write_file(port_file, "#{@app_info_map[app]['nginx']}")
    Djinn.log_debug("App #{app} will be using nginx port #{nginx_port}, " +
      "https port #{https_port}, and haproxy port #{proxy_port}")

    # Setup rsyslog to store application logs.
    app_log_config_file = get_rsyslog_conf(app)
    begin
      existing_app_log_config = File.open(app_log_config_file, 'r').read()
    rescue Errno::ENOENT
      existing_app_log_config = ''
    end
    app_log_template = HelperFunctions.read_file(RSYSLOG_TEMPLATE_LOCATION)
    app_log_config = app_log_template.gsub("{0}", app)
    unless existing_app_log_config == app_log_config
      Djinn.log_info("Installing log configuration for #{app}.")
      HelperFunctions.write_file(app_log_config_file, app_log_config)
      HelperFunctions.shell("service rsyslog restart")
    end
    begin
      start_xmpp_for_app(app, nginx_port, @app_info_map[app]['language'])
    rescue FailedNodeException
      Djinn.log_warn("Failed to start xmpp for application #{app}")
    end

    @apps_loaded << app unless @apps_loaded.include?(app)
  end


  # Finds the lowest numbered port that is free to serve a new process.
  #
  # Callers should make sure to store the port returned by this process in
  # @app_info_map, preferably within the use of the APPS_LOCK (so that a
  # different caller doesn't get the same value).
  #
  # Args:
  #   starting_port: we look for ports starting from this port.
  #   ending_port:   we look up to this port, if 0, we keep going.
  #   appid:         if ports are used by this app, we ignore them, if
  #                  nil we check all the applications ports.
  #
  # Returns:
  #   A Fixnum corresponding to the port number that a new process can be bound
  #   to.
  def find_lowest_free_port(starting_port, ending_port=0, appid="")
    possibly_free_port = starting_port
    loop {
      # If we have ending_port, we need to check the upper limit too.
      break if ending_port > 0 and possibly_free_port > ending_port

      # Make sure the port is not already allocated to any application.
      # This is important when applications start at the same time since
      # there can be a race condition allocating ports.
      in_use = false
      @app_info_map.each { |app, info|
        # If appid is defined, let's ignore its ports.
        next if app == appid

        # Make sure we have the variables to look into: if we catch an app
        # early on, it may not have them.
        %w(nginx nginx_https haproxy).each { |key|
          next unless info[key]
          begin
            in_use = true if possibly_free_port == Integer(info[key])
          rescue ArgumentError
            next
          end
        }

        # These ports are allocated on the AppServers nodes.
        if info['appengine']
          info['appengine'].each { |location|
            _, port = location.split(":")
            in_use = true if possibly_free_port == Integer(port)
          }
        end

        break if in_use
      }

      # Check if the port is really available.
      unless in_use
        actually_available = Djinn.log_run("lsof -i:#{possibly_free_port} -sTCP:LISTEN")
        if actually_available.empty?
          Djinn.log_debug("Port #{possibly_free_port} is available for use.")
          return possibly_free_port
        end
      end

      # Let's try the next available port.
      Djinn.log_debug("Port #{possibly_free_port} is in use, so skipping it.")
      possibly_free_port += 1
    }
    return -1
  end


  # Scale AppServers up/down for each application depending on the current
  # queued requests and load of the application.
  #
  # Returns:
  #   An Integer indicating the number of AppServers that we couldn't
  #   start for lack of resources.
  def scale_appservers
    needed_appservers = 0
    @apps_loaded.each { |app_name|
      initialize_scaling_info_for_app(app_name)

      # Get the desired changes in the number of AppServers.
      delta_appservers = get_scaling_info_for_app(app_name)
      if delta_appservers > 0
        Djinn.log_debug("Considering scaling up app #{app_name}.")
        unless try_to_scale_up(app_name, delta_appservers)
          needed_appservers += delta_appservers
        end
      elsif delta_appservers < 0
        Djinn.log_debug("Considering scaling down app #{app_name}.")
        try_to_scale_down(app_name, delta_appservers.abs)
      else
        Djinn.log_debug("Not scaling app #{app_name} up or down right now.")
      end
    }

    return needed_appservers
  end


  # Adds or removes AppServers and/or nodes to the deployment, depending
  # on the statistics of the application and the loads of the various
  # services.
  def scale_deployment
    needed_appservers = scale_appservers
    if needed_appservers > 0
      Djinn.log_debug("Need to start VMs for #{needed_appservers} more AppServers.")
    end

    # Here we cound the number of machines we need to spawn, and the roles
    # we need.
    vms_to_spawn = 0
    roles_needed = {}
    if needed_appservers > 0
      Integer(needed_appservers/3).downto(0) {
        vms_to_spawn += 1
        roles_needed["appengine"] = [] unless roles_needed["appengine"]
        roles_needed["appengine"] << "node-#{vms_to_spawn}"
      }
    end

    # Check if we need to spawn VMs and the InfrastructureManager is
    # available to do so.
    return unless vms_to_spawn > 0
    if SCALE_LOCK.locked?
      Djinn.log_debug("Another thread is already working with the InfrastructureManager.")
      return
    end

    Thread.new {
      SCALE_LOCK.synchronize {
        Djinn.log_info("We need #{vms_to_spawn} more VMs.")

        if Time.now.to_i - @last_scaling_time < (SCALEUP_THRESHOLD *
              SCALE_TIME_MULTIPLIER * DUTY_CYCLE)
          Djinn.log_info("Not scaling up right now, as we recently scaled " +
            "up or down.")
          return
        end

        @state_change_lock.synchronize {
          allowed_vms = Integer(@options['max_images']) - @nodes.length
          if allowed_vms < vms_to_spawn
            Djinn.log_warn("Requested #{vms_to_spawn} VMs, but we can only" +
              " start #{allowed_vms}, so not spawning more nodes.")
            return
          end
        }

        result = start_roles_on_nodes(JSON.dump(roles_needed), @@secret)
        if result != "OK"
          Djinn.log_error("Was not able to add nodes because: #{result}.")
          return
        end

        @last_scaling_time = Time.now.to_i
        Djinn.log_info("Added the following nodes: #{roles_needed}.")
      }
    }
  end


  # Sets up information about the request rate and number of requests in
  # haproxy's queue for the given application.
  #
  # Args:
  #   app_name: The name of the application to set up scaling info
  #   force: A boolean value that indicates if we should reset the scaling
  #     info even in the presence of existing scaling info.
  def initialize_scaling_info_for_app(app_name, force=false)
    return if @initialized_apps[app_name] and !force

    @current_req_rate[app_name] = 0
    @total_req_seen[app_name] = 0
    @last_sampling_time[app_name] = Time.now.to_i
    (@last_decision[app_name] = 0) unless @last_decision.has_key?(app_name)
    @initialized_apps[app_name] = true
  end


  # Queries haproxy to see how many requests are queued for a given application
  # and how many requests are served at a given time.
  # Args:
  #   app_name: The name of the application to get info for.
  # Returns:
  #   an Integer: the number of AppServers desired (a positive number
  #     means we want more, a negative that we want to remove some, and 0
  #     for no changes).
  def get_scaling_info_for_app(app_name)
    if @app_info_map[app_name].nil? || !@app_names.include?(app_name)
      Djinn.log_info("Not scaling app #{app_name}, since we aren't " +
        "hosting it anymore.")
      return 0
    end

    # Let's make sure we have the minimum number of AppServers running.
    Djinn.log_debug("Evaluating app #{app_name} for scaling.")
    if @app_info_map[app_name]['appengine'].nil?
      num_appengines = 0
    else
      num_appengines = @app_info_map[app_name]['appengine'].length
    end
    min = @app_info_map[app_name]['min_appengines']
    min = Integer(@options['appengine']) if min.nil?
    if num_appengines < min
      Djinn.log_info("#{app_name} needs #{min - num_appengines} more AppServers.")
      @last_decision[app_name] = 0
      return min - num_appengines
    end

    # We only run @options['appengine'] AppServers per application if
    # austoscale is disabled.
    return 0 if @options['autoscale'].downcase != "true"

    # We need the haproxy stats to decide upon what to do.
    total_requests_seen, total_req_in_queue, time_requests_were_seen =
      HAProxy.get_haproxy_stats(app_name)

    if time_requests_were_seen == :no_backend
      Djinn.log_warn("Didn't see any request data - not sure whether to scale up or down.")
      return 0
    end

    update_request_info(app_name, total_requests_seen, time_requests_were_seen,
      total_req_in_queue)

    if total_req_in_queue.zero?
      if Time.now.to_i - @last_decision[app_name] < SCALEDOWN_THRESHOLD * DUTY_CYCLE
        Djinn.log_debug("Not enough time as passed to scale down app #{app_name}")
        return 0
      end
      Djinn.log_debug("No requests are enqueued for app #{app_name} - " +
        "advising that we scale down within this machine.")
      return -1
    end

    if total_req_in_queue > SCALEUP_QUEUE_SIZE_THRESHOLD
      if Time.now.to_i - @last_decision[app_name] < SCALEUP_THRESHOLD * DUTY_CYCLE
        Djinn.log_debug("Not enough time as passed to scale up app #{app_name}")
        return 0
      end
      Djinn.log_debug("#{total_req_in_queue} requests are enqueued for app " +
        "#{app_name} - advising that we scale up within this machine.")
      return Integer(total_req_in_queue / SCALEUP_QUEUE_SIZE_THRESHOLD)
    end

    Djinn.log_debug("#{total_req_in_queue} requests are enqueued for app " +
      "#{app_name} - advising that don't scale either way on this machine.")
    return 0
  end


  # Updates internal state about the number of requests seen for the given App
  # Engine app, as well as how many requests are currently enqueued for it.
  #
  # Args:
  #   app_name: A String that indicates the name this Google App Engine
  #     application is registered as.
  #   total_requests_seen: An Integer that indicates how many requests haproxy
  #     has received for the given application since we reloaded it (which
  #     occurs when we start the app or add/remove AppServers).
  #   time_requests_were_seen: An Integer that represents the epoch time when we
  #     got request info from haproxy.
  #   total_req_in_queue: An Integer that represents the current number of
  #     requests waiting to be served.
  def update_request_info(app_name, total_requests_seen,
    time_requests_were_seen, total_req_in_queue)
    Djinn.log_debug("Time now is #{time_requests_were_seen}, last " +
      "time was #{@last_sampling_time[app_name]}")
    Djinn.log_debug("Total requests seen now is #{total_requests_seen}, last " +
      "time was #{@total_req_seen[app_name]}")
    Djinn.log_debug("Requests currently in the queue #{total_req_in_queue}")
    requests_since_last_sampling = total_requests_seen - @total_req_seen[app_name]
    time_since_last_sampling = time_requests_were_seen - @last_sampling_time[app_name]
    if time_since_last_sampling.zero?
      time_since_last_sampling = 1
    end

    average_request_rate = Float(requests_since_last_sampling) / Float(time_since_last_sampling)
    if average_request_rate < 0
      Djinn.log_info("Saw negative request rate for app #{app_name}, so " +
        "resetting our haproxy stats for this app.")
      initialize_scaling_info_for_app(app_name, true)
      return
    end
    Djinn.log_debug("Total requests will be set to #{total_requests_seen} " +
      "for app #{app_name}, with last sampling time #{time_requests_were_seen}")
    @average_req_rate[app_name] = average_request_rate
    @current_req_rate[app_name] = total_req_in_queue
    @total_req_seen[app_name] = total_requests_seen
    @last_sampling_time[app_name] = time_requests_were_seen
  end


  # Try to add an AppServer for the specified application, ensuring
  # that a minimum number of AppServers is always kept.
  #
  # Args:
  #   app_name: A String containing the application ID.
  #   delta_appservers: The desired number of new AppServers.
  # Returns:
  #   A boolean indicating if the desired AppServers were started.
  def try_to_scale_up(app_name, delta_appservers)
    # Select an appengine machine if it has enough resources to support
    # another AppServer for this app.
    available_hosts = []

    # We count now the number of AppServers running on each node: we will
    # need to consider the maximum amount of memory allocated to it, in
    # order to not overprovision the appengine node.
    appservers_count = {}
    current_hosts = Set.new()
    max_memory = {}
    @app_info_map.each_pair { |appid, app_info|
      next if app_info['appengine'].nil?

      # We need to keep track of the theoretical max memory used by all
      # the AppServervers.
      max_app_mem = @app_info_map[appid]['max_memory']
      max_app_mem = Integer(@options['max_memory']) if max_app_mem.nil?

      app_info['appengine'].each { |location|
        host, port = location.split(":")
        if appservers_count[host].nil?
          appservers_count[host] = 1
          max_memory[host] = max_app_mem
        else
          appservers_count[host] += 1
          max_memory[host] += max_app_mem
        end

        # We also see which host is running the application we need to
        # scale. We will need later on to prefer hosts not running this
        # app.
        current_hosts << host if app_name == appid
      }
    }

    # Get the memory limit for this application.
    max_app_mem = @app_info_map[app_name]['max_memory']
    max_app_mem = Integer(@options['max_memory']) if max_app_mem.nil?

    # Let's consider the last system load readings we have, to see if the
    # node can run another AppServer.
    get_all_appengine_nodes.each { |host|
      @cluster_stats.each { |node|
        next if node['private_ip'] != host

        # Convert total memory to MB
        total = Float(node['memory']['total']/MEGABYTE_DIVISOR)

        # Check how many new AppServers of this app, we can run on this
        # node (as theoretical maximum memory usage goes).
        max_memory[host] = 0 if max_memory[host].nil?
        max_new_total = Integer((total - max_memory[host] - SAFE_MEM)/ max_app_mem)
        Djinn.log_debug("Check for total memory usage: #{host} can run #{max_new_total}" +
          " AppServers for #{app_name}.")
        break if max_new_total <= 0

        # Now we do a similar calculation but for the current amount of
        # available memory on this node. First convert bytes to MB
        host_available_mem = Float(node['memory']['available']/MEGABYTE_DIVISOR)
        max_new_free = Integer((host_available_mem - SAFE_MEM) / max_app_mem)
        Djinn.log_debug("Check for free memory usage: #{host} can run #{max_new_free}" +
          " AppServers for #{app_name}.")
        break if max_new_free <= 0

        # The host needs to have normalized average load less than MAX_LOAD_AVG.
        if Float(node['loadavg']['last_1_min']) / node['cpu']['count'] > MAX_LOAD_AVG
          Djinn.log_debug("#{host} CPUs are too busy.")
          break
        end

        # We add the host as many times as AppServers it can run.
        (max_new_total > max_new_free ? max_new_free : max_new_total).downto(1) {
          available_hosts << host
        }

        # Since we already found the stats for this node, no need to look
        # further.
        break
      }
    }
    Djinn.log_debug("Hosts available to scale #{app_name}: #{available_hosts}.")

    # If we're this far, no room is available for AppServers, so try to
    # add a new node instead.
    if available_hosts.empty?
      Djinn.log_info("No AppServer available to scale #{app_name}")
      return false
    end

    # Since we may have 'clumps' of the same host (say a very big
    # appengine machine) we shuffle the list of candidate here.
    available_hosts.shuffle!

    # We prefer candidate that are not already running the application, so
    # ensure redundancy for the application.
    delta_appservers.downto(1) {
      appserver_to_use = nil
      available_hosts.each { |host|
        unless current_hosts.include?(host)
          Djinn.log_debug("Prioritizing #{host} to run #{app_name} " +
              "since it has no running AppServers for it.")
          appserver_to_use = host
          current_hosts << host
          break
        end
      }

      # If we haven't decided on a host yet, we pick one at random, then
      # we remove it from the list to ensure we don't go over the
      # requirements.
      appserver_to_use = available_hosts.sample if appserver_to_use.nil?
      available_hosts.delete_at(available_hosts.index(appserver_to_use))

      Djinn.log_info("Adding a new AppServer on #{appserver_to_use} for #{app_name}.")
      @app_info_map[app_name]['appengine'] << "#{appserver_to_use}:-1"

      # If we ran our of available hosts, we'll have to wait for the
      # next cycle to add more AppServers.
      break if available_hosts.empty?
    }
    @last_decision[app_name] = Time.now.to_i
    return true
  end


  # Try to remove an AppServer for the specified application, ensuring
  # that a minimum number of AppServers is always kept. We remove
  # AppServers from the 'latest' appengine node.
  #
  # Args:
  #   app_name: A String containing the application ID.
  #   delta_appservers: The desired number of AppServers to remove.
  # Returns:
  #   A boolean indicating if an AppServer was removed.
  def try_to_scale_down(app_name, delta_appservers)
    # See how many AppServers are running on each machine. We cannot scale
    # if we already are at the requested minimum.
    min = @app_info_map[app_name]['min_appengines']
    min = Integer(@options['appengine']) if min.nil?
    if @app_info_map[app_name]['appengine'].length <= min
      Djinn.log_debug("We are already at the minimum number of AppServers for #{app_name}.")
      return false
    end

    # Make sure we leave at least the minimum number of AppServers
    # running.
    if delta_appservers > @app_info_map[app_name]['appengine'].length + min
      num_to_remove = @app_info_map[app_name]['appengine'].length - min
    else
      num_to_remove = delta_appservers
    end

    # Let's pick the latest appengine node hosting the application and
    # remove the AppServer there, so we can try to reclaim it once it's
    # unloaded.
    get_all_appengine_nodes.reverse { |node_ip|
      @app_info_map[app_name]['appengine'].each { |location|
        host, port = location.split(":")
        if host == node_ip
          @app_info_map[app_name]['appengine'].delete(location)
          @last_decision[app_name] = Time.now.to_i
          Djinn.log_info("Removing an AppServer for #{app_name} #{location}.")
          num_to_remove -= 1
          return true if num_to_remove == 0
        end
      }
    }

    return true
  end

  # This function unpacks an application tarball if needed. A removal of
  # the old application code can be forced with a parameter.
  #
  # Args:
  #   app       : the application name to setup
  #   remove_old: boolean to force a re-setup of the app from the tarball
  def setup_app_dir(app, remove_old=false)
    app_dir = "#{HelperFunctions.get_app_path(app)}/app"
    app_path = "#{PERSISTENT_MOUNT_POINT}/apps/#{app}.tar.gz"
    error_msg = ""

    if remove_old
      Djinn.log_info("Removing old application version for app: #{app}.")
      if my_node.is_shadow?
        # Force the shadow node to refresh the application directory.
        FileUtils.rm_rf(app_dir)
      else
        FileUtils.rm_rf(app_path)
        not_hosting_app(app, app_path, @@secret)
      end
    end

    # Let's make sure we have a copy of the tarball of the application. If
    # not, we will get the latest version from another node.
    FileUtils.rm_rf(app_dir) unless File.exists?(app_path)

    unless File.directory?(app_dir)
      Djinn.log_info("App untar directory created from scratch.")
      FileUtils.mkdir_p(app_dir)

      # Let's make sure we have a copy of the application locally.
      if copy_app_to_local(app)
        # Let's make sure their app has an app.yaml or appengine-web.xml in it,
        # since the following code assumes it is present. If it is not there
        # (which can happen if the scp fails on a large app), throw up a dummy
        # app.
        unless HelperFunctions.app_has_config_file?(app_path)
          error_msg = "ERROR: No app.yaml or appengine-web.xml for app: #{app}."
        else
          # Application is good: let's set it up.
          begin
            HelperFunctions.setup_app(app)
            done_uploading(app, app_path, @@secret)
          rescue AppScaleException => exception
            error_msg = "ERROR: couldn't setup source for #{app} " +
              "(#{exception.message})."
          end
        end
      else
        # If we couldn't get a copy of the application, place a dummy error
        # application to inform the user we had issues.
        error_msg = "ERROR: Failed to copy app: #{app}."
      end
    end


    unless error_msg.empty?
      # Something went wrong: place the error applcation instead.
      place_error_app(app, error_msg, get_app_language(app))
    end
  end


  # Starts a new AppServer for the given application.
  #
  # Args:
  #   app: A String naming the application that an additional instance will
  #     be added for.
  #   nginx_port: A String or Fixnum that names the port that should be used to
  #     serve HTTP traffic for this app.
  #   https_port: A String or Fixnum that names the port that should be used to
  #     serve HTTPS traffic for this app.
  #   app_language: A String naming the language of the application.
  # Returns:
  #   A Boolean to indicate if the AppServer was successfully started.
  def add_appserver_process(app, nginx_port, https_port, app_language)
    Djinn.log_info("Received request to add an AppServer for #{app}.")

    # Make sure we have the application setup properly.
    APPS_LOCK.synchronize {
      setup_app_dir(app)
    }

    # Wait for the head node to be setup for this app.
    port_file = "#{APPSCALE_CONFIG_DIR}/port-#{app}.txt"
    HelperFunctions.write_file(port_file, "#{nginx_port}")
    Djinn.log_info("Using NGINX port #{nginx_port} for #{app}.")

    appengine_port = find_lowest_free_port(STARTING_APPENGINE_PORT)
    if appengine_port < 0
      Djinn.log_error("Failed to get port for application #{app} on " +
        "#{@my_private_ip}")
      return false
    end
    Djinn.log_info("Starting #{app_language} app #{app} on " +
      "#{@my_private_ip}:#{appengine_port}")

    # The IP we use to reach this deployment: it will be used by XMPP, and
    # dashboard (authentication) redirections.
    login_ip = @options['login']

    app_manager = AppManagerClient.new(my_node.private_ip)
    begin
      max_app_mem = @app_info_map[app]['max_memory']
      max_app_mem = Integer(@options['max_memory']) if max_app_mem.nil?
      pid = app_manager.start_app(app, appengine_port, login_ip,
        app_language, HelperFunctions.get_app_env_vars(app), max_app_mem,
        get_shadow.private_ip)
    rescue FailedNodeException, AppScaleException, ArgumentError => error
      Djinn.log_warn("#{error.class} encountered while starting #{app} "\
        "with AppManager: #{error.message}")
      pid = -1
    end
    if pid < 0
      # Something may have gone wrong: inform the user and move on.
      Djinn.log_warn("Something went wrong starting AppServer for" +
        " #{app}: check logs and running processes as duplicate" +
        " ports may have been allocated.")
    end
    Djinn.log_info("Done adding AppServer for #{app}.")
    return true
  end


  # Terminates a specific AppServer (determined by the listening port)
  # that hosts the specified App Engine app.
  #
  # Args:
  #   app_id: A String naming the application that a process will be removed
  #     from.
  #   port: A Fixnum that names the port of the AppServer to remove.
  #   secret: A String that is used to authenticate the caller.
  # Returns:
  #   A Boolean indicating the success of the operation.
  def remove_appserver_process(app_id, port)
    @state = "Stopping an AppServer to free unused resources"
    Djinn.log_debug("Deleting AppServer instance to free up unused resources")

    uac = UserAppClient.new(my_node.private_ip, @@secret)
    app_manager = AppManagerClient.new(my_node.private_ip)

    begin
      app_is_enabled = uac.is_app_enabled?(app_id)
    rescue FailedNodeException
      Djinn.log_warn("Failed to talk to the UserAppServer about " +
        "application #{app_id}")
      return false
    end
    Djinn.log_debug("is app #{app_id} enabled? #{app_is_enabled}")
    if app_is_enabled == "false"
      return false
    end

    begin
      result = app_manager.stop_app_instance(app_id, port)
    rescue FailedNodeException
      Djinn.log_error("Unable to talk to the UserAppServer " +
        "stop instance on port #{port} for application #{app_id}.")
      result = false
    end
    unless result
      Djinn.log_error("Unable to stop instance on port #{port} " +
        "application #{app_id}")
    end

    return true
  end


  # Returns request info stored by the AppController in a JSON string
  # containing the average request rate, timestamp, and total requests seen.
  #
  # Args:
  #   app_id: A String that indicates which application id we are storing
  #     request info for.
  #   secret: A String that authenticates callers.
  # Returns:
  #   A JSON string containing the average request rate, timestamp, and total
  # requests seen for the given application.
  def get_request_info(app_id, secret)
    return BAD_SECRET_MSG unless valid_secret?(secret)
    Djinn.log_debug("Sending a log with request rate #{app_id}, timestamp " +
      "#{@last_sampling_time[app_id]}, request rate " +
      "#{@average_req_rate[app_id]}")
    encoded_request_info = JSON.dump({
      'timestamp' => @last_sampling_time[app_id],
      'avg_request_rate' => @average_req_rate[app_id],
      'num_of_requests' => @total_req_seen[app_id]
    })
    return encoded_request_info
  end


  # Searches through the requests to scale up and down each application in this
  # AppScale deployment, and determines if machines need to be terminated due
  # to excess capacity.
  #
  # Args:
  #   all_scaling_votes: A Hash that maps each appid (a String) to the votes
  #     received to scale the app up or down (an Array of Strings).
  # Returns:
  #   An Integer that indicates how many nodes were added to this AppScale
  #   deployment. A negative number indicates that that many nodes were
  #   removed from this AppScale deployment.
  def examine_scale_down_requests(all_scaling_votes)
    # First, only scale down in cloud environments.
    unless is_cloud?
      Djinn.log_debug("Not scaling down VMs, because we aren't in a cloud.")
      return 0
    end

    if @nodes.length <= Integer(@options['min_images']) or @nodes.length <= 1
      Djinn.log_debug("Not scaling down VMs right now, as we are at the " +
        "minimum number of nodes the user wants to use.")
      return 0
    end

    # Second, only consider scaling down if nobody wants to scale up.
    @apps_loaded.each { |appid|
      scale_ups = all_scaling_votes[appid].select { |vote| vote == "scale_up" }
      if scale_ups.length > 0
        Djinn.log_debug("Not scaling down VMs, because app #{appid} wants to scale" +
          " up.")
        return 0
      end
    }

    # Third, only consider scaling down if we get two votes to scale down on
    # the same app, just like we do for scaling up.
    scale_down_threshold_reached = false
    @apps_loaded.each { |appid|
      scale_downs = all_scaling_votes[appid].select { |vote| vote == "scale_down" }
      if scale_downs.length > 0
        Djinn.log_info("Got a vote to scale down app #{appid}, so " +
          "considering removing VMs.")
        scale_down_threshold_reached = true
      end
    }

    unless scale_down_threshold_reached
      Djinn.log_debug("Not scaling down VMs right now, as not enough nodes have " +
        "requested it.")
      return 0
    end

    # Also, don't scale down if we just scaled up or down.
    if Time.now.to_i - @last_scaling_time < (SCALEDOWN_THRESHOLD *
            SCALE_TIME_MULTIPLIER * DUTY_CYCLE)
      Djinn.log_info("Not scaling down VMs right now, as we recently scaled " +
        "up or down.")
      return 0
    end

    # Finally, find a node to remove and remove it.
    node_to_remove = nil
    @state_change_lock.synchronize {
      @nodes.each { |node|
        if node.jobs == ["appengine"]
          Djinn.log_info("Removing node #{node}")
          node_to_remove = node
          break
        end
      }
    }

    if node_to_remove.nil?
      Djinn.log_warn("Tried to scale down but couldn't find a node to remove.")
      return 0
    end

    remove_node_from_local_and_zookeeper(node_to_remove.private_ip)

    to_remove = {}
    @app_info_map.each { |app_id, info|
      next if info['appengine'].nil?

      info['appengine'].each { |location|
        host, port = location.split(":")
        if host == node_to_remove.private_ip
          to_remove[app] = [] if to_remove[app].nil?
          to_remove[app] << location
        end
      }
    }
    to_remove.each { |app, locations|
        locations.each { |location|
          @app_info_map[app]['appengine'].delete(location)
        }
    }

    imc = InfrastructureManagerClient.new(@@secret)
    begin
      imc.terminate_instances(@options, node_to_remove.instance_id)
    rescue FailedNodeException
      Djinn.log_warn("Failed to call terminate_instances")
    end

    @last_scaling_time = Time.now.to_i
    return -1
  end


  def stop_appengine()
    Djinn.log_info("Shutting down AppEngine")

    erase_app_instance_info()
    Nginx.reload()

    APPS_LOCK.synchronize {
      @app_names = []
      @apps_loaded = []
    }
  end

  # Returns true on success, false otherwise
  def copy_app_to_local(appname)
    app_path = "#{PERSISTENT_MOUNT_POINT}/apps/#{appname}.tar.gz"

    if File.exists?(app_path)
      Djinn.log_debug("I already have a copy of app #{appname} - won't grab it remotely")
      return true
    else
      Djinn.log_debug("I don't have a copy of app #{appname} - will grab it remotely")
    end

    nodes_with_app = []
    RETRIES.downto(0) { |attempt|
      nodes_with_app = ZKInterface.get_app_hosters(appname, @options['keyname'])
      if nodes_with_app.empty?
        Djinn.log_info("#{attempt} attempt: waiting for a node to " +
          "have a copy of app #{appname}")
        Kernel.sleep(SMALL_WAIT)
        next
      end

      # Try few times on each node known to retrieve this application. Make
      # sure we pick a random order to not overload the same host.
      nodes_with_app.shuffle.each { |node|
        ssh_key = node.ssh_key
        ip = node.private_ip
        Djinn.log_debug("Trying #{ip}:#{app_path} for the application.")
        RETRIES.downto(0) {
          begin
            HelperFunctions.scp_file(app_path, app_path, ip, ssh_key, true)
            if File.exists?(app_path)
              if HelperFunctions.check_tarball(app_path)
                Djinn.log_info("Got a copy of #{appname} from #{ip}.")
                return true
              end
            end
          rescue AppScaleSCPException
            Djinn.log_debug("Got scp issues getting a copy of #{app_path} from #{ip}.")
          end
          # Removing possibly corrupted, or partially downloaded tarball.
          FileUtils.rm_rf(app_path)
          Kernel.sleep(SMALL_WAIT)
        }
        Djinn.log_warn("Unable to get the application from #{ip}:#{app_path}: scp failed.")
      }
    }

    Djinn.log_error("Unable to get the application from any node.")
    return false
  end

  # This function creates the xmpp account for 'app', as app@login_ip.
  def start_xmpp_for_app(app, port, app_language)
    watch_name = "xmpp-#{app}"

    # If we have it already running, nothing to do
    if MonitInterface.is_running?(watch_name)
      Djinn.log_debug("xmpp already running for application #{app}")
      return
    end

    # We don't need to check for FailedNodeException here since we catch
    # it at a higher level.
    login_ip = @options['login']
    uac = UserAppClient.new(my_node.private_ip, @@secret)
    xmpp_user = "#{app}@#{login_ip}"
    xmpp_pass = HelperFunctions.encrypt_password(xmpp_user, @@secret)
    result = uac.commit_new_user(xmpp_user, xmpp_pass, "app")
    Djinn.log_debug("User creation returned: #{result}")
    if result.include?('Error: user already exists')
      # We need to update the password of the channel XMPP account for
      # authorization.
      result = uac.change_password(xmpp_user, xmpp_pass)
      Djinn.log_debug("Change password returned: #{result}")
    end

    Djinn.log_debug("Created user [#{xmpp_user}] with password [#{@@secret}] and hashed password [#{xmpp_pass}]")

    if Ejabberd.does_app_need_receive?(app, app_language)
      start_cmd = "#{PYTHON27} #{APPSCALE_HOME}/XMPPReceiver/xmpp_receiver.py #{app} #{login_ip} #{@@secret}"
      stop_cmd = "#{PYTHON27} #{APPSCALE_HOME}/scripts/stop_service.py " +
        "xmpp_receiver.py #{app}"
      MonitInterface.start(watch_name, start_cmd, stop_cmd, nil, nil,
                           start_cmd, nil, nil, nil)
      Djinn.log_debug("App #{app} does need xmpp receive functionality")
    else
      Djinn.log_debug("App #{app} does not need xmpp receive functionality")
    end
  end

  # Stop the xmpp receiver for an application.
  #
  # Args:
  #   app: The application ID whose XMPPReceiver we should shut down.
  def stop_xmpp_for_app(app)
    Djinn.log_info("Shutting down xmpp receiver for app: #{app}")
    MonitInterface.stop("xmpp-#{app}")
    Djinn.log_info("Done shutting down xmpp receiver for app: #{app}")
  end

  def start_open()
    return
  end

  def stop_open()
    return
  end

  # Gathers App Controller and System Manager stats for this node.
  #
  # Args:
  #   secret: The secret of this deployment.
  # Returns:
  #   A hash in string format containing system and platform stats for this
  #     node.
  def get_node_stats_json(secret)
    return BAD_SECRET_MSG unless valid_secret?(secret)

    # Get stats from SystemManager.
    imc = InfrastructureManagerClient.new(secret)
    system_stats = JSON.load(imc.get_system_stats())
    Djinn.log_debug("System stats: #{system_stats}")

    # Combine all useful stats and return.
    node_stats = system_stats
    node_stats["apps"] = {}
    if my_node.is_shadow?
      APPS_LOCK.synchronize {
        @apps_loaded.each { |app_name|
          if @app_info_map[app_name].nil? or @app_info_map[app_name]['appengine'].nil?
            Djinn.log_debug("#{app_name} not setup yet: skipping getting stats.")
            next
          end

          # Get HAProxy requests.
          Djinn.log_debug("Getting HAProxy stats for app: #{app_name}")
          total_reqs, reqs_enqueued, collection_time = HAProxy.get_haproxy_stats(app_name)
          # Create the apps hash with useful information containing HAProxy stats.
          begin
            appservers = 0
            pending = 0
            if collection_time == :no_backend
              total_reqs = 0
              reqs_enqueued = 0
            else

              @app_info_map[app_name]['appengine'].each { |location|
                host, port = location.split(":")
                if Integer(port) > 0
                  appservers += 1
                else
                  pending += 1
                end
              }
            end
            node_stats["apps"][app_name] = {
              "language" => @app_info_map[app_name]["language"].tr('^A-Za-z', ''),
              "appservers" => appservers,
              "pending_appservers" => pending,
              "http" => @app_info_map[app_name]["nginx"],
              "https" => @app_info_map[app_name]["nginx_https"],
              "total_reqs" => total_reqs,
              "reqs_enqueued" => reqs_enqueued
            }
          rescue => exception
            backtrace = exception.backtrace.join("\n")
            message = "Unforseen exception: #{exception} \nBacktrace: #{backtrace}"
            Djinn.log_warn("Unable to get application stats: #{message}")
          end
        }
      }
    end

    node_stats["cloud"] = my_node.cloud
    node_stats["state"] = @state
    if @done_initializing
      node_stats["db_location"] = get_db_master.public_ip
    else
      node_stats["db_location"] = NOT_UP_YET
    end
    node_stats["is_initialized"] = @done_initializing
    node_stats["is_loaded"] = @done_loading
    node_stats["public_ip"] = my_node.public_ip
    node_stats["private_ip"] = my_node.private_ip
    node_stats["roles"] = my_node.jobs or ["none"]
    Djinn.log_debug("Node stats: #{node_stats}")

    return JSON.dump(node_stats)
  end

  # Gets an application cron info.
  #
  # Args:
  #   app_name: The application ID.
  #   secret: The secret of this deployment.
  # Returns:
  #   An application cron info
  def get_application_cron_info(app_name, secret)
    return BAD_SECRET_MSG unless valid_secret?(secret)
    content = CronHelper.get_application_cron_info(app_name)
    return JSON.dump(content)
  end
end<|MERGE_RESOLUTION|>--- conflicted
+++ resolved
@@ -2172,19 +2172,10 @@
       # Every other node syncs its state with the login node state.
       if my_node.is_shadow?
         flush_log_buffer
-<<<<<<< HEAD
-        send_instance_info_to_dashboard
-=======
->>>>>>> a6611331
         update_node_info_cache
         backup_appcontroller_state
 
         APPS_LOCK.synchronize {
-<<<<<<< HEAD
-          starts_new_apps_or_appservers
-          scale_deployment
-        }
-=======
           # Check all apps that should be running are ready to run.
           check_running_apps
 
@@ -2201,13 +2192,7 @@
           Djinn.log_debug("Another thread is already working with the" +
               " InfrastructureManager.")
         else
-          Thread.new {
-            SCALE_LOCK.synchronize {
-              scale_appservers_across_nodes
-            }
-          }
-        end
->>>>>>> a6611331
+          scale_deployment
       elsif !restore_appcontroller_state
         Djinn.log_warn("Cannot talk to zookeeper: in isolated mode.")
         next
@@ -2578,44 +2563,9 @@
       }
     }
 
-<<<<<<< HEAD
     # Let's count the open nodes we can use before having to create new
     # VMs.
     open_nodes = 0
-=======
-    add_nodes(nodes_info)
-    update_hosts_info()
-
-    return nodes_info
-  end
-
-
-  # Starts the given roles by using open nodes, spawning new nodes, or some
-  # combination of the two.
-  #
-  # Args:
-  #   nodes_needed:  An Array, where each item is an Array of the roles to
-  #     start on each node.
-  #   instance_type: A String with the type of instance to start.
-  #   secret: A String with the deployment secret key.
-  # Returns:
-  #  A String with 'OK' or the Error string.
-  def start_new_roles_on_nodes(nodes_needed, instance_type, secret)
-    return BAD_SECRET_MSG unless valid_secret?(secret)
-
-    # TODO: we should validate the roles type, to ensure they are valid.
-    if nodes_needed.class != Array || (instance_type.class != String && is_cloud)
-      Djinn.log_error("Invalid parameter type (nodes_needed, or instance_type).")
-      return BAD_INPUT_MSG
-    end
-
-    Djinn.log_info("Received a request to acquire nodes with roles " +
-      "#{nodes_needed.join(', ')}, with instance type #{instance_type}.")
-
-    vms_to_use = []
-
-    # We look for 'open' nodes first.
->>>>>>> a6611331
     @state_change_lock.synchronize {
       @nodes.each { |node| open_nodes += 1 if node.is_open?  }
     }
@@ -3939,16 +3889,11 @@
     db_master_ip = nil
     db_proxy = nil
     verbose = @options['verbose'].downcase == 'true'
-<<<<<<< HEAD
     @state_change_lock.synchronize {
       @nodes.each { |node|
         db_master_ip = node.private_ip if node.is_db_master?
-      }
-=======
-    @nodes.each { |node|
-      db_master_ip = node.private_ip if node.is_db_master?
-      db_proxy = node.private_ip if node.is_load_balancer?
->>>>>>> a6611331
+        db_proxy = node.private_ip if node.is_load_balancer?
+      }
     }
     HelperFunctions.log_and_crash("db master ip was nil") if db_master_ip.nil?
     HelperFunctions.log_and_crash("db proxy ip was nil") if db_proxy.nil?
