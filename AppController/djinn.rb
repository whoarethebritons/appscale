--- conflicted
+++ resolved
@@ -137,22 +137,8 @@
   attr_accessor :options
 
   # An Array of Strings, each of which corresponding to the name of an App
-<<<<<<< HEAD
-  # Engine app that should be loaded.
-  attr_accessor :app_names
-
-  # An Array of Strings, each of which corresponding to the name of an App
   # Engine app that has been loaded on this node.
   attr_accessor :versions_loaded
-
-  # An Array of Strings, each of which corresponding to the name of an App
-  # Engine app that should be restarted on this node.
-  attr_accessor :apps_to_restart
-=======
-  # Engine app that has been loaded on this node.
-  attr_accessor :versions_loaded
-
->>>>>>> 2f6c0e8c
 
   # A boolean that is used to let remote callers know when this AppController
   # is done initializing itself, but not necessarily done starting or
@@ -1627,28 +1613,6 @@
   def restart_versions(versions_to_restart)
     return if versions_to_restart.empty?
 
-<<<<<<< HEAD
-    Djinn.log_info("Restarting versions: #{versions_to_restart}.")
-    # Self needs to update source code/cache.
-    if my_node.is_load_balancer?
-      versions_to_restart.each{ |version_key|
-        begin
-          HelperFunctions.parse_static_data(version_key, true)
-        rescue => except
-          except_trace = except.backtrace.join("\n")
-          Djinn.log_debug("restart_versions: parse_static_data exception" \
-            " from #{version_key}: #{except_trace}.")
-          # This specific exception may be a JSON parse error.
-          error_msg = "ERROR: Unable to parse app.yaml file for " \
-                      "#{version_key}. Exception of #{except.class} with " \
-                      "message #{except.message}"
-          place_error_app(version_key, error_msg)
-        end
-      }
-    end
-
-=======
->>>>>>> 2f6c0e8c
     Djinn.log_info("Remove old AppServers for #{versions_to_restart}.")
     APPS_LOCK.synchronize {
       versions_to_restart.each{ |version_key|
