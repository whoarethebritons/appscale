--- conflicted
+++ resolved
@@ -4151,25 +4151,6 @@
         }
       end
 
-<<<<<<< HEAD
-=======
-      http_port = @app_info_map[app]['nginx']
-      https_port = @app_info_map[app]['nginx_https']
-      proxy_port = @app_info_map[app]['haproxy']
-      Djinn.log_debug("Regenerating nginx config for app #{app}, on http " +
-        "port #{http_port}, https port #{https_port}, and haproxy port " +
-        "#{proxy_port}.")
-
-      # Let's see if we already have any AppServers running for this
-      # application.
-      running = false
-      @app_info_map[app]['appengine'].each { |location|
-        _host, port = location.split(":")
-        next if Integer(port) < 0
-        running = true
-        break
-      }
->>>>>>> e90ce6f6
       unless running
         Djinn.log_debug("Removing routing for #{app} since no appserver is running.")
         Nginx.remove_app(app)
