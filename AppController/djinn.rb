--- conflicted
+++ resolved
@@ -3627,10 +3627,7 @@
     if my_node.is_shadow?
       pick_zookeeper(@zookeeper_data)
       set_custom_config
-<<<<<<< HEAD
       start_log_server
-=======
->>>>>>> 9c80876a
     end
 
     if my_node.is_db_master? or my_node.is_db_slave?
@@ -4186,9 +4183,7 @@
     HelperFunctions.shell("rsync #{options} #{lib}/* root@#{ip}:#{lib}")
     HelperFunctions.shell("rsync #{options} #{app_task_queue}/* root@#{ip}:#{app_task_queue}")
     HelperFunctions.shell("rsync #{options} #{scripts}/* root@#{ip}:#{scripts}")
-<<<<<<< HEAD
     HelperFunctions.shell("rsync #{options} #{log_service}/* root@#{ip}:#{log_service}")
-=======
     if dest_node.is_appengine?
       locations_json = "#{APPSCALE_METADATA_DIR}/locations-#{@options['keyname']}.json"
       loop {
@@ -4250,7 +4245,6 @@
         Djinn.log_error("Unable to build Java AppServer on #{ip}")
       end
     end
->>>>>>> 9c80876a
   end
 
   def setup_config_files()
@@ -4289,13 +4283,10 @@
     head_node_ip = get_shadow.public_ip
     HelperFunctions.write_file("#{APPSCALE_CONFIG_DIR}/head_node_ip", "#{head_node_ip}\n")
 
-<<<<<<< HEAD
     head_node_private_ip = get_shadow.private_ip
     HelperFunctions.write_file("#{APPSCALE_CONFIG_DIR}/head_node_private_ip",
                                "#{head_node_private_ip}\n")
 
-=======
->>>>>>> 9c80876a
     login_ip = @options['login']
     HelperFunctions.write_file("#{APPSCALE_CONFIG_DIR}/login_ip", "#{login_ip}\n")
     HelperFunctions.write_file("#{APPSCALE_CONFIG_DIR}/masters", "#{master_ip}\n")
