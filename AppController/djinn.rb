--- conflicted
+++ resolved
@@ -2982,12 +2982,6 @@
         Monitoring.proxy_port)
       Nginx.create_app_monitoring_config(my_public, my_private, 
         Monitoring.proxy_port)
-<<<<<<< HEAD
-      Djinn.log_debug("Restarting Nginx")
-      Nginx.restart
-      Djinn.log_debug("Starting App Monitoring")
-=======
->>>>>>> 5194194d
       Monitoring.start
       HAProxy.reload
       Nginx.restart
