--- conflicted
+++ resolved
@@ -2467,38 +2467,6 @@
     return secret == @@secret
   end
 
-<<<<<<< HEAD
-=======
-  def set_uaserver_ips()
-    Djinn.log_info("Setting uaserver public/private ips")
-
-    Djinn.log_debug("My node is #{my_node}")
-    # set it to this node if we run the uaserver
-    if my_node.is_db_master? or my_node.is_db_slave?
-      Djinn.log_info("Running the UserAppServer locally - setting uaserver" +
-        " IPs to (pub)#{my_node.public_ip}, (pri)#{my_node.private_ip}")
-      @userappserver_public_ip = my_node.public_ip
-      @userappserver_private_ip = my_node.private_ip
-      return
-    end
-
-    # otherwise just set it to an arbitrary db node's ips
-    @nodes.each { |node|
-      Djinn.log_debug("looking at node #{node} as a possible uaserver")
-      if node.is_db_master? or node.is_db_slave?
-        Djinn.log_info("Found a UserAppServer at (pub) #{node.public_ip}, " +
-          "(pri) #{node.private_ip}")
-        @userappserver_public_ip = node.public_ip
-        @userappserver_private_ip = node.private_ip
-        return
-      end
-    }
-
-    @state = "Couldn't find a working UserAppServer."
-    HelperFunctions.log_and_crash(@state, WAIT_TO_CRASH)
-  end
-
->>>>>>> 8d2829fe
   def get_public_ip(private_ip)
     return private_ip unless is_cloud?
 
@@ -3573,7 +3541,6 @@
         end
 
         # Always colocate the Datastore Server and UserAppServer (soap_server).
-<<<<<<< HEAD
         @state = "Starting up SOAP Server and Datastore Server"
         start_datastore_server()
 
@@ -3587,15 +3554,6 @@
         rescue FailedNodeException
           Djinn.log_debug("UserAppServer not ready yet: retrying.")
           retry
-=======
-        if has_soap_server?(my_node)
-          @state = "Starting up SOAP Server and Datastore Server"
-          start_datastore_server()
-          start_soap_server()
-          start_groomer_service()
-          start_backup_service()
-          HelperFunctions.sleep_until_port_is_open(HelperFunctions.local_ip(), UserAppClient::SERVER_PORT)
->>>>>>> 8d2829fe
         end
 
         start_groomer_service()
@@ -3603,7 +3561,6 @@
         HelperFunctions.sleep_until_port_is_open(HelperFunctions.local_ip(),
           UserAppClient::SERVER_PORT)
 
-<<<<<<< HEAD
         if my_node.is_db_master?
           # If we're starting AppScale with data from a previous deployment, we
           # may have to clear out all the registered app instances from the
@@ -3611,22 +3568,6 @@
           if @options['clear_datastore'].downcase == "true"
             erase_app_instance_info
           end
-=======
-    if my_node.is_db_slave?
-      threads << Thread.new {
-        start_db_slave(@options['clear_datastore'].downcase == "true")
-
-        # Currently we always run the Datastore Server and SOAP
-        # server on the same nodes.
-        if has_soap_server?(my_node)
-          @state = "Starting up SOAP Server and Datastore Server"
-          start_datastore_server()
-          start_soap_server()
-          start_groomer_service()
-          start_backup_service()
-          HelperFunctions.sleep_until_port_is_open(HelperFunctions.local_ip(),
-            UserAppClient::SERVER_PORT)
->>>>>>> 8d2829fe
         end
       }
     end
