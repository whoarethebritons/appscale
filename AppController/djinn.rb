#!/usr/bin/ruby -w

# Imports within Ruby's standard libraries
require 'digest'
require 'logger'
require 'monitor'
require 'net/http'
require 'net/https'
require 'openssl'
require 'securerandom'
require 'set'
require 'socket'
require 'soap/rpc/driver'
require 'syslog'
require 'timeout'
require 'tmpdir'
require 'yaml'

# Imports for RubyGems
require 'rubygems'
require 'httparty'
require 'json'
require 'zookeeper'

# Imports for AppController libraries
$:.unshift File.join(File.dirname(__FILE__), 'lib')
require 'app_controller_client'
require 'app_manager_client'
require 'backup_restore_service'
require 'blobstore'
require 'cron_helper'
require 'custom_exceptions'
require 'datastore_server'
require 'ejabberd'
require 'error_app'
require 'groomer_service'
require 'haproxy'
require 'helperfunctions'
require 'hermes_client'
require 'infrastructure_manager_client'
require 'monit_interface'
require 'nginx'
require 'search'
require 'taskqueue'
require 'terminate'
require 'user_app_client'
require 'zkinterface'
require 'zookeeper_helper'

<<<<<<< HEAD
# This ensure that exceptions in a thread are not ignored.
Thread.abort_on_exception=true

=======
# By default don't trace remote commands execution.
>>>>>>> fd6d5eb2
NO_OUTPUT = false

# This lock makes it so that global variables related to apps are not updated
# concurrently, preventing race conditions.
APPS_LOCK = Monitor.new

# This lock is to ensure that only one thread is trying to start/stop
# applications.
AMS_LOCK = Mutex.new

# This lock is to ensure that only one thread is trying to start/stop
# new nodes (it takes a long time to spawn a new VM).
SCALE_LOCK = Mutex.new

# Prevents nodetool from being invoked concurrently.
NODETOOL_LOCK = Mutex.new

# The name of the user to be used with reserved applications.
APPSCALE_USER = 'appscale-user@local.appscale'.freeze

# The string that should be returned to the caller if they call a publicly
# exposed SOAP method but provide an incorrect secret.
BAD_SECRET_MSG = 'false: bad secret'.freeze

# The String that should be returned to callers if they attempt to add or remove
# AppServers from an HAProxy config file at a node where HAProxy is not running.
NO_HAPROXY_PRESENT = 'false: haproxy not running'.freeze

# The String that should be returned to callers if they attempt to add
# AppServers for an app that does not yet have nginx and haproxy set up.
NOT_READY = 'false: not ready yet'.freeze

# A response that indicates that the caller made an invalid request.
INVALID_REQUEST = 'false: invalid request'.freeze

# The maximum number of seconds that we should wait when deploying Google App
# Engine applications via the AppController.
APP_UPLOAD_TIMEOUT = 180

# The location on the local file system where we store information about
# where ZooKeeper clients are located, used to backup and restore
# AppController information.
ZK_LOCATIONS_FILE = '/etc/appscale/zookeeper_locations.json'.freeze

# The location of the logrotate scripts.
LOGROTATE_DIR = '/etc/logrotate.d'.freeze

# The name of the generic appscale centralized app logrotate script.
APPSCALE_APP_LOGROTATE = 'appscale-app-logrotate.conf'.freeze

# The location of the appscale-upload-app script from appscale-tools.
UPLOAD_APP_SCRIPT = `which appscale-upload-app`.chomp

# The location of the build cache.
APPSCALE_CACHE_DIR = '/var/cache/appscale'.freeze

# The domain that hosts packages for the build.
PACKAGE_MIRROR_DOMAIN = 's3.amazonaws.com'.freeze

# The location on the package mirror where the packages are stored.
PACKAGE_MIRROR_PATH = '/appscale-build'.freeze

# The highest load of the deployment we handle before trying to scale up.
MAX_LOAD_THRESHOLD = 0.9

# The desired load of the deployment to achieve after scaling up or down.
DESIRED_LOAD = 0.8

# The lowest load of the deployment to tolerate before trying to scale down.
MIN_LOAD_THRESHOLD = 0.7

# The number of seconds to wait for an AppServer instance to start.
START_APP_TIMEOUT = 180

# Djinn (interchangeably known as 'the AppController') automatically
# configures and deploys all services for a single node. It relies on other
# Djinns or the AppScale Tools to tell it what services (roles) it should
# be hosting, and exposes these methods via a SOAP interface (as is provided
# in DjinnServer).
class Djinn
  # An Array of DjinnJobData objects, each of which containing information about
  # a node in the currently running AppScale deployment.
  attr_accessor :nodes

  # A Hash containing all the parameters needed to configure any service
  # on any node. At a minimum, this is all the information from the AppScale
  # Tools, including information about database parameters and the roles
  # for all nodes.
  attr_accessor :options

  # An Array of Strings, each of which corresponding to the name of an App
  # Engine app that has been loaded on this node.
  attr_accessor :versions_loaded

  # A boolean that is used to let remote callers know when this AppController
  # is done initializing itself, but not necessarily done starting or
  # stopping roles.
  attr_accessor :done_initializing

  # A boolean that is used to let remote callers know when this AppController
  # is done starting all the services it is responsible for.
  attr_accessor :done_loading

  # The human-readable state that this AppController is in.
  attr_accessor :state

  # A boolean that is used to let remote callers start the shutdown process
  # on this AppController, which will cleanly shut down and terminate all
  # services on this node.
  attr_accessor :kill_sig_received

  # An Integer that indexes into @nodes, to return information about this node.
  attr_accessor :my_index

  # An Array that lists the CPU, disk, and memory usage of each machine in this
  # AppScale deployment. Used as a cache so that it does not need to be
  # generated in response to AppDashboard requests.
  # This Array can be fetched in JSON format by get_cluster_stats_json
  # server's method. Its structure is following
  # [
  #  {
  #    # System stats provided by infrustucture manager
  #    "cpu" => {
  #      "idle" => 81.3,
  #      "system" => 13.2,
  #      "user" => 5.5
  #    },
  #    "disk" => [
  #      # For each partition
  #      {
  #        "/" => {
  #          "total" => 30965743616,
  #          "free" => 15482871808,
  #          "used" => 15482871808
  #        }
  #      },
  #      ...
  #    ],
  #    "memory => {
  #      "total" => 12365412865,
  #      "available" => 6472179712,
  #      "used" => 8186245120
  #    },
  #    "swap" => {
  #      "total" => 2097147904,
  #      "free" => 1210527744,
  #      "used" => 886620160
  #    },
  #    "services" => {
  #      # For each Process monitored by monit
  #      "cassandra" => "Running",
  #      ...
  #    },
  #    "loadavg" => {
  #      "last_1_min" => 1.35,
  #      "last_5_min" => 0.67,
  #      "last_15_min" => 0.89,
  #      "runnable_entities" => 3,
  #      "scheduling_entities" => 687
  #    },
  #    # Node information provided by AppController itself
  #    "apps" => {
  #      # This hash is empty for non-shadow nodes
  #      "my_app" => {
  #        "language" => "python",
  #        "appservers" => 4,
  #        "pending_appservers" => 2,
  #        "http" => 8080,
  #        "https" => 4380,
  #        "reqs_enqueued" => 15,
  #        "total_reqs" => 6513
  #      },
  #      ...
  #    },
  #    "cloud" => False,
  #    "state" => "Done starting up AppScale, now in heartbeat mode",
  #    "db_location" => "192.168.33.10",
  #    "is_initialized" => True,
  #    "is_loaded" => True,
  #    "public_ip" => "192.168.33.10",
  #    "private_ip" => "10.10.105.18",
  #    "roles" => ["shadow", "zookeeper", "datastore", "taskqueue"],
  #  },
  #  ...
  # ]
  attr_accessor :cluster_stats

  # An integer timestamp that corresponds to the last time this AppController
  # has updated @nodes, which we use to compare with a similar timestamp in
  # ZooKeeper to see when data in @nodes has changed on other nodes.
  attr_accessor :last_updated

  # A Hash that contains information about each Google App Engine application
  # running in this deployment. It includes information about the nginx and
  # haproxy ports the app uses, as well as the language the app is written
  # in.
  attr_accessor :app_info_map

  # A lock that should be used whenever we modify internal state that can be
  # modified by more than one thread at a time.
  attr_accessor :state_change_lock

  # A Hash that maps the names of Google App Engine apps running in this
  # AppScale deployment to the total number of requests that haproxy has
  # processed.
  attr_accessor :total_req_seen

  # A Hash that maps the names of Google App Engine apps running in this
  # AppScale deployment to the current number of requests that haproxy has
  # queued.
  attr_accessor :current_req_rate

  # A Hash that maps the names of Google App Engine apps running in this
  # AppScale deployment to the last time we sampled the total number of
  # requests that haproxy has processed. When combined with
  # total_req_seen, we can infer the average number of requests per second
  # that come in for each App Engine application.
  attr_accessor :last_sampling_time

  # A Time that corresponds to the last time this machine added or removed
  # nodes in this AppScale deployment. Adding or removing nodes can happen
  # in response to autoscaling requests, or (eventually) to recover from
  # faults.
  attr_accessor :last_scaling_time

  # A Hash that maps reservation IDs generated when uploading App Engine
  # apps via the AppDashboard to the status of the uploaded app (e.g.,
  # started uploading, failed because of a bad app.yaml).
  attr_accessor :app_upload_reservations

  # The port that the AppController runs on by default
  SERVER_PORT = 17443

  # The port that SSH connections are hosted over, by default.
  SSH_PORT = 22

  # A boolean that should be used when we are waiting for a specific port
  # to open, and only if that port needs SSL to talk over it.
  USE_SSL = true

  # A boolean that indicates whether or not we should turn the firewall on,
  # and continuously keep it on. Should definitely be on for releases, and
  # on whenever possible.
  FIREWALL_IS_ON = true

  # The location on the local filesystem where AppScale-related configuration
  # files are written to.
  APPSCALE_CONFIG_DIR = '/etc/appscale'.freeze

  # The location on the local filesystem where the AppController writes
  # the location of all the nodes which are taskqueue nodes.
  TASKQUEUE_FILE = "#{APPSCALE_CONFIG_DIR}/taskqueue_nodes".freeze

  APPSCALE_HOME = ENV['APPSCALE_HOME']

  # The location on the local filesystem where we save data that should be
  # persisted across AppScale deployments. Currently this is Cassandra data,
  # ZooKeeper data, and Google App Engine apps that users upload.
  PERSISTENT_MOUNT_POINT = '/opt/appscale'.freeze

  # The location where we can find the Python 2.7 executable, included because
  # it is not the default version of Python installed on AppScale VMs.
  PYTHON27 = '/usr/bin/python2'.freeze

  # The message that we display to the user if they call a SOAP-accessible
  # function with a malformed input (e.g., of the wrong class or format).
  BAD_INPUT_MSG = JSON.dump({ 'success' => false, 'message' => 'bad input' })

  # The message that we display to the user if they want to scale up services
  # in an Xen/KVM deployment but don't have enough open nodes to do so.
  NOT_ENOUGH_OPEN_NODES = JSON.dump({ 'success' => false,
    'message' => 'not enough open nodes' })

  # This is the duty cycle for the main loop(s).
  DUTY_CYCLE = 10

  # How many minutes to print the stats in the logs.
  PRINT_STATS_MINUTES = 30

  # This is the time to wait before aborting after a crash. We use this
  # time to give a chance to the tools to collect the crashlog.
  WAIT_TO_CRASH = 30

  # This is a 'small' sleep that we generally use when waiting for
  # services to be up.
  SMALL_WAIT = 5

  # How often we should attempt to scale up. It's measured as a multiplier
  # of DUTY_CYCLE.
  SCALEUP_THRESHOLD = 5

  # How often we should attempt to decrease the number of AppServers on a
  # given node. It's measured as a multiplier of DUTY_CYCLE.
  SCALEDOWN_THRESHOLD = 15

  # When scaling down instances we need to use a much longer time in order
  # to reap the benefit of an already running instance.  This is a
  # multiplication factor we use with the above threshold.
  SCALE_TIME_MULTIPLIER = 6

  # This is the generic retries to do.
  RETRIES = 5

  # We won't allow any AppServer to have 1 minute average load
  # (normalized on the number of CPUs) to be bigger than this constant.
  MAX_LOAD_AVG = 2.0

  # We need to leave some extra RAM available for the system to operate
  # safely.
  SAFE_MEM = 50

  # Conversion divisor to MB for RAM statistics given in Bytes.
  MEGABYTE_DIVISOR = 1024 * 1024

  # A regular expression that can be used to match any character that is not
  # acceptable to use in a hostname:port string, used to filter out unacceptable
  # characters from user input.
  NOT_FQDN_REGEX = /[^\w\d\.:\/_-]/

  # A regular expression that can be used to match any character that is not
  # acceptable to use in a hostname:port string, while also allowing the +
  # character to be used. This is used to filter out unacceptable characters
  # from user input where the plus sign is acceptable.
  NOT_FQDN_OR_PLUS_REGEX = /[^\w\d\.\+:\/_-]/

  # A regular expression that can be used to match any character that is not
  # acceptable to use in a e-mail address, used to filter out unacceptable
  # characters from user input.
  NOT_EMAIL_REGEX = /[^\w\d_@-]/

  # An Integer that determines how many log messages we should send at a time
  # to the AppDashboard, for later viewing.
  LOGS_PER_BATCH = 25

  # An Array of Strings, where each String is an appid that corresponds to an
  # application that cannot be relocated within AppScale, because system
  # services assume that they run at a specific location.
  RESERVED_APPS = [AppDashboard::APP_NAME].freeze

  # A Fixnum that indicates what the first port is that can be used for hosting
  # Google App Engine apps.
  STARTING_APPSERVER_PORT = 20_000

  # A String that is returned to callers of get_app_upload_status that provide
  # an invalid reservation ID.
  ID_NOT_FOUND = 'Reservation ID not found.'.freeze

  # This String is used to inform the tools that the AppController is not
  # quite ready to receive requests.
  NOT_UP_YET = 'not-up-yet'.freeze

  # A String that is returned to callers of set_property that provide an invalid
  # instance variable name to set.
  KEY_NOT_FOUND = 'Invalid property name, or property value.'.freeze

  # A String indicating when we are looking for a Zookeeper connection to
  # become available.
  NO_ZOOKEEPER_CONNECTION = 'No Zookeeper available: in isolated mode'.freeze

  # Where to put logs.
  LOG_FILE = '/var/log/appscale/controller-17443.log'.freeze

  # Default memory to allocate to each AppServer.
  DEFAULT_MEMORY = 400

  # The default service for a project.
  DEFAULT_SERVICE = 'default'.freeze

  # The default version for a service.
  DEFAULT_VERSION = 'v1'.freeze

  # The character used to separate portions of a complete version string.
  # (e.g. guestbook_default_v1)
  VERSION_PATH_SEPARATOR = '_'.freeze

  # The port that the AdminServer listens on.
  ADMIN_SERVER_PORT = 17442

  # List of parameters allowed in the set_parameter (and in AppScalefile
  # at this time). If a default value is specified, it will be used if the
  # parameter is unspecified. The last value (a boolean) indicates if the
  # parameter's value is of a sensitive nature and shouldn't be printed in
  # the logs.
  PARAMETER_CLASS = 0
  PARAMETER_DEFAULT = 1
  PARAMETER_SHOW = 2
  PARAMETERS_AND_CLASS = {
    'azure_subscription_id' => [String, nil, false],
    'azure_app_id' => [String, nil, false],
    'azure_app_secret_key' => [String, nil, false],
    'azure_tenant_id' => [String, nil, false],
    'azure_resource_group' => [String, nil, false],
    'azure_storage_account' => [String, nil, false],
    'azure_group_tag' => [String, nil, false],
    'autoscale' => [TrueClass, 'True', true],
    'client_secrets' => [String, nil, false],
    'controller_logs_to_dashboard' => [TrueClass, 'False', false],
    'default_max_appserver_memory' => [Fixnum, "#{DEFAULT_MEMORY}", true],
    'default_min_appservers' => [Fixnum, '2', true],
    'disks' => [String, nil, true],
    'ec2_access_key' => [String, nil, false],
    'ec2_secret_key' => [String, nil, false],
    'ec2_url' => [String, nil, false],
    'EC2_ACCESS_KEY' => [String, nil, false],
    'EC2_SECRET_KEY' => [String, nil, false],
    'EC2_URL' => [String, nil, false],
    'flower_password' => [String, nil, false],
    'gce_instance_type' => [String, nil],
    'gce_user' => [String, nil, false],
    'group' => [String, nil, true],
    'keyname' => [String, nil, false],
    'infrastructure' => [String, nil, true],
    'instance_type' => [String, nil, true],
    'lb_connect_timeout' => [Fixnum, '120000', true],
    'login' => [String, nil, true],
    'machine' => [String, nil, true],
    'max_machines' => [Fixnum, '0', true],
    'min_machines' => [Fixnum, '1', true],
    'region' => [String, nil, true],
    'replication' => [Fixnum, '1', true],
    'project' => [String, nil, false],
    'table' => [String, 'cassandra', false],
    'use_spot_instances' => [TrueClass, nil, false],
    'user_commands' => [String, nil, true],
    'verbose' => [TrueClass, 'False', true],
    'write_nodes_stats_log' => [TrueClass, 'False', true],
    'nodes_stats_log_interval' => [Fixnum, '15', true],
    'write_processes_stats_log' => [TrueClass, 'False', true],
    'processes_stats_log_interval' => [Fixnum, '65', true],
    'write_proxies_stats_log' => [TrueClass, 'False', true],
    'proxies_stats_log_interval' => [Fixnum, '35', true],
    'write_detailed_processes_stats_log' => [TrueClass, 'False', true],
    'write_detailed_proxies_stats_log' => [TrueClass, 'False', true],
    'zone' => [String, nil, true]
  }.freeze

  # Template used for rsyslog configuration files.
  RSYSLOG_TEMPLATE_LOCATION = "#{APPSCALE_HOME}/common/appscale/common/" \
                              "templates/rsyslog-app.conf"

  # Instance variables that we need to restore from the head node.
  DEPLOYMENT_STATE = [
    "@app_info_map",
    "@versions_loaded",
    "@nodes",
    "@options",
    "@last_decision"
  ].freeze

  # The amount of memory in MB for each instance class.
  INSTANCE_CLASSES = { F1: 128,
                       F2: 256,
                       F4: 512,
                       F4_1G: 1024 }.freeze

  # Creates a new Djinn, which holds all the information needed to configure
  # and deploy all the services on this node.
  def initialize
    # The password, or secret phrase, that is required for callers to access
    # methods exposed via SOAP.
    @@secret = HelperFunctions.get_secret

    @@log = Logger.new(STDOUT)
    @@log.level = Logger::INFO

    @my_index = nil
    @my_public_ip = nil
    @my_private_ip = nil
    @kill_sig_received = false
    @done_initializing = false
    @done_terminating = false
    @waiting_messages = []
    @waiting_messages.extend(MonitorMixin)
    @message_ready = @waiting_messages.new_cond
    @done_loading = false
    @state = 'AppController just started'
    @cluster_stats = []
    @last_updated = 0
    @state_change_lock = Monitor.new

    # Keeps track of started instances that have not been registered yet.
    @pending_appservers = {}

    @initialized_versions = {}
    @total_req_seen = {}
    @current_req_rate = {}
    @average_req_rate = {}
    @last_sampling_time = {}
    @last_scaling_time = Time.now.to_i
    @app_upload_reservations = {}

    # This variable is used to keep track of the list of zookeeper servers
    # we have in this deployment.
    @zookeeper_data = []

    # This variable is used to keep track of the location files we write
    # when layout changes.
    @locations_content = ''

    # This variable keeps track of the state we read/write to zookeeper,
    # to avoid actions if nothing changed.
    @appcontroller_state = ''

    # The following variables are restored from the headnode ie they are
    # part of the common state of the running deployment.
    @app_info_map = {}
    @versions_loaded = []
    @nodes = []
    @options = {}
    @last_decision = {}

    # Make sure monit is started.
    MonitInterface.start_monit
  end

  # A SOAP-exposed method that callers can use to determine if this node
  # has received information from another node and is starting up.
  def is_done_initializing(secret)
    return @done_initializing if valid_secret?(secret)
    BAD_SECRET_MSG
  end

  # A SOAP-exposed method that callers use to determine if this node has
  # finished starting all the roles it should run when it initially starts.
  def is_done_loading(secret)
    return @done_loading if valid_secret?(secret)
    BAD_SECRET_MSG
  end

  # A SOAP-exposed method that callers can use to get information about what
  # roles each node in the AppScale deployment are running.
  def get_role_info(secret)
    return BAD_SECRET_MSG unless valid_secret?(secret)

    all_nodes = []
    @nodes.each { |node| all_nodes << node.to_hash }
    JSON.dump(all_nodes)
  end

  # A SOAP-exposed method that callers can use to get information about what
  # versions are running on this machine, as well as what ports they are bound
  # to, and what ports run nginx and haproxy in front of them.
  #
  # Args:
  #   secret: A String that authenticates callers.
  # Returns:
  #   BAD_SECRET_MSG if the caller could not be authenticated. If the caller
  #   can be authenticated, a JSON-dumped Hash containing information about
  #   versions on this machine is returned.
  def get_app_info_map(secret)
    return BAD_SECRET_MSG unless valid_secret?(secret)
    JSON.dump(@app_info_map)
  end

  # A SOAP-exposed method that callers can use to tell this AppController that
  # a version hosted in this cloud needs to have its nginx reverse proxy
  # serving HTTP and HTTPS traffic on different ports.
  #
  # Args:
  #   version_key: A String that names the version that should be relocated.
  #   http_port: A String or Fixnum that names the port that should be used to
  #     serve HTTP traffic for this app.
  #   https_port: A String or Fixnum that names the port that should be used to
  #     serve HTTPS traffic for this app.
  #   secret: A String that authenticates callers.
  # Returns:
  #   "OK" if the relocation occurred successfully, and a String containing the
  #   reason why the relocation failed in all other cases.
  def relocate_version(version_key, http_port, https_port, secret)
    return BAD_SECRET_MSG unless valid_secret?(secret)
    Djinn.log_debug("Received relocate_version for #{version_key} for " \
                    "http port #{http_port} and https port #{https_port}.")

    unless my_node.is_shadow?
      # We need to send the call to the shadow.
      Djinn.log_debug("Sending relocate_version for #{version_key} " \
        "to #{get_shadow}.")
      acc = AppControllerClient.new(get_shadow.private_ip, @@secret)
      begin
        return acc.relocate_version(version_key, http_port, https_port)
      rescue FailedNodeException
        Djinn.log_warn("Failed to forward relocate_version " \
          "call to #{get_shadow}.")
        return NOT_READY
      end
    end

    project_id, service_id, version_id = version_key.split(
      VERSION_PATH_SEPARATOR)
    begin
      version_details = ZKInterface.get_version_details(
        project_id, service_id, version_id)
    rescue VersionNotFound => error
      return "false: #{error.message}"
    end

    # Forward relocate as a patch request to the AdminServer.
    version = {:appscaleExtensions => {:httpPort => http_port.to_i,
                                       :httpsPort => https_port.to_i}}
    endpoint = ['v1', 'apps', project_id, 'services', service_id,
                'versions', version_id].join('/')
    fields_updated = %w(appscaleExtensions.httpPort
                        appscaleExtensions.httpsPort)
    uri = URI("http://#{my_node.private_ip}:#{ADMIN_SERVER_PORT}/#{endpoint}")
    uri.query = URI.encode_www_form({:updateMask => fields_updated.join(',')})
    headers = {'Content-Type' => 'application/json',
               'AppScale-Secret' => @@secret}
    request = Net::HTTP::Patch.new([uri.path, uri.query].join('?'), headers)
    request.body = JSON.dump(version)
    response = Net::HTTP.start(uri.hostname, uri.port) do |http|
      http.request(request)
    end
    return "false: #{response.body}" if response.code != '200'

    if service_id == DEFAULT_SERVICE && version_id == DEFAULT_VERSION
      CronHelper.update_cron(
        get_load_balancer.public_ip, http_port, project_id)
    end

    'OK'
  end

  # A SOAP-exposed method that tells the AppController to terminate all services
  # in this AppScale deployment.
  #
  # Args:
  #   stop_deployment: A boolean to indicate if the whole deployment
  #                    should be stopped.
  #   secret         : A String used to authenticate callers.
  # Returns:
  #   A String indicating that the termination has started, or the reason why it
  #   failed.
  def kill(stop_deployment, secret)
    begin
      return BAD_SECRET_MSG unless valid_secret?(secret)
    rescue Errno::ENOENT
      # On appscale down, terminate may delete our secret key before we
      # can check it here.
      Djinn.log_debug('kill(): didn\'t find secret file. Continuing.')
    end
    @kill_sig_received = true

    Djinn.log_info('Received a stop request.')

    if my_node.is_shadow? && stop_deployment
      Djinn.log_info('Stopping all other nodes.')
      # Let's stop all other nodes.
      Thread.new {
        @nodes.each { |node|
          next if node.private_ip == my_node.private_ip
          acc = AppControllerClient.new(ip, @@secret)
          begin
            acc.kill(stop_deployment)
            Djinn.log_info("kill: sent kill command to node at #{ip}.")
          rescue FailedNodeException
            Djinn.log_warn("kill: failed to talk to node at #{ip} while.")
          end
        }
      }
    end

    Djinn.log_info('---- Stopping AppController ----')

    'OK'
  end

  # This method validates that the layout received is correct (both
  # syntactically and logically).
  #
  # Args:
  #   layout: this is a JSON structure containing the nodes
  #     informations (IPs, roles, instance ID etc...). These are the nodes
  #     specified in the AppScalefile at startup time.
  #   keyname: the key of this deployment, needed to initialize
  #     DjinnJobData.
  #
  # Returns:
  #   A DjinnJobData array suitale to be used in @nodes.
  #
  # Exception:
  #   AppScaleException: returns a message if the layout is not valid.
  def check_layout(layout, keyname)
    if layout.class != String
      msg = "Error: layout wasn't a String, but was a " + layout.class.to_s
      Djinn.log_error(msg)
      raise AppScaleException.new(msg)
    end
    begin
      locations = JSON.load(layout)
    rescue JSON::ParserError
      msg = 'Error: got exception parsing JSON structure layout.'
      Djinn.log_error(msg)
      raise AppScaleException.new(msg)
    end
    if locations.class != Array
      msg = 'Error: layout is not an Array.'
      Djinn.log_error(msg)
      raise AppScaleException.new(msg)
    end
    all_roles = []
    locations.each { |node|
      if node.class != Hash
        msg = 'Error: node structure is not a Hash.'
        Djinn.log_error(msg)
        raise AppScaleException.new(msg)
      end
      if !node['public_ip'] || !node['private_ip'] || !node['jobs'] ||
        !node['instance_id']
        msg = "Error: node layout is missing information #{node}."
        Djinn.log_error(msg)
        raise AppScaleException.new(msg)
      elsif node['public_ip'].empty? || node['private_ip'].empty? ||
         node['jobs'].empty? || node['instance_id'].empty?
        msg = "Error: node layout is missing information #{node}."
        Djinn.log_error(msg)
        raise AppScaleException.new(msg)
      end
      if node['jobs'].class == String
        all_roles << node['jobs']
      elsif node['jobs'].class == Array
        all_roles += node['jobs']
      else
        msg = "Error: node jobs is not String or Array for #{node}."
        Djinn.log_error(msg)
        raise AppScaleException.new(msg)
      end
    }

    # Now we can check if we have the needed roles to start the
    # deployment.
    all_roles.uniq!
    ['compute', 'shadow', 'load_balancer', 'login', 'zookeeper',
      'memcache', 'db_master', 'taskqueue_master'].each { |role|
      unless all_roles.include?(role)
        msg = "Error: layout is missing role #{role}."
        Djinn.log_error(msg)
        raise AppScaleException.new(msg)
      end
    }

    # Transform the hash into DjinnJobData and return it.
    nodes = Djinn.convert_location_array_to_class(locations, keyname)
    return nodes
  end

  # This method validate and set (if valid) the proper @options value.
  #
  # Args:
  #   options: a Hash containing the property and the value to set it to.
  #
  # Returns:
  #   A sanitized Hash of valid properties.
  def check_options(options)
    newoptions = {}
    if options.class != Hash
      Djinn.log_warn("check_options received a non-hash parameter.")
      return newoptions
    end

    options.each { |name, val|
      unless name.class == String
        Djinn.log_warn("Received an invalid property name of class #{name.class}.")
        next
      end
      key = name.gsub(NOT_EMAIL_REGEX, '')

      # Let's check if the property is a known one.
      unless PARAMETERS_AND_CLASS.has_key?(key)
        begin
          Djinn.log_warn("Removing unknown parameter '" + key.to_s + "'.")
        rescue
          Djinn.log_warn("Removing unknown paramete.")
        end
        next
      end

      # Check that the value that came in is a String or as final class of
      # the parameter. There is no boolean, so TrueClass and FalseClass
      # needs to be check both. If not, remove the parameter since we
      # won't be able to translate it.
      unless (val.class == String || val.class ==
              PARAMETERS_AND_CLASS[key][PARAMETER_CLASS] ||
              (PARAMETERS_AND_CLASS[key][PARAMETER_CLASS] == TrueClass &&
              val.class == FalseClass))
        if PARAMETERS_AND_CLASS[key][PARAMETER_SHOW]
          begin
            msg = "Removing parameter '" + key + "' with unknown value '" +\
              val.to_s + "'."
          rescue
            msg = "Removing parameter '" + key + "' with unknown value."
          end
        else
          msg = "Removing parameter '" + key + "' with unknown value."
        end
        Djinn.log_warn(msg)
        next
      end

      if PARAMETERS_AND_CLASS[key][PARAMETER_SHOW]
        msg = "Converting/checking '" + key + "' with value '" + val + "'."
      else
        msg = "Converting/checking '" + key + "."
      end
      Djinn.log_info(msg)

      # Let's check if we can convert them now to the proper class.
      if PARAMETERS_AND_CLASS[key][PARAMETER_CLASS] == Fixnum
        begin
          Integer(val)
        rescue
          if PARAMETERS_AND_CLASS[key][PARAMETER_SHOW]
            msg = "Warning: parameter '" + key + "' is not an integer (" +\
              val.to_s + "). Removing it."
          else
            msg = "Warning: parameter '" + key + "' is not an integer. Removing it."
          end
          Djinn.log_warn(msg)
          next
        end
      end

      # Booleans and Integer (basically non-String) seem to create issues
      # at the SOAP level (possibly because they are in a structure) with
      # message similar to "failed to serialize detail object". We convert
      # them here to String.
      if PARAMETERS_AND_CLASS[key][PARAMETER_CLASS] == TrueClass ||
         PARAMETERS_AND_CLASS[key][PARAMETER_CLASS] == Fixnum
        begin
          newval = val.to_s
        rescue
          msg = "Warning: cannot convert '" + key + "' to string. Removing it."
          Djinn.log_warn(msg)
          next
        end
      end

      # Strings may need to be sanitized.
      if PARAMETERS_AND_CLASS[key][PARAMETER_CLASS] == String
        # Some options shouldn't be sanitize.
        if key == 'user_commands' or key == 'azure_app_secret_key'
          newval = val
        # Keys have a relaxed sanitization process.
        elsif key.include? "_key" or key.include? "EC2_SECRET_KEY"
          newval = val.gsub(NOT_FQDN_OR_PLUS_REGEX, '')
        else
          newval = val.gsub(NOT_FQDN_REGEX, '')
        end
      end

      newoptions[key] = newval
      newval = "*****" unless PARAMETERS_AND_CLASS[key][2]
      Djinn.log_debug("Accepted option #{key}:#{newval}.")
    }

    return newoptions
  end

  def enforce_options
    # Set the proper log level.
    new_level = Logger::INFO
    new_level = Logger::DEBUG if @options['verbose'].downcase == "true"
    @@log.level = new_level if @@log.level != new_level
  end

  # This is the method needed to get the current layout and options for
  # this deployment. The first AppController to receive this call is the
  # shadow node. It will then forward these information to all other
  # nodes.
  #
  # Args:
  #   layout: this is a JSON structure containing the node
  #     information (IPs, roles, instance ID etc...). These are the nodes
  #     specified in the AppScalefile at startup time.
  #   options: this is a Hash containing all the options and credentials
  #     (for autoscaling) pertinent to this deployment.
  def set_parameters(layout, options, secret)
    return BAD_SECRET_MSG unless valid_secret?(secret)

    # options is a JSON string that will be loaded into a Hash.
    if options.class != String
      msg = "Error: options wasn't a String, but was a " +
            options.class.to_s
      Djinn.log_error(msg)
      return msg
    end
    begin
      opts = JSON.load(options)
    rescue JSON::ParserError
      msg = "Error: got exception parsing JSON options."
      Djinn.log_error(msg)
      return msg
    end
    if opts.nil? || opts.empty?
      Djinn.log_info("Empty options: using defaults.")
    elsif opts.class != Hash
      msg = "Error: options is not a Hash."
      Djinn.log_error(msg)
      return msg
    else
      @options = check_options(opts)
    end

    # Let's validate we have the needed options defined.
    ['keyname', 'login', 'table'].each { |key|
      unless @options[key]
        msg = "Error: cannot find #{key} in options!" unless @options[key]
        Djinn.log_error(msg)
        return msg
      end
    }

    begin
      @state_change_lock.synchronize {
        @nodes = check_layout(layout, @options['keyname'])
      }
    rescue AppScaleException => e
      Djinn.log_error(e.message)
      return e.message
    end

    # Now let's make sure the parameters that needs to have values are
    # indeed defines, otherwise set the defaults.
    PARAMETERS_AND_CLASS.each { |key, _|
      if @options[key]
        # The parameter 'key' is defined, no need to do anything.
        next
      end
      if PARAMETERS_AND_CLASS[key][1]
         # The parameter has a default, and it's not defined. Adding
         # default value.
         @options[key] = PARAMETERS_AND_CLASS[key][1]
      end
    }
    enforce_options

    # From here on we do more logical checks on the values we received.
    # The first one is to check that max and min are set appropriately.
    # Max and min needs to be at least the number of started nodes, it
    # needs to be positive. Max needs to be no smaller than min.
    if Integer(@options['max_machines']) < @nodes.length
      Djinn.log_warn("max_machines is less than the number of nodes!")
      @options['max_machines'] = @nodes.length.to_s
    end
    if Integer(@options['min_machines']) < @nodes.length
      Djinn.log_warn("min_machines is less than the number of nodes!")
      @options['min_machines'] = @nodes.length.to_s
    end
    if Integer(@options['max_machines']) < Integer(@options['min_machines'])
      Djinn.log_warn("min_machines is bigger than max_machines!")
      @options['max_machines'] = @options['min_machines']
    end

    # We need to make sure this node is listed in the started nodes.
    find_me_in_locations
    return "Error: Couldn't find me in the node map" if @my_index.nil?

    ENV['EC2_URL'] = @options['ec2_url']
    if @options['ec2_access_key'].nil?
      @options['ec2_access_key'] = @options['EC2_ACCESS_KEY']
      @options['ec2_secret_key'] = @options['EC2_SECRET_KEY']
      @options['ec2_url'] = @options['EC2_URL']
    end

    'OK'
  end

  # Upload a Google App Engine application into this AppScale deployment.
  #
  # Args:
  #   archived_file: A String, with the path to the compressed file containing
  #     the app.
  #   file_suffix: A String indicating what suffix the file should have.
  #   secret: A String with the shared key for authentication.
  # Returns:
  #   A JSON-dumped Hash with fields indicating if the upload process began
  #   successfully, and a reservation ID that can be used with
  #   get_app_upload_status to see if the app has successfully uploaded or not.
  def upload_app(archived_file, file_suffix, secret)
    return BAD_SECRET_MSG unless valid_secret?(secret)

    unless my_node.is_shadow?
      Djinn.log_debug("Sending upload_app call to shadow.")
      acc = AppControllerClient.new(get_shadow.private_ip, @@secret)
      begin
        remote_file = [archived_file, file_suffix].join('.')
        HelperFunctions.scp_file(archived_file, remote_file,
                                 get_shadow.private_ip, get_shadow.ssh_key)
        return acc.upload_app(remote_file, file_suffix)
      rescue FailedNodeException
        Djinn.log_warn("Failed to forward upload_app call to shadow (#{get_shadow}).")
        return NOT_READY
      end
    end

    reservation_id = HelperFunctions.get_random_alphanumeric
    @app_upload_reservations[reservation_id] = {'status' => 'starting'}

    Djinn.log_debug("Received a request to upload app at #{archived_file}" \
      ", with suffix #{file_suffix}")

    Thread.new {
      # If the dashboard is on the same node as the shadow, the archive needs
      # to be copied to a location that includes the suffix.
      unless archived_file.match(/#{file_suffix}$/)
        new_location = [archived_file, file_suffix].join('.')
        Djinn.log_debug("Copying #{archived_file} to #{new_location}")
        FileUtils.copy(archived_file, new_location)
        archived_file = new_location
      end

      Djinn.log_debug("Uploading file at location #{archived_file}")
      keyname = @options['keyname']
      command = "#{UPLOAD_APP_SCRIPT} --file '#{archived_file}' " \
        "--keyname #{keyname} 2>&1"
      output = Djinn.log_run(command)
      if output.include?("Your app can be reached at the following URL")
        result = "true"
      else
        result = output
      end

      @app_upload_reservations[reservation_id]['status'] = result
      File.delete(archived_file)
    }

    return JSON.dump({
      'reservation_id' => reservation_id,
      'status' => 'starting'
    })
  end

  # Checks the status of the App Engine app uploading with the given reservation
  # ID.
  #
  # Args:
  #   reservation_id: A String that corresponds to the reservation ID given when
  #     the app upload process began.
  #   secret: A String with the shared key for authentication.
  # Returns:
  #   A String that indicates what the state is of the uploaded application. If
  #   the given reservation ID was not found, ID_NOT_FOUND is returned. If the
  #   caller attempts to authenticate with an invalid secret, BAD_SECRET_MSG is
  #   returned.
  def get_app_upload_status(reservation_id, secret)
    return BAD_SECRET_MSG unless valid_secret?(secret)

    unless my_node.is_shadow?
      Djinn.log_debug("Sending get_upload_status call to shadow.")
      acc = AppControllerClient.new(get_shadow.private_ip, @@secret)
      begin
        return acc.get_app_upload_status(reservation_id)
      rescue FailedNodeException
        Djinn.log_warn(
          "Failed to forward get_app_upload_status call to #{get_shadow}.")
        return NOT_READY
      end
    end

    if @app_upload_reservations.has_key?(reservation_id) &&
       @app_upload_reservations[reservation_id]['status']
      return @app_upload_reservations[reservation_id]['status']
    else
      return ID_NOT_FOUND
    end
  end

  # Gets the statistics of all the nodes in the AppScale deployment.
  #
  # Args:
  #   secret: A string with the shared key for authentication.
  # Returns:
  #   A JSON string with the statistics of the nodes.
  def get_cluster_stats_json(secret)
    return BAD_SECRET_MSG unless valid_secret?(secret)

    unless my_node.is_shadow?
      Djinn.log_debug("Sending get_cluster_stats_json call to shadow.")
      acc = AppControllerClient.new(get_shadow.private_ip, @@secret)
      begin
        return acc.get_cluster_stats_json
      rescue FailedNodeException
        Djinn.log_warn(
          "Failed to forward get_cluster_stats_json call to #{get_shadow}.")
        return NOT_READY
      end
    end

    JSON.dump(@cluster_stats)
  end

  # Updates our locally cached information about the CPU, memory, and disk
  # usage of each machine in this AppScale deployment.
  def update_node_info_cache
    new_stats = []

    Thread.new {
      @nodes.each { |node|
        ip = node.private_ip
        if ip == my_node.private_ip
          node_stats = JSON.load(get_node_stats_json(@@secret))
        else
          acc = AppControllerClient.new(ip, @@secret)
          begin
            node_stats = JSON.load(acc.get_node_stats_json)
          rescue FailedNodeException
            Djinn.log_warn("Failed to get status update from node at #{ip}, so " \
              "not adding it to our cached info.")
            next
          end
        end
        new_stats << node_stats
      }
      @cluster_stats = new_stats
    }
  end

  # Gets the database information of the AppScale deployment.
  #
  # Args:
  #   secret: A string with the shared key for authentication.
  # Returns:
  #   A JSON string with the database information.
  def get_database_information(secret)
    return BAD_SECRET_MSG unless valid_secret?(secret)

    tree = { :table => @options['table'], :replication => @options['replication'],
      :keyname => @options['keyname'] }
    return JSON.dump(tree)
  end

  # Runs the Groomer service that the Datastore provides, which cleans up
  # deleted entries and generates statistics about the entities stored for each
  # application.
  #
  # Args:
  #   secret: A String with the shared key for authentication.
  # Returns:
  #   'OK' if the groomer was invoked, and BAD_SECRET_MSG if the user failed to
  #   authenticate correctly.
  def run_groomer(secret)
    return BAD_SECRET_MSG unless valid_secret?(secret)

    Thread.new {
      run_groomer_command = `which appscale-groomer`.chomp
      if my_node.is_db_master?
        Djinn.log_run(run_groomer_command)
      else
        db_master = get_db_master
        HelperFunctions.run_remote_command(db_master.private_ip,
          run_groomer_command, db_master.ssh_key, NO_OUTPUT)
      end
    }

    return 'OK'
  end

  # Queries the AppController for a list of instance variables whose names match
  # the given regular expression, as well as the values associated with each
  # match.
  #
  # Args:
  #   property_regex: A String that will be used as the regular expression,
  #     determining which instance variables should be returned.
  #   secret: A String with the shared key for authentication.
  #
  # Returns:
  #   A JSON-dumped Hash mapping each instance variable matching the given regex
  #   to the value it is bound to.
  def get_property(property_regex, secret)
    return BAD_SECRET_MSG unless valid_secret?(secret)

    unless my_node.is_shadow?
      # We need to send the call to the shadow.
      Djinn.log_debug("Sending get_property for #{appid} to #{get_shadow}.")
      acc = AppControllerClient.new(get_shadow.private_ip, @@secret)
      begin
        return acc.get_property(property_regex)
      rescue FailedNodeException
        Djinn.log_warn("Failed to forward get_property call to #{get_shadow}.")
        return NOT_READY
      end
    end

    Djinn.log_info("Received request to get properties matching #{property_regex}.")
    properties = {}
    PARAMETERS_AND_CLASS.each { |key, val|
      begin
        if key =~ /\A#{property_regex}\Z/
          unless val[2]
            properties[key] = "*****"
            next
          end
          if @options[key].nil?
            properties[key] = val[1]
          else
            properties[key] = @options[key]
          end
        end
      rescue RegexpError
        Djinn.log_warn("get_property: got invalid regex (#{property_regex}).")
      end
    }

    Djinn.log_debug("Caller asked for instance variables matching regex " \
      "#{property_regex}, returning response #{properties.inspect}")
    return JSON.dump(properties)
  end

  # Sets the named instance variable to the given value.
  #
  # Args:
  #   property_name: A String naming the instance variable that should be set.
  #   property_value: A String or Fixnum that provides the value for the given
  #     property name.
  #   secret: A String with the shared key for authentication.
  #
  # Returns:
  #   A String containing:
  #     - 'OK' if the value was successfully set.
  #     - KEY_NOT_FOUND if there is no instance variable with the given name.
  #     - NOT_READY if this node is not shadow, and cannot talk to shadow.
  #     - BAD_SECRET_MSG if the caller could not be authenticated.
  def set_property(property_name, property_value, secret)
    return BAD_SECRET_MSG unless valid_secret?(secret)
    if property_name.class != String or property_value.class != String
      Djinn.log_warn("set_property: received non String parameters.")
      return KEY_NOT_FOUND
    end

    unless my_node.is_shadow?
      # We need to send the call to the shadow.
      Djinn.log_debug("Sending set_property for #{appid} to #{get_shadow}.")
      acc = AppControllerClient.new(get_shadow.private_ip, @@secret)
      begin
        return acc.set_property(property_name, property_value)
      rescue FailedNodeException
        Djinn.log_warn("Failed to forward set_property call to #{get_shadow}.")
        return NOT_READY
      end
    end

    Djinn.log_info("Received request to change #{property_name} to #{property_value}.")
    opts = {}
    opts[property_name] = property_value
    newopts = check_options(opts)

    # If we don't have any option to set, property was invalid.
    if newopts.length == 0
      Djinn.log_info("Failed to set property '#{property_name}'.")
      return KEY_NOT_FOUND
    end

    # Let's keep an old copy of the options: we'll need them to check if
    # something changed and we need to act.
    old_options = @options.clone
    newopts.each { |key, val|
      # We give some extra information to the user about some properties.
      if key == "keyname"
        Djinn.log_warn("Changing keyname can break your deployment!")
      elsif key == "default_max_appserver_memory"
        Djinn.log_warn("default_max_appserver_memory will be enforced on new AppServers only.")
        ZKInterface.set_runtime_params({:default_max_appserver_memory => Integer(val)})
      elsif key == "min_machines"
        unless is_cloud?
          Djinn.log_warn("min_machines is not used in non-cloud infrastructures.")
        end
        if Integer(val) < Integer(@options['min_machines'])
          Djinn.log_warn("Invalid input: cannot lower min_machines!")
          return "min_machines cannot be less than the nodes defined in ips_layout"
        end
      elsif key == "max_machines"
        unless is_cloud?
          Djinn.log_warn("max_machines is not used in non-cloud infrastructures.")
        end
        if Integer(val) < Integer(@options['min_machines'])
          Djinn.log_warn("Invalid input: max_machines is smaller than min_machines!")
          return "max_machines is smaller than min_machines."
        end
      elsif key == "flower_password"
        TaskQueue.stop_flower
        TaskQueue.start_flower(@options['flower_password'])
      elsif key == "replication"
        Djinn.log_warn("replication cannot be changed at runtime.")
        next
      elsif key == "login"
        Djinn.log_info("Restarting applications since public IP changed.")
        restart_versions(@versions_loaded)
      elsif key == "lb_connect_timeout"
        unless Integer(val) > 0
          Djinn.log_warn("Cannot set a negative timeout.")
          next
        end
        Djinn.log_info("Reload haproxy with new connect timeout.")
        HAProxy.initialize_config(val)
        HAProxy.regenerate_config
      end

      @options[key] = val

      if key.include? "stats_log"
        if key.include? "nodes"
          ZKInterface.update_hermes_nodes_profiling_conf(
            @options["write_nodes_stats_log"].downcase == "true",
            @options["nodes_stats_log_interval"].to_i
          )
        elsif key.include? "processes"
          ZKInterface.update_hermes_processes_profiling_conf(
            @options["write_processes_stats_log"].downcase == "true",
            @options["processes_stats_log_interval"].to_i,
            @options["write_detailed_processes_stats_log"].downcase == "true"
          )
        elsif key.include? "proxies"
          ZKInterface.update_hermes_proxies_profiling_conf(
            @options["write_proxies_stats_log"].downcase == "true",
            @options["proxies_stats_log_interval"].to_i,
            @options["write_detailed_proxies_stats_log"].downcase == "true"
          )
        end
      end
      Djinn.log_info("Successfully set #{key} to #{val}.")
    }
    # Act upon changes.
    enforce_options unless old_options == @options

    return 'OK'
  end

  # Updates a project's cron jobs.
  def update_cron(project_id, secret)
    return BAD_SECRET_MSG unless valid_secret?(secret)

    unless my_node.is_shadow?
      Djinn.log_debug(
        "Sending update_cron call for #{project_id} to shadow.")
      acc = AppControllerClient.new(get_shadow.private_ip, @@secret)
      begin
        return acc.update_cron(project_id)
      rescue FailedNodeException
        Djinn.log_warn(
          "Failed to forward update_cron call to shadow (#{get_shadow}).")
        return NOT_READY
      end
    end

    begin
      version_details = ZKInterface.get_version_details(
        project_id, DEFAULT_SERVICE, DEFAULT_VERSION)
    rescue VersionNotFound => error
      return "false: #{error.message}"
    end

    CronHelper.update_cron(get_load_balancer.public_ip,
                           version_details['appscaleExtensions']['httpPort'],
                           project_id)

    return 'OK'
  end

  # Checks ZooKeeper to see if the deployment ID exists.
  # Returns:
  #   A boolean indicating whether the deployment ID has been set or not.
  def deployment_id_exists(secret)
    return BAD_SECRET_MSG unless valid_secret?(secret)

    return ZKInterface.exists?(DEPLOYMENT_ID_PATH)
  end

  # Retrieves the deployment ID from ZooKeeper.
  # Returns:
  #   A string that contains the deployment ID.
  def get_deployment_id(secret)
    return BAD_SECRET_MSG unless valid_secret?(secret)

    begin
      return ZKInterface.get(DEPLOYMENT_ID_PATH)
    rescue FailedZooKeeperOperationException => e
      Djinn.log_warn("(get_deployment_id) failed talking to zookeeper " \
        "with #{e.message}.")
      return
    end
  end

  # Sets deployment ID in ZooKeeper.
  # Args:
  #   id: A string that contains the deployment ID.
  def set_deployment_id(secret, id)
    return BAD_SECRET_MSG unless valid_secret?(secret)

    begin
      ZKInterface.set(DEPLOYMENT_ID_PATH, id, false)
    rescue FailedZooKeeperOperationException => e
      Djinn.log_warn("(set_deployment_id) failed talking to zookeeper " \
        "with #{e.message}.")
    end
    return
  end

  # Enables or disables datastore writes on this node.
  # Args:
  #   read_only: A string that indicates whether to turn read-only mode on or
  #     off.
  def set_node_read_only(read_only, secret)
    return BAD_SECRET_MSG unless valid_secret?(secret)
    return INVALID_REQUEST unless %w(true false).include?(read_only)
    read_only = read_only == 'true'

    DatastoreServer.set_read_only_mode(read_only)
    if read_only
      GroomerService.stop
    else
      GroomerService.start
    end

    return 'OK'
  end

  # Enables or disables datastore writes on this deployment.
  # Args:
  #   read_only: A string that indicates whether to turn read-only mode on or
  #     off.
  def set_read_only(read_only, secret)
    return BAD_SECRET_MSG unless valid_secret?(secret)
    return INVALID_REQUEST unless %w(true false).include?(read_only)

    @nodes.each { | node |
      if node.is_db_master? or node.is_db_slave?
        acc = AppControllerClient.new(node.private_ip, @@secret)
        response = acc.set_node_read_only(read_only)
        return response unless response == 'OK'
      end
    }

    return 'OK'
  end

  # Checks if the primary database node is ready. For Cassandra, this is needed
  # because the seed node needs to start before the other nodes.
  # Args:
  #   secret: A string that authenticates the caller.
  # Returns:
  #   A string indicating whether or not the primary database node is ready.
  def primary_db_is_up(secret)
    return BAD_SECRET_MSG unless valid_secret?(secret)

    primary_ip = get_db_master.private_ip
    unless my_node.is_db_master?
      Djinn.log_debug("Asking #{primary_ip} if database is ready.")
      acc = AppControllerClient.new(get_db_master.private_ip, @@secret)
      begin
        return acc.primary_db_is_up
      rescue FailedNodeException
        Djinn.log_warn("Unable to ask #{primary_ip} if database is ready.")
        return NOT_READY
      end
    end

    lock_obtained = NODETOOL_LOCK.try_lock
    begin
      return NOT_READY unless lock_obtained
      output = `"#{NODETOOL}" status`
      ready = false
      output.split("\n").each { |line|
        ready = true if line.start_with?('UN') && line.include?(primary_ip)
      }
      return "#{ready}"
    ensure
      NODETOOL_LOCK.unlock
    end
  end

  # Resets a user's password.
  #
  # Args:
  #   username: The email address for the user whose password will be changed.
  #   password: The SHA1-hashed password that will be set as the user's password.
  def reset_password(username, password, secret)
    return BAD_SECRET_MSG unless valid_secret?(secret)

    begin
      uac = UserAppClient.new(my_node.private_ip, @@secret)
      return uac.change_password(username, password)
    rescue FailedNodeException
      Djinn.log_warn("Failed to talk to the UserAppServer while resetting " \
        "the user's password.")
    end
  end

  # Queries the UserAppServer to see if the given user exists.
  #
  # Args:
  #   username: The email address registered as username for the user's application.
  def does_user_exist(username, secret)
    return BAD_SECRET_MSG unless valid_secret?(secret)

    begin
      uac = UserAppClient.new(my_node.private_ip, @@secret)
      return uac.does_user_exist?(username)
    rescue FailedNodeException
      Djinn.log_warn("Failed to talk to the UserAppServer to check if the " \
        "the user #{username} exists.")
    end
  end

  # Creates a new user account, with the given username and hashed password.
  #
  # Args:
  #   username: An email address that should be set as the new username.
  #   password: A sha1-hashed password that is bound to the given username.
  #   account_type: A str that indicates if this account can be logged into
  #     by XMPP users.
  def create_user(username, password, account_type, secret)
    return BAD_SECRET_MSG unless valid_secret?(secret)

    begin
      uac = UserAppClient.new(my_node.private_ip, @@secret)
      return uac.commit_new_user(username, password, account_type)
    rescue FailedNodeException
      Djinn.log_warn("Failed to talk to the UserAppServer while committing " \
        "the user #{username}.")
    end
  end

  # Grants the given user the ability to perform any administrative action.
  #
  # Args:
  #   username: The e-mail address that should be given administrative authorizations.
  def set_admin_role(username, is_cloud_admin, capabilities, secret)
    return BAD_SECRET_MSG unless valid_secret?(secret)

    begin
      uac = UserAppClient.new(my_node.private_ip, @@secret)
      return uac.set_admin_role(username, is_cloud_admin, capabilities)
    rescue FailedNodeException
      Djinn.log_warn("Failed to talk to the UserAppServer while setting admin role " \
        "for the user #{username}.")
    end
  end

  # Removes a version and stops all AppServers hosting it.
  #
  # Args:
  #   version_key: The version to stop
  #   secret: Shared key for authentication
  #
  def stop_version(version_key, secret)
    return BAD_SECRET_MSG unless valid_secret?(secret)

    unless my_node.is_shadow?
      Djinn.log_debug(
        "Sending stop_version call for #{version_key} to shadow.")
      acc = AppControllerClient.new(get_shadow.private_ip, @@secret)
      begin
        return acc.stop_version(version_key)
      rescue FailedNodeException
        Djinn.log_warn(
          "Failed to forward stop_version call to shadow (#{get_shadow}).")
        return NOT_READY
      end
    end

    project_id, _service_id, _version_id = version_key.split(
      VERSION_PATH_SEPARATOR)
    if RESERVED_APPS.include?(project_id)
      return "false: #{project_id} is a reserved app."
    end
    Djinn.log_info("Shutting down #{version_key}")

    # Since stopping an application can take some time, we do it in a
    # thread.
    Thread.new {
      # If this node has any information about AppServers for this version,
      # clear that information out.
      APPS_LOCK.synchronize {
        @app_info_map.delete(version_key)
        @versions_loaded = @versions_loaded - [version_key]
      }

      # To prevent future deploys from using the old application code, we
      # force a removal of the application status on disk (for example the
      # code and cronjob) right now.
      check_stopped_apps
    }

    'true'
  end

  # Clears version entries to make way for a new revision.
  #
  # Args:
  #   versions_to_restart: An Array containing the version keys to restart.
  def restart_versions(versions_to_restart)
    return if versions_to_restart.empty?

    Djinn.log_info("Remove old AppServers for #{versions_to_restart}.")
    APPS_LOCK.synchronize {
      versions_to_restart.each { |version_key|
        @app_info_map[version_key]['appservers'].clear
      }
    }
  end

  # Start a new, or update an old version of applications. This method
  # assumes that the application tarball(s) have already been uploaded.
  # Only the leader will update the application, so the message is
  # forwarded if arrived to the wrong node.
  #
  # Args:
  #   versions: An Array containing the version keys to start or update.
  #   secret: A String containing the deployment secret.
  def update(versions, secret)
    return BAD_SECRET_MSG unless valid_secret?(secret)

    unless my_node.is_shadow?
      Djinn.log_debug(
        "Sending update call for #{versions} to shadow.")
      acc = AppControllerClient.new(get_shadow.private_ip, @@secret)
      begin
        return acc.update(versions)
      rescue FailedNodeException
        Djinn.log_warn(
          "Failed to forward update call to shadow (#{get_shadow}).")
        return NOT_READY
      end
    end

    versions_to_restart = []
    APPS_LOCK.synchronize {
      versions_to_restart = @versions_loaded & versions
    }

    # Starts new AppServers (and stop the old ones) for the new versions.
    restart_versions(versions_to_restart)

    Djinn.log_info("Done updating #{versions}.")
    return 'OK'
  end

  def get_all_public_ips(secret)
    return BAD_SECRET_MSG unless valid_secret?(secret)

    public_ips = []
    @nodes.each { |node|
      public_ips << node.public_ip
    }
    JSON.dump(public_ips)
  end

  def get_all_private_ips(secret)
    return BAD_SECRET_MSG unless valid_secret?(secret)

    private_ips = []
    @nodes.each { |node|
      private_ips << node.private_ip
    }
    JSON.dump(private_ips)
  end

  def job_start(secret)
    return BAD_SECRET_MSG unless valid_secret?(secret)

    Djinn.log_info("==== Starting AppController (pid: #{Process.pid}) ====")

    # We reload our old IPs (if we find them) so we can check later if
    # they changed and act accordingly.
    begin
      @my_private_ip = HelperFunctions.read_file("#{APPSCALE_CONFIG_DIR}/my_private_ip")
      @my_public_ip = HelperFunctions.read_file("#{APPSCALE_CONFIG_DIR}/my_public_ip")
    rescue Errno::ENOENT
      Djinn.log_info("Couldn't find my old my_public_ip or my_private_ip.")
      @my_private_ip = nil
      @my_public_ip = nil
    end

    # If we have the ZK_LOCATIONS_FILE, the deployment has already been
    # configured and started. We need to check if we are a zookeeper host
    # and start it if needed.
    if File.exists?(ZK_LOCATIONS_FILE)
      # We need to check our saved IPs with the list of zookeeper nodes
      # (IPs can change in cloud environments).
      if @my_private_ip.nil?
        @state = "Cannot find my old private IP address."
        HelperFunctions.log_and_crash(@state, WAIT_TO_CRASH)
      end

      # Restore the initial list of zookeeper nodes.
      zookeeper_data = HelperFunctions.read_json_file(ZK_LOCATIONS_FILE)
      @zookeeper_data = zookeeper_data['locations']
      if @zookeeper_data.include?(@my_private_ip) && !is_zookeeper_running?
        # We are a zookeeper host and we need to start it.
        begin
          start_zookeeper(false)
        rescue FailedZooKeeperOperationException
          @state = "Couldn't start Zookeeper."
          HelperFunctions.log_and_crash(@state, WAIT_TO_CRASH)
        end
      end
      pick_zookeeper(@zookeeper_data)
    end

    # We need to wait for the 'state', that is the deployment layouts and
    # the options for this deployment. It's either a save state from a
    # previous start, or it comes from the tools. If the tools communicate
    # the deployment's data, then we are the headnode.
    unless restore_appcontroller_state
      wait_for_data
      erase_old_data
    end
    parse_options

    # Load datastore helper.
    # TODO: this should be the class or module.
    table = @options['table']
    # require db_file
    begin
      require "#{table}_helper"
    rescue => e
      backtrace = e.backtrace.join("\n")
      HelperFunctions.log_and_crash("Unable to find #{table} helper." \
        " Please verify datastore type: #{e}\n#{backtrace}")
    end

    # We reset the kill signal received since we are starting now.
    @kill_sig_received = false

    # From here on we have the basic local state that allows to operate.
    # In particular we know our roles, and the deployment layout. Let's
    # start attaching any permanent disk we may have associated with us.
    start_infrastructure_manager
    mount_persistent_storage

    find_me_in_locations
    write_database_info
    update_firewall

    # If we have uncommitted changes, we rebuild/reinstall the
    # corresponding packages to ensure we are using the latest code.
    build_uncommitted_changes

    # If we are the headnode, we may need to start/setup all other nodes.
    # Better do it early on, since it may take some time for the other
    # nodes to start up.
    if my_node.is_shadow?
      configure_ejabberd_cert
      Djinn.log_info("Preparing other nodes for this deployment.")
      initialize_nodes_in_parallel(@nodes)
    end

    # Initialize the current server and starts all the API and essential
    # services. The functions are idempotent ie won't restart already
    # running services and can be ran multiple time with no side effect.
    initialize_server
    start_stop_api_services

    # Now that we are done loading, we can set the monit job to check the
    # AppController. At this point we are resilient to failure (ie the AC
    # will restart if needed).
    set_appcontroller_monit
    @done_loading = true

    pick_zookeeper(@zookeeper_data)
    write_our_node_info
    wait_for_nodes_to_finish_loading(@nodes)

    # This variable is used to keep track of the last time we printed some
    # statistics to the log.
    last_print = Time.now.to_i

    until @kill_sig_received do
      # Mark the beginning of the duty cycle.
      start_work_time = Time.now.to_i

      # We want to ensure monit stays up all the time, since we rely on
      # it for services and AppServers.
      unless MonitInterface.start_monit
        Djinn.log_warn("Monit was not running: restarted it.")
      end

      write_database_info
      update_port_files
      update_firewall
      write_zookeeper_locations

      # This call will block if we cannot reach a zookeeper node, but will
      # be very fast if we have an available connection. The function sets
      # the state in case we are looking for a zookeeper server.
      pick_zookeeper(@zookeeper_data)

      # We save the current @options and roles to check if
      # restore_appcontroller_state modifies them.
      old_options = @options.clone
      old_jobs = my_node.jobs

      # The following is the core of the duty cycle: start new apps,
      # restart apps, terminate non-responsive AppServers, and autoscale.

      # Every other node syncs its state with the login node state. The
      # load_balancers need to check the applications that got loaded
      # this time, to setup the routing.
      my_versions_loaded = @versions_loaded if my_node.is_load_balancer?
      if my_node.is_shadow?
        update_node_info_cache
        backup_appcontroller_state
      elsif !restore_appcontroller_state
        @state = "Couldn't reach the deployment state: now in isolated mode"
        Djinn.log_warn("Cannot talk to zookeeper: in isolated mode.")
        next
      end

      # We act here if options or roles for this node changed.
      check_role_change(old_options, old_jobs)

      # Load balancers (and shadow) needs to setup new applications.
      if my_node.is_load_balancer?
        APPS_LOCK.synchronize {
          # Starts apps that are not running yet but they should.
          if my_node.is_shadow?
            versions_to_load = ZKInterface.get_versions - @versions_loaded
          else
            versions_to_load = @versions_loaded - my_versions_loaded
          end
          versions_to_load.each { |version_key|
            setup_app_dir(version_key, true)
            setup_appengine_version(version_key)
          }
          # In addition only shadow kick off the autoscaler.
          scale_deployment if my_node.is_shadow?
        }
      end

      # Check the running, terminated, pending AppServers.
      check_running_appservers

      # Detect applications that have been undeployed and terminate all
      # running AppServers.
      check_stopped_apps

      # Load balancers and shadow need to check/update nginx/haproxy.
      if my_node.is_load_balancer?
        APPS_LOCK.synchronize {
          check_haproxy
        }
      end
      @state = "Done starting up AppScale, now in heartbeat mode"

      # Print stats in the log recurrently; works as a heartbeat mechanism.
      if last_print < (Time.now.to_i - 60 * PRINT_STATS_MINUTES)
        if my_node.is_shadow? && @options['autoscale'].downcase != "true"
          Djinn.log_info("--- This deployment has autoscale disabled.")
        end
        stats = JSON.parse(get_node_stats_json(secret))
        Djinn.log_info("--- Node at #{stats['public_ip']} has " \
          "#{stats['memory']['available']/MEGABYTE_DIVISOR}MB memory available " \
          "and knows about these apps #{stats['apps']}.")
        Djinn.log_debug("--- Node stats: #{JSON.pretty_generate(stats)}")
        last_print = Time.now.to_i
      end

      # Let's make sure we don't drift the duty cycle too much.
      duty_cycle_duration = Time.now.to_i - start_work_time
      if duty_cycle_duration < DUTY_CYCLE
        Kernel.sleep(DUTY_CYCLE - duty_cycle_duration)
      end
    end
  end

  def is_appscale_terminated(secret)
    begin
      bad_secret = JSON.dump({'status'=>BAD_SECRET_MSG})
      return bad_secret unless valid_secret?(secret)
    rescue Errno::ENOENT
      # On appscale down, terminate may delete our secret key before we
      # can check it here.
      Djinn.log_debug("run_terminate(): didn't find secret file. Continuing.")
    end
    return @done_terminating
  end

  def run_terminate(clean, secret)
    return BAD_SECRET_MSG unless valid_secret?(secret)
    if my_node.is_shadow?
      begin
        bad_secret = JSON.dump({'status'=>BAD_SECRET_MSG})
        return bad_secret unless valid_secret?(secret)
      rescue Errno::ENOENT
        # On appscale down, terminate may delete our secret key before we
        # can check it here.
        Djinn.log_debug("run_terminate(): didn't find secret file. Continuing.")
      end
      Djinn.log_info("Received a stop request.")
      Djinn.log_info("Stopping all other nodes.")
      Thread.new {
        terminate_appscale_in_parallel(clean){|node| send_client_message(node)}
        @done_terminating = true
      }
      # Return a "request id" for future use in sending and receiving messages.
      return SecureRandom.hex
    end
  end

  def terminate_appscale(node_to_terminate, clean)
    ip = node_to_terminate.private_ip
    Djinn.log_info("Running terminate.rb on the node at IP address #{ip}")
    ssh_key = node_to_terminate.ssh_key

    # Add ' clean' as parameter to terminate.rb if clean is true
    extra_command = clean.downcase == 'true' ? ' clean' : ''

    # Run terminate.rb on node
    begin
      Timeout.timeout(WAIT_TO_CRASH) {
        HelperFunctions.sleep_until_port_is_open(ip, SSH_PORT)
      }
    rescue Timeout::Error => e
      # Return ip, status, and output of terminated node
      return {'ip'=>ip, 'status'=> false,
              'output'=>"Waiting for port #{SSH_PORT} returned #{e.message}"}
    end
    output = HelperFunctions.run_remote_command(ip,
        "ruby /root/appscale/AppController/terminate.rb#{extra_command}",
        ssh_key, true)

    # terminate.rb will print "OK" if it ran successfully
    status = output.chomp!("OK").nil? ? false : true

    # Get the output of 'ps x' from node
    output += HelperFunctions.run_remote_command(ip, 'ps x', ssh_key, true)
    Djinn.log_debug("#{ip} terminated:#{status}\noutput:#{output}")

    # Return ip, status, and output of terminated node
    return {'ip'=>ip, 'status'=> status, 'output'=>output}
  end

  def terminate_appscale_in_parallel(clean)
    # Let's stop all other nodes.
    threads = []
    @nodes.each { |node|
      if node.private_ip != my_node.private_ip
        threads << Thread.new {
          Thread.current[:output] = terminate_appscale(node, clean)
        }
      end
    }

    threads.each do |t|
      t.join
      yield t[:output]
    end

    'OK'
  end

  # Adds message to queue so it can be received by client.
  def send_client_message(message)
    @waiting_messages.synchronize {
      @waiting_messages.push(message)
      Djinn.log_debug(@waiting_messages)
      @message_ready.signal
    }
  end

  # Method ran by client to access the messages in @waiting_messages. Client
  # must send a timeout so that the server will not clear the messages.
  def receive_server_message(timeout, secret)
    was_queue_emptied = false
    begin
      Timeout.timeout(timeout.to_i) {
        begin
          bad_secret = JSON.dump({'status'=>BAD_SECRET_MSG})
          return bad_secret unless valid_secret?(secret)
        rescue Errno::ENOENT
          # On appscale down, terminate may delete our secret key before we
          # can check it here.
          Djinn.log_debug("run_terminate(): didn't find secret file. Continuing.")
        end
        # Client will process "Error" and try again unless appscale is
        # terminated
        if @done_terminating and @waiting_messages.empty?
          return "Error: Done Terminating and No Messages"
        end
        @waiting_messages.synchronize {
          @message_ready.wait_while {@waiting_messages.empty?}
          message = JSON.dump(@waiting_messages)
          @waiting_messages.clear
          was_queue_emptied = true
          return message
        }
      }
    # Client will process "Error" and try again unless appscale is terminated
    rescue Timeout::Error
      Djinn.log_debug("Timed out trying to receive server message. Queue empty:
                     #{was_queue_emptied}")
      return "Error: Server Timed Out"
    end
  end

  # Starts the InfrastructureManager service on this machine, which exposes
  # a SOAP interface by which we can dynamically add and remove nodes in this
  # AppScale deployment.
  def start_infrastructure_manager
    iaas_script = "#{APPSCALE_HOME}/InfrastructureManager/infrastructure_manager_service.py"
    start_cmd = "#{PYTHON27} #{iaas_script}"
    env = {
      'APPSCALE_HOME' => APPSCALE_HOME,
      'EC2_HOME' => ENV['EC2_HOME'],
      'JAVA_HOME' => ENV['JAVA_HOME']
    }

    MonitInterface.start(:iaas_manager, start_cmd, nil, env)
    Djinn.log_info("Started InfrastructureManager successfully!")
  end

  def stop_infrastructure_manager
    Djinn.log_info("Stopping InfrastructureManager")
    MonitInterface.stop(:iaas_manager)
  end

  def get_online_users_list(secret)
    return BAD_SECRET_MSG unless valid_secret?(secret)

    online_users = []

    lb_node = get_load_balancer
    ip = lb_node.public_ip
    key = lb_node.ssh_key
    raw_list = `ssh -i #{key} -o StrictHostkeyChecking=no root@#{ip} 'ejabberdctl connected-users'`
    raw_list.split("\n").each { |userdata|
      online_users << userdata.split("/")[0]
    }

    return online_users
  end

  # This function removes this node from the list of possible sources for
  # a revision's source archive.
  #
  # Args:
  #   revision_key: The revision key.
  #   location: Full path for the tarball of the application.
  #   secret: The deployment current secret.
  # Returns:
  #   A Boolean indicating the success of the operation.
  def stop_hosting_revision(revision_key, location, secret)
    return BAD_SECRET_MSG unless valid_secret?(secret)

    Djinn.log_warn("#{location} still exists") unless File.exists?(location)

    begin
      ZKInterface.remove_revision_entry(revision_key, my_node.private_ip)
      return true
    rescue FailedZooKeeperOperationException => except
      # We just warn here and don't retry, since the shadow may have
      # already cleaned up the hosters.
      Djinn.log_warn("stop_hosting_revision: got exception talking to " \
        "zookeeper: #{except.message}.")
    end

    return false
  end

  # Finds an 'open' node and assigns the specified roles.
  #
  # Args:
  #   roles: An Array with the list of roles to assume.
  #
  # Returns:
  #   A Boolean indicating if an open node was found and the roles
  #   assigned.
  def assign_roles_to_open_node(roles)
    @state_change_lock.synchronize {
      @nodes.each { |node|
        if node.is_open?
          Djinn.log_debug("New roles #{roles} will be assumed by open node #{node}.")
          node.jobs = roles
          return true
        end
      }
    }
    return false
  end

  # This SOAP-exposed method dynamically scales up a currently running
  # AppScale deployment. For virtualized clusters, this assumes the
  # user has given us a list of IP addresses where AppScale has been
  # installed to, and for cloud deployments, we assume that the user
  # wants to use the same credentials as for their current deployment.
  #
  # Args:
  #   ips_hash: A Hash that maps roles (e.g., compute, database) to the
  #     IP address (in virtualized deployments) or unique identifier (in
  #     cloud deployments) that should run that role.
  #   secret: A String password that is used to authenticate the request
  #     to add nodes to the deployment.
  # Returns:
  #   BAD_SECRET_MSG: If the secret given does not match the secret for
  #     this AppScale deployment.
  #   BAD_INPUT_MSG: If ips_hash was not a Hash.
  #   OK: otherwise.
  def start_roles_on_nodes(ips_hash, secret)
    return BAD_SECRET_MSG unless valid_secret?(secret)

    begin
      ips_hash = JSON.load(ips_hash)
    rescue JSON::ParserError
      Djinn.log_warn("ips_hash must be valid JSON")
      return BAD_INPUT_MSG
    end

    if ips_hash.class != Hash
      Djinn.log_warn("Was expecting ips_hash to be a Hash, not " \
        "a #{ips_hash.class}.")
      return BAD_INPUT_MSG
    end
    Djinn.log_debug("Received a request to start additional roles on " \
      "these machines: #{ips_hash}.")

    # ips_hash maps roles to IPs, but the internal format here maps
    # IPs to roles, so convert to the right format
    new_nodes_roles = {}
    node_roles = []
    ips_hash.each { |role, ip_or_ips|
      if ip_or_ips.class == String
        ips = [ip_or_ips]  # just one IP
      elsif ip_or_ips.class == Array
        ips = ip_or_ips  # a list of IPs
      else
        Djinn.log_warn("Was expecting an IP or list of IPs, got" \
          " a #{ip_or_ips.class}.")
        return BAD_INPUT_MSG
      end

      ips.each { |ip_or_node|
        begin
          # Convert (or check) if we have an IP address or we have a node
          # we need to start, then we add this role to the node.
          ip = HelperFunctions.convert_fqdn_to_ip(ip_or_node)
        rescue AppScaleException
          # We assume here that we need to create the VM (that is the user
          # specified node-#).
          new_nodes_roles[ip_or_node] = [] unless new_nodes_roles[ip_or_node]
          new_nodes_roles[ip_or_node] << role
          next
        end

        # Save the roles we want for this specific IP.
        found = false
        node_roles.each { |node|
          if node['private_ip'] == ip
            node.jobs << role
            found = true
            break
          end
        }
        unless found
          node_roles << {
            "public_ip" => ip,
            "private_ip" => ip,
            "jobs" => role,
            "disk" => nil
          }
        end
      }
    }
    Djinn.log_debug("Need to assign the following roles: #{new_nodes_roles}.")

    # Use the existing 'open' nodes first and delete them from the list of
    # roles still to fulfill.
    open_nodes = 0
    new_nodes_roles.each { |_, roles|
      open_nodes += 1 if assign_roles_to_open_node(roles)
    }
    open_nodes.downto(1) { new_nodes_roles.shift }

    # We spawn new nodes if we need to (and can do so) here.
    new_nodes_info = []
    if new_nodes_roles.length > 0
      unless is_cloud?
        Djinn.log_warn("Still need #{new_nodes_roles.length} more " \
          "nodes, but we aren't in a cloud environment, so we can't " \
          "aquire more nodes - failing the caller's request.")
        return NOT_ENOUGH_OPEN_NODES
      end
      Djinn.log_info("Need to spawn #{new_nodes_roles.length} VMs.")

      # We create here the needed nodes, with open role and no disk.
      disks = Array.new(new_nodes_roles.length, nil)
      imc = InfrastructureManagerClient.new(@@secret)
      begin
        new_nodes_info = imc.spawn_vms(new_nodes_roles.length, @options,
           new_nodes_roles.values, disks)
      rescue FailedNodeException, AppScaleException => exception
        Djinn.log_error("Couldn't spawn #{new_nodes_roles.length} VMs " \
          "because: #{exception.message}")
        return exception.message
      end
    end
    Djinn.log_debug("We used #{open_nodes} open nodes.")
    Djinn.log_debug("We spawned VMs for these roles #{new_nodes_info}.")
    Djinn.log_debug("We used the following existing nodes #{node_roles}.")

    # If we have an already running node with the same IP, we change its
    # roles list.
    new_nodes_info += node_roles unless node_roles.empty?
    @state_change_lock.synchronize {
      @nodes.each { |node|
        delete_index = nil
        new_nodes_info.each_with_index { |new_node, index|
          if new_node['private_ip'] == node.private_ip
            Djinn.log_info("Node at #{node.private_ip} changed role to #{new_node['jobs']}.")
            node.jobs = new_node['jobs']
            delete_index = index
            break
          end
        }
        new_nodes_info.delete_at(delete_index) if delete_index
      }
    }
    add_nodes(new_nodes_info) unless new_nodes_info.empty?

    'OK'
  end

  # Given an Array of Strings containing information about machines with
  # AppScale installed on them, copies over deployment-specific files
  # and starts the AppController on them. Each AppController is then
  # instructed to start a specific set of roles, and join the existing
  # AppScale deployment.
  # Args:
  #   node_info: An Array of Strings, where each String has information
  #     about a node to add to the current AppScale deployment (e.g.,
  #     IP addresses, roles to run).
  def add_nodes(node_info)
    keyname = @options['keyname']
    new_nodes = Djinn.convert_location_array_to_class(node_info, keyname)

    # Since an external thread can modify @nodes, let's put a lock around
    # it to prevent race conditions.
    @state_change_lock.synchronize {
      @nodes.concat(new_nodes)
      @nodes.uniq!
    }
    Djinn.log_debug("Changed nodes to #{@nodes}")

    update_firewall
    initialize_nodes_in_parallel(new_nodes)
    update_hosts_info
  end

  # Cleans out temporary files that may have been written by a previous
  # AppScale deployment.
  def erase_old_data
    Djinn.log_run("rm -f ~/.appscale_cookies")

    # Delete (possibly old) mapping of IP <-> HostKey.
    if File.exist?(File.expand_path('~/.ssh/known_hosts'))
      @state_change_lock.synchronize {
        @nodes.each { |node|
          Djinn.log_run("ssh-keygen -R #{node.private_ip}")
          Djinn.log_run("ssh-keygen -R #{node.public_ip}")
        }
      }
    end

    Nginx.clear_sites_enabled()
    HAProxy.clear_sites_enabled()
  end

  def wait_for_nodes_to_finish_loading(nodes)
    Djinn.log_info("Waiting for nodes to finish loading")

    nodes.each { |node|
      if ZKInterface.is_node_done_loading?(node.private_ip)
        Djinn.log_info("Node at #{node.private_ip} has finished loading.")
        next
      else
        Djinn.log_info("Node at #{node.private_ip} has not yet finished " \
          "loading - will wait for it to finish.")
        Kernel.sleep(SMALL_WAIT)
        redo
      end
    }

    Djinn.log_info("Nodes have finished loading")
    return
  end

  # This method logs a message that is useful to know when debugging AppScale,
  # but is too extraneous to know when AppScale normally runs.
  #
  # Args:
  #   message: A String containing the message to be logged.
  def self.log_debug(message)
    @@log.debug(message)
  end

  # This method logs a message that is useful to know when AppScale normally
  # runs.
  #
  # Args:
  #   message: A String containing the message to be logged.
  def self.log_info(message)
    @@log.info(message)
  end

  # This method logs a message that is useful to know when the AppController
  # experiences an unexpected event.
  #
  # Args:
  #   message: A String containing the message to be logged.
  def self.log_warn(message)
    @@log.warn(message)
  end

  # This method logs a message that corresponds to an erroneous, but
  # recoverable, event.
  #
  # Args:
  #   message: A String containing the message to be logged.
  def self.log_error(message)
    @@log.error(message)
  end

  # This method logs a message that immediately precedes the death of this
  # AppController.
  #
  # Args:
  #   message: A String containing the message to be logged.
  def self.log_fatal(message)
    @@log.fatal(message)
  end

  # Use syslogd to log a message to the combined application log.
  #
  # Args:
  #   app_id: A String containing the app ID.
  #   message: A String containing the message to log.
  def self.log_app_error(app_id, message)
    Syslog.open("app___#{app_id}", Syslog::LOG_PID, Syslog::LOG_USER) { |s|
      s.err message
    }
  end

  # Logs and runs the given command, which is assumed to be trusted and thus
  # needs no filtering on our part. Obviously this should not be executed by
  # anything that the user could inject input into. Returns the output of
  # the command that was executed.
  def self.log_run(command)
    Djinn.log_debug("Running #{command}")
    output = `#{command}`
    if $?.exitstatus != 0
      Djinn.log_debug("Command #{command} failed with #{$?.exitstatus}" \
          " and output: #{output}.")
    end
    return output
  end

  # This method converts an Array of Strings (where each String contains all the
  # information about a single node) to an Array of DjinnJobData objects, which
  # provide convenience methods that make them easier to operate on than just
  # raw String objects.
  def self.convert_location_array_to_class(nodes, keyname)
    array_of_nodes = []
    nodes.each { |node|
      converted = DjinnJobData.new(node, keyname)
      array_of_nodes << converted
    }

    return array_of_nodes
  end

  # This method is the opposite of the previous method, and is needed when an
  # AppController wishes to pass node information to other AppControllers via
  # SOAP (as SOAP accepts Arrays and Strings but not DjinnJobData objects).
  def self.convert_location_class_to_json(layout)
    if layout.class != Array
      @state = "Locations is not an Array, but a #{layout.class}."
      HelperFunctions.log_and_crash(@state, WAIT_TO_CRASH)
    end

    layout_array = []
    layout.each { |location|
      layout_array << location.to_hash
    }
    JSON.dump(layout_array)
  end

  def get_shadow
    @state_change_lock.synchronize {
      @nodes.each { |node|
        return node if node.is_shadow?
      }
    }

    @state = "No shadow nodes found."
    HelperFunctions.log_and_crash(@state, WAIT_TO_CRASH)
  end

  def get_db_master
    @state_change_lock.synchronize {
      @nodes.each { |node|
        return node if node.is_db_master?
      }
    }

    @state = "No DB master nodes found."
    HelperFunctions.log_and_crash(@state, WAIT_TO_CRASH)
  end

  def get_all_compute_nodes
    ae_nodes = []
    @state_change_lock.synchronize {
      @nodes.each { |node|
        if node.is_compute?
          ae_nodes << node.private_ip
        end
      }
    }
    return ae_nodes
  end

  # Gets a list of autoscaled nodes by going through the nodes array
  # and splitting the array from index greater than the
  # minimum images specified.
  def get_autoscaled_nodes
    autoscaled_nodes = []
    min_machines = Integer(@options['min_machines'])
    @state_change_lock.synchronize {
      autoscaled_nodes = @nodes.drop(min_machines)
    }
  end

  def get_load_balancer
    @state_change_lock.synchronize {
      @nodes.each { |node|
        return node if node.is_load_balancer?
      }
    }

    @state = "No load balancer nodes found."
    HelperFunctions.log_and_crash(@state, WAIT_TO_CRASH)
  end

  def valid_secret?(secret)
    @@secret = HelperFunctions.get_secret
    if secret != @@secret
      failed_match_msg = "Incoming secret [#{secret}] failed to match " + \
        " known secret [#{@@secret}]"
      Djinn.log_error(failed_match_msg)
    end
    return secret == @@secret
  end

  # Collects all AppScale-generated logs from all machines, and places them in
  # a tarball in the AppDashboard running on this machine. This enables users
  # to download it for debugging purposes.
  #
  # Args:
  #   secret: A String password that is used to authenticate SOAP callers.
  def gather_logs(secret)
    return BAD_SECRET_MSG unless valid_secret?(secret)

    uuid = HelperFunctions.get_random_alphanumeric
    Djinn.log_info("Generated uuid #{uuid} for request to gather logs.")

    Thread.new {
      # Begin by copying logs on all machines to this machine.
      local_log_dir = "#{Dir.tmpdir}/#{uuid}"
      remote_log_dir = "/var/log/appscale"
      FileUtils.mkdir_p(local_log_dir)
      @state_change_lock.synchronize {
        @nodes.each { |node|
          this_nodes_logs = "#{local_log_dir}/#{node.private_ip}"
          FileUtils.mkdir_p(this_nodes_logs)
          Djinn.log_run("scp -r -i #{node.ssh_key} -o StrictHostkeyChecking=no " \
            "2>&1 root@#{node.private_ip}:#{remote_log_dir} #{this_nodes_logs}")
        }
      }

      # Next, tar.gz it up in the dashboard app so that users can download it.
      version_key = [AppDashboard::APP_NAME, DEFAULT_SERVICE,
                     DEFAULT_VERSION].join(VERSION_PATH_SEPARATOR)
      assets_dir = "#{HelperFunctions::VERSION_ASSETS_DIR}/#{version_key}"
      dashboard_log_location = "#{assets_dir}/static/download-logs/#{uuid}.tar.gz"
      Djinn.log_info("Done gathering logs - placing logs at " +
        dashboard_log_location)
      Djinn.log_run("tar -czf #{dashboard_log_location} #{local_log_dir}")
      FileUtils.rm_rf(local_log_dir)
    }

    return uuid
  end

  # Instructs Nginx and HAProxy to begin routing traffic for the named
  # version to a new AppServer.
  #
  # This method should be called at the AppController running the login role,
  # as it is the node that receives application traffic from the outside.
  #
  # Args:
  #   version_key: A String that identifies the version that runs the new
  #     AppServer.
  #   ip: A String that identifies the private IP address where the new
  #     AppServer runs.
  #   port: A Fixnum that identifies the port where the new AppServer runs at
  #     ip.
  #   secret: A String that is used to authenticate the caller.
  #
  # Returns:
  #   "OK" if the addition was successful. In case of failures, the following
  #   Strings may be returned:
  #   - BAD_SECRET_MSG: If the caller cannot be authenticated.
  #   - NO_HAPROXY_PRESENT: If this node does not run HAProxy (and thus cannot
  #     add AppServers to HAProxy config files).
  #   - NOT_READY: If this node runs HAProxy, but hasn't allocated ports for
  #     it and nginx yet. Callers should retry at a later time.
  def add_routing_for_appserver(version_key, ip, port, secret)
    return BAD_SECRET_MSG unless valid_secret?(secret)

    unless my_node.is_shadow?
       # We need to send the call to the shadow.
       Djinn.log_debug("Sending routing call for #{version_key} to shadow.")
       acc = AppControllerClient.new(get_shadow.private_ip, @@secret)
       begin
         return acc.add_routing_for_appserver(version_key, ip, port)
       rescue FailedNodeException
         Djinn.log_warn("Failed to forward routing call to shadow (#{get_shadow}).")
         return NOT_READY
       end
    end

    project_id, service_id, version_id = version_key.split(
      VERSION_PATH_SEPARATOR)
    begin
      version_details = ZKInterface.get_version_details(
        project_id, service_id, version_id)
    rescue VersionNotFound => error
      return "false: #{error.message}"
    end

    APPS_LOCK.synchronize {
      if @app_info_map[version_key].nil? ||
          @app_info_map[version_key]['appservers'].nil?
        return NOT_READY
      elsif @app_info_map[version_key]['appservers'].include?("#{ip}:#{port}")
        Djinn.log_warn(
          "Already registered AppServer for #{version_key} at #{ip}:#{port}.")
        return INVALID_REQUEST
      end

      Djinn.log_debug("Add routing for #{version_key} at #{ip}:#{port}.")

      # Find and remove an entry for this AppServer node and app.
      match = @app_info_map[version_key]['appservers'].index("#{ip}:-1")
      if match
        @app_info_map[version_key]['appservers'].delete_at(match)
      else
        Djinn.log_warn("Received a no matching request for: #{ip}:#{port}.")
      end
      @app_info_map[version_key]['appservers'] << "#{ip}:#{port}"
    }

    'OK'
  end

  # Updates the list of blob_server in haproxy.
  def update_blob_servers
    servers = []
    get_all_compute_nodes.each { |ip|
      servers << {'ip' => ip, 'port' => BlobServer::SERVER_PORT}
    }
    HAProxy.create_app_config(servers, my_node.private_ip,
      BlobServer::HAPROXY_PORT, BlobServer::NAME)
  end

  # Instruct HAProxy to begin routing traffic to the BlobServers.
  #
  # Args:
  #   secret: A String that is used to authenticate the caller.
  #
  # Returns:
  #   "OK" if the addition was successful. In case of failures, the following
  #   Strings may be returned:
  #   - BAD_SECRET_MSG: If the caller cannot be authenticated.
  #   - NO_HAPROXY_PRESENT: If this node does not run HAProxy.
  def add_routing_for_blob_server(secret)
    return BAD_SECRET_MSG unless valid_secret?(secret)
    return NO_HAPROXY_PRESENT unless my_node.is_load_balancer?

    Djinn.log_debug('Adding BlobServer routing.')
    update_blob_servers
  end

  # Creates an Nginx/HAProxy configuration file for the Users/Apps soap server.
  def configure_uaserver
    all_db_private_ips = []
    @state_change_lock.synchronize {
      @nodes.each { | node |
        if node.is_db_master? or node.is_db_slave?
          all_db_private_ips.push(node.private_ip)
        end
      }
    }
    HAProxy.create_ua_server_config(all_db_private_ips,
      my_node.private_ip, UserAppClient::HAPROXY_SERVER_PORT)
    Nginx.add_service_location(
      'appscale-uaserver', my_node.private_ip,
      UserAppClient::HAPROXY_SERVER_PORT, UserAppClient::SSL_SERVER_PORT)
  end

  def configure_db_haproxy
    all_db_private_ips = []
    @state_change_lock.synchronize {
      @nodes.each { | node |
        if node.is_db_master? or node.is_db_slave?
          all_db_private_ips.push(node.private_ip)
        end
      }
    }
    HAProxy.create_datastore_server_config(all_db_private_ips,
      DatastoreServer::PROXY_PORT)
  end

  # Creates HAProxy configuration for TaskQueue.
  def configure_tq_routing
    all_tq_ips = []
    @state_change_lock.synchronize {
      @nodes.each { | node |
        if node.is_taskqueue_master? || node.is_taskqueue_slave?
          all_tq_ips.push(node.private_ip)
        end
      }
    }
    HAProxy.create_tq_server_config(
      all_tq_ips, my_node.private_ip, TaskQueue::HAPROXY_PORT)

    # TaskQueue REST API routing.
    # We don't need Nginx for backend TaskQueue servers, only for REST support.
    rest_prefix = '~ /taskqueue/v1beta2/projects/.*'
    Nginx.add_service_location(
      'appscale-taskqueue', my_node.private_ip, TaskQueue::HAPROXY_PORT,
      TaskQueue::TASKQUEUE_SERVER_SSL_PORT, rest_prefix)
  end

  def remove_tq_endpoints
    HAProxy.remove_tq_endpoints
  end

  def write_database_info
    table = @options['table']
    replication = @options['replication']
    keyname = @options['keyname']

    tree = { :table => table, :replication => replication, :keyname => keyname }
    db_info_path = "#{APPSCALE_CONFIG_DIR}/database_info.yaml"
    File.open(db_info_path, "w") { |file| YAML.dump(tree, file) }
  end

  def update_port_files
    ZKInterface.get_versions.each { |version_key|
      project_id, service_id, version_id = version_key.split(
        VERSION_PATH_SEPARATOR)
      begin
        version_details = ZKInterface.get_version_details(
          project_id, service_id, version_id)
      rescue VersionNotFound
        next
      end

      http_port = version_details['appscaleExtensions']['httpPort']
      port_file = "#{APPSCALE_CONFIG_DIR}/port-#{version_key}.txt"

      begin
        current_port = File.read(port_file).to_i
        update_port = current_port != http_port
      rescue Errno::ENOENT
        update_port = true
      end

      if update_port
        File.open(port_file, 'w') { |file| file.write("#{http_port}") }
      end
    }
  end

  def update_firewall
    Djinn.log_debug("Resetting firewall.")

    # We force the write of locations, to ensure we have an up-to-date
    # list of nodes in the firewall.
    write_locations
    if FIREWALL_IS_ON
      Djinn.log_run("bash #{APPSCALE_HOME}/firewall.conf")
    end
  end

  def backup_appcontroller_state
    local_state = {}
    APPS_LOCK.synchronize {
      local_state = {'@@secret' => @@secret }
      DEPLOYMENT_STATE.each { |var|
        value = nil
        if var == "@nodes"
          @state_change_lock.synchronize {
            value = Djinn.convert_location_class_to_json(@nodes)
          }
        else
          value = instance_variable_get(var)
        end
        local_state[var] = value
      }
    }
    if @appcontroller_state == local_state.to_s
      Djinn.log_debug("backup_appcontroller_state: no changes.")
      return
    end

    begin
      ZKInterface.write_appcontroller_state(local_state)
    rescue FailedZooKeeperOperationException => e
      Djinn.log_warn("Couldn't talk to zookeeper whle backing up " \
        "appcontroller state with #{e.message}.")
    end
    @appcontroller_state = local_state.to_s
    Djinn.log_debug("backup_appcontroller_state: updated state.")
  end

  # Takes actions if options or roles changed.
  #
  # Args:
  #   old_options: this is a clone of @options. We will compare it with
  #     the current value.
  #   old_jobs: this is a list of roles. It will be compared against the
  #     current list of jobs for this node.
  def check_role_change(old_options, old_jobs)
    if old_jobs != my_node.jobs
      Djinn.log_info("Roles for this node are now: #{my_node.jobs}.")
      start_stop_api_services
    end

    # Finally some @options may have changed.
    enforce_options unless old_options == @options
  end

  # Restores the state of each of the instance variables that the AppController
  # holds by pulling it from ZooKeeper (previously populated by the Shadow
  # node, who always has the most up-to-date version of this data).
  #
  # Returns:
  #   A boolean indicating if the state is restored or current with the master.
  def restore_appcontroller_state
    json_state=''

    unless File.exists?(ZK_LOCATIONS_FILE)
      Djinn.log_info("#{ZK_LOCATIONS_FILE} doesn't exist: not restoring data.")
      return false
    end

    loop {
      begin
        json_state = ZKInterface.get_appcontroller_state
      rescue => e
        Djinn.log_debug("Saw exception #{e.message} reading appcontroller state.")
        json_state = ''
        Kernel.sleep(SMALL_WAIT)
      end
      break unless json_state.empty?
      Djinn.log_warn("Unable to get state from zookeeper: trying again.")
      pick_zookeeper(@zookeeper_data)
    }
    if @appcontroller_state == json_state.to_s
      Djinn.log_debug("Reload state: no changes.")
      return true
    end

    Djinn.log_debug("Reload state : #{json_state}.")
    @appcontroller_state = json_state.to_s

    APPS_LOCK.synchronize {
      @@secret = json_state['@@secret']
      keyname = json_state['@options']['keyname']

      # Puts json_state.
      json_state.each { |k, v|
        next if k == "@@secret"
        v = Djinn.convert_location_array_to_class(JSON.load(v), keyname) if k == "@nodes"
        @state_change_lock.synchronize {
          instance_variable_set(k, v) if DEPLOYMENT_STATE.include?(k)
        }
      }

      # Check to see if our IP address has changed. If so, we need to update all
      # of our internal state to use the new public and private IP anywhere the
      # old ones were present.
      unless HelperFunctions.get_all_local_ips.include?(@my_private_ip)
        Djinn.log_info("IP changed old private:#{@my_private_ip} public:#{@my_public_ip}.")
        update_state_with_new_local_ip
        Djinn.log_info("IP changed new private:#{@my_private_ip} public:#{@my_public_ip}.")
      end
      Djinn.log_debug("app_info_map after restore is #{@app_info_map}.")
    }

    # Now that we've restored our state, update the pointer that indicates
    # which node in @nodes is ours
    find_me_in_locations

    return true
  end

  # Updates all instance variables stored within the AppController with the new
  # public and private IP addreses of this machine.
  #
  # The issue here is that an AppController may back up state when running, but
  # when it is restored, its IP address changes (e.g., when taking AppScale down
  # then starting it up on new machines in a cloud deploy). This method searches
  # through internal AppController state to update any place where the old
  # public and private IP addresses were used, replacing them with the new one.
  def update_state_with_new_local_ip
    # First, find out this machine's private IP address. If multiple eth devices
    # are present, use the same one we used last time.
    all_local_ips = HelperFunctions.get_all_local_ips
    if all_local_ips.length < 1
      Djinn.log_and_crash("Couldn't detect any IP address on this machine!")
    end
    new_private_ip = all_local_ips[0]

    # Next, find out this machine's public IP address. In a cloud deployment, we
    # have to rely on the metadata server, while in a cluster deployment, it's
    # the same as the private IP.
    if ["ec2", "euca", "gce"].include?(@options['infrastructure'])
      new_public_ip = HelperFunctions.get_public_ip_from_metadata_service
    else
      new_public_ip = new_private_ip
    end

    # Finally, replace anywhere that the old public or private IP addresses were
    # used with the new one.
    old_public_ip = @my_public_ip
    old_private_ip = @my_private_ip

    @state_change_lock.synchronize {
      @nodes.each { |node|
        if node.public_ip == old_public_ip
          node.public_ip = new_public_ip
        end

        if node.private_ip == old_private_ip
          node.private_ip = new_private_ip
        end
      }
    }

    @app_info_map.each { |_, app_info|
      next if app_info['appservers'].nil?

      changed = false
      new_app_info = []
      app_info['appservers'].each { |location|
        host, port = location.split(":")
        if host == old_private_ip
          host = new_private_ip
          changed = true
        end
        new_app_info << "#{host}:#{port}"

        app_info['appservers'] = new_app_info if changed
      }
    }

    @cluster_stats = []

    @my_public_ip = new_public_ip
    @my_private_ip = new_private_ip
  end

  # Writes any custom configuration data in /etc/appscale to ZooKeeper.
  def set_custom_config
    cassandra_config = {'num_tokens' => 256}
    begin
      contents = File.read("#{APPSCALE_CONFIG_DIR}/cassandra")
      cassandra_config = JSON.parse(contents)
    rescue Errno::ENOENT
      Djinn.log_debug('No custom cassandra configuration found.')
    rescue JSON::ParserError
      Djinn.log_error('Invalid JSON in custom cassandra configuration.')
    end
    ZKInterface.ensure_path('/appscale/config')
    ZKInterface.set('/appscale/config/cassandra', JSON.dump(cassandra_config),
                    false)
    Djinn.log_info('Set custom cassandra configuration.')

    if @options.key?('default_max_appserver_memory')
      ZKInterface.set_runtime_params(
        {:default_max_appserver_memory => Integer(@options['default_max_appserver_memory'])})
    end
  end

  # Updates the file that says where all the ZooKeeper nodes are
  # located so that this node has the most up-to-date info if it needs to
  # restore the data down the line.
  def write_zookeeper_locations
    zookeeper_data = { 'last_updated_at' => @last_updated,
      'locations' => []
    }

    @state_change_lock.synchronize {
      @nodes.each { |node|
        if node.is_zookeeper?
          unless zookeeper_data['locations'].include? node.private_ip
            zookeeper_data['locations'] << node.private_ip
          end
        end
      }
    }

    # Let's see if it changed since last time we got the list.
    zookeeper_data['locations'].sort!
    if zookeeper_data['locations'] != @zookeeper_data
      # Save the latest list of zookeeper nodes: needed to restart the
      # deployment.
      HelperFunctions.write_json_file(ZK_LOCATIONS_FILE, zookeeper_data)
      @zookeeper_data = zookeeper_data['locations']
      Djinn.log_debug("write_zookeeper_locations: updated list of zookeeper servers")
    end
  end

  # This function makes sure we have a zookeeper connection active to one
  # of the ZK servers.
  def pick_zookeeper(zk_list)
    if zk_list.length < 1
      HelperFunctions.log_and_crash("Don't have valid zookeeper servers.")
    end
    loop {
      break if ZKInterface.is_connected?

      @state = NO_ZOOKEEPER_CONNECTION

      ip = zk_list.sample
      Djinn.log_info("Trying to use zookeeper server at #{ip}.")
      ZKInterface.init_to_ip(HelperFunctions.local_ip, ip.to_s)
    }
    Djinn.log_debug("Found zookeeper server.")
  end

  # Backs up information about what this node is doing (roles, apps it is
  # running) to ZooKeeper, for later recovery or updates by other nodes.
  def write_our_node_info
    # Since more than one AppController could write its data at the same
    # time, get a lock before we write to it.
    begin
      ZKInterface.lock_and_run {
        @last_updated = ZKInterface.add_ip_to_ip_list(my_node.private_ip)
        ZKInterface.write_node_information(my_node, @done_loading)
      }
    rescue => e
      Djinn.log_info("(write_our_node_info) saw exception #{e.message}")
    end

    return
  end

  # Returns information about the AppServer processes hosting App Engine apps on
  # this machine.
  def get_instance_info(secret)
    return BAD_SECRET_MSG unless valid_secret?(secret)
    APPS_LOCK.synchronize {
      instance_info = []
      @app_info_map.each_pair { |version_key, app_info|
        next if app_info['appservers'].nil?
        project_id, service_id, version_id = version_key.split(
          VERSION_PATH_SEPARATOR)
        begin
          version_details = ZKInterface.get_version_details(
            project_id, service_id, version_id)
        rescue VersionNotFound
          next
        end

        app_info['appservers'].each { |location|
          host, port = location.split(":")
          next if Integer(port) < 0
          instance_info << {
            'versionKey' => version_key,
            'host' => host,
            'port' => Integer(port),
            'language' => version_details['runtime']
          }
        }
      }

      return JSON.dump(instance_info)
    }
  end

  # Removes information associated with the given IP address from our local
  # cache (@nodes) as well as the remote node storage mechanism (in ZooKeeper).
  def remove_node_from_local_and_zookeeper(ip)
    # First, remove our local copy
    index_to_remove = nil
    @state_change_lock.synchronize {
      @nodes.each_index { |i|
        if @nodes[i].private_ip == ip
          index_to_remove = i
          break
        end
      }
      @nodes.delete(@nodes[index_to_remove])
    }

    # Then remove the remote copy
    begin
      ZKInterface.remove_node_information(ip)
      @last_updated = ZKInterface.remove_ip_from_ip_list(ip)
    rescue FailedZooKeeperOperationException => e
      Djinn.log_warn("(remove_node_from_local_and_zookeeper) issues " \
        "talking to zookeeper with #{e.message}.")
    end
  end

  def wait_for_data
    loop {
      break if got_all_data
      if @kill_sig_received
        Djinn.log_fatal("Received kill signal, aborting startup")
        HelperFunctions.log_and_crash("Received kill signal, aborting startup")
      else
        Djinn.log_info("Waiting for data from the load balancer or cmdline tools")
        Kernel.sleep(SMALL_WAIT)
      end
    }

  end

  def parse_options
    keypath = @options['keyname'] + ".key"
    Djinn.log_debug("Keypath is #{keypath}, keyname is #{@options['keyname']}")
    my_key_dir = "#{APPSCALE_CONFIG_DIR}/keys/#{my_node.cloud}"
    my_key_loc = "#{my_key_dir}/#{keypath}"
    Djinn.log_debug("Creating directory #{my_key_dir} for my ssh key #{my_key_loc}")
    FileUtils.mkdir_p(my_key_dir)
    Djinn.log_run("chmod 600 #{APPSCALE_CONFIG_DIR}/ssh.key")
    Djinn.log_run("cp -p #{APPSCALE_CONFIG_DIR}/ssh.key #{my_key_loc}")

    # AWS and Euca need some evironmental variables.
    if ["ec2", "euca"].include?(@options['infrastructure'])
      ENV['EC2_ACCESS_KEY'] = @options['ec2_access_key']
      ENV['EC2_SECRET_KEY'] = @options['ec2_secret_key']
      ENV['EC2_URL'] = @options['ec2_url']
    end

    # Set the proper log level.
    enforce_options
  end

  def got_all_data
    Djinn.log_debug("[got_all_data]: checking nodes.")
    return false if @nodes == []
    Djinn.log_debug("[got_all_data]: checking options.")
    return false if @options == {}
    Djinn.log_debug("[got_all_data]: done.")
    return true
  end

  # Searches through @nodes to try to find out which node is ours. Strictly
  # speaking, we assume that our node is identifiable by private IP, but
  # we also check our public IPs (for AWS and GCE) in case the user got it
  # wrong.
  def find_me_in_locations
    @my_index = nil
    all_local_ips = HelperFunctions.get_all_local_ips
    Djinn.log_debug("Searching for a node with any of these private IPs: " \
      "#{all_local_ips.join(', ')}")
    Djinn.log_debug("All nodes are: #{@nodes.join(', ')}")

    @state_change_lock.synchronize {
      @nodes.each_with_index { |node, index|
        all_local_ips.each { |ip|
          if ip == node.private_ip
            @my_index = index
            HelperFunctions.set_local_ip(node.private_ip)
            @my_public_ip = node.public_ip
            @my_private_ip = node.private_ip
            return
          end
        }
      }
    }

    # We haven't found our ip in the nodes layout: let's try to give
    # better debugging info to the user.
    public_ip = HelperFunctions.get_public_ip_from_metadata_service
    @state_change_lock.synchronize {
      @nodes.each { |node|
        if node.private_ip == public_ip
          HelperFunctions.log_and_crash("Found my public ip (#{public_ip}) " \
            "but not my private ip in @nodes. Please correct it. @nodes=#{@nodes}")
        end
        if node.public_ip == public_ip
          HelperFunctions.log_and_crash("Found my public ip (#{public_ip}) " \
            "in @nodes but my private ip is not matching! @nodes=#{@nodes}.")
        end
      }
    }

    HelperFunctions.log_and_crash("Can't find my node in @nodes: #{@nodes}. " \
      "My local IPs are: #{all_local_ips.join(', ')}")
  end

  # Starts all of the services that this node has been assigned to run.
  # Also starts all services that all nodes run in an AppScale deployment.
  def start_stop_api_services
    @state = "Starting API Services."
    Djinn.log_info("#{@state}")

    threads = []
    threads << Thread.new {
      if my_node.is_zookeeper?
        unless is_zookeeper_running?
          configure_zookeeper(@nodes, @my_index)
          begin
            start_zookeeper(false)
          rescue FailedZooKeeperOperationException
            @state = "Couldn't start Zookeeper."
            HelperFunctions.log_and_crash(@state, WAIT_TO_CRASH)
          end
          Djinn.log_info("Done configuring zookeeper.")
        end
      else
        # Zookeeper shouldn't be running here.
        stop_zookeeper
      end
    }

    if my_node.is_shadow?
      pick_zookeeper(@zookeeper_data)
      set_custom_config
      start_log_server
    else
      stop_log_server
    end

    if my_node.is_db_master? or my_node.is_db_slave?
      db_master = nil
      @state_change_lock.synchronize {
        @nodes.each { |node|
          db_master = node.private_ip if node.jobs.include?('db_master')
        }
      }
      setup_db_config_files(db_master)

      threads << Thread.new {
        Djinn.log_info("Starting database services.")
        db_nodes = nil
        @state_change_lock.synchronize {
          db_nodes = @nodes.count{|node| node.is_db_master? or node.is_db_slave?}
        }
        needed_nodes = needed_for_quorum(db_nodes,
                                         Integer(@options['replication']))

        # If this machine is running other services, decrease Cassandra's max
        # heap size.
        heap_reduction = 0
        heap_reduction += 0.2 if my_node.is_compute?
        if my_node.is_taskqueue_master? || my_node.is_taskqueue_slave?
          heap_reduction += 0.1
        end

        if my_node.is_db_master?
          start_db_master(false, needed_nodes, db_nodes, heap_reduction)
          prime_database
        else
          start_db_slave(false, needed_nodes, db_nodes, heap_reduction)
        end
      }
    else
      stop_db_master
      stop_db_slave
    end

    # We now wait for the essential services to go up.
    Djinn.log_info("Waiting for DB services ... ")
    threads.each { |t| t.join }

    Djinn.log_info('Ensuring necessary database tables are present')
    sleep(SMALL_WAIT) until system("#{PRIME_SCRIPT} --check > /dev/null 2>&1")

    Djinn.log_info('Ensuring data layout version is correct')
    layout_script = `which appscale-data-layout`.chomp
    unless system("#{layout_script} --db-type cassandra > /dev/null 2>&1")
      HelperFunctions.log_and_crash(
        'Unexpected data layout version. Please run "appscale upgrade".')
    end

    if my_node.is_db_master? or my_node.is_db_slave?
      # Always colocate the Datastore Server and UserAppServer (soap_server).
      @state = "Starting up SOAP Server and Datastore Server"
      start_datastore_server

      # Start the UserAppServer and wait till it's ready.
      start_soap_server
      Djinn.log_info("Done starting database services.")
    else
      stop_soap_server
      stop_datastore_server
    end

    # All nodes wait for the UserAppServer now. The call here is just to
    # ensure the UserAppServer is talking to the persistent state.
    HelperFunctions.sleep_until_port_is_open(@my_private_ip,
      UserAppClient::SSL_SERVER_PORT, USE_SSL)
    uac = UserAppClient.new(@my_private_ip, @@secret)
    begin
      uac.does_user_exist?("not-there")
    rescue FailedNodeException
      Djinn.log_debug("UserAppServer not ready yet: retrying.")
      retry
    end
    @done_initializing = true
    Djinn.log_info("UserAppServer is ready.")

    # The services below depends directly or indirectly on the UAServer to
    # be operational. So we start them after we test the UAServer.
    threads = []
    if my_node.is_db_master? or my_node.is_db_slave? or my_node.is_zookeeper?
      threads << Thread.new {
        if my_node.is_db_master? or my_node.is_db_slave?
          start_groomer_service
          verbose = @options['verbose'].downcase == 'true'
          GroomerService.start_transaction_groomer(verbose)
        end

        start_backup_service
      }
    else
      stop_groomer_service
      GroomerService.stop_transaction_groomer
      stop_backup_service
    end

    start_admin_server

    if my_node.is_memcache?
      threads << Thread.new {
        start_memcache
      }
    else
      stop_memcache
    end

    if my_node.is_load_balancer?
      threads << Thread.new {
        start_ejabberd
        configure_tq_routing
      }
    else
      remove_tq_endpoints
      stop_ejabberd
    end

    # The headnode needs to ensure we have the appscale user, and it needs
    # to prepare the dashboard to be started.
    if my_node.is_shadow?
      threads << Thread.new {
        create_appscale_user
        prep_app_dashboard
      }
    end

    if !my_node.is_open?
      threads << Thread.new {
        start_app_manager_server
      }
    else
      stop_app_manager_server
    end

    if my_node.is_compute?
      threads << Thread.new {
        start_blobstore_server
      }
    else
      stop_blobstore_server
    end

    if my_node.is_search?
      threads << Thread.new {
        start_search_role
      }
    else
      stop_search_role
    end

    if my_node.is_taskqueue_master?
      threads << Thread.new {
        start_taskqueue_master
      }
    elsif my_node.is_taskqueue_slave?
      threads << Thread.new {
        start_taskqueue_slave
      }
    else
      stop_taskqueue
    end

    # App Engine apps rely on the above services to be started, so
    # join all our threads here
    Djinn.log_info("Waiting for all services to finish starting up")
    threads.each { |t| t.join }
    Djinn.log_info("API services have started on this node")

    # Start Hermes with integrated stats service
    start_hermes

    # Leader node starts additional services.
    if my_node.is_shadow?
      update_node_info_cache
      TaskQueue.start_flower(@options['flower_password'])
    else
      TaskQueue.stop_flower
    end
  end

  # Creates database tables in the underlying datastore to hold information
  # about the users that interact with AppScale clouds, and about the
  # applications that AppScale hosts (including data that the apps themselves
  # read and write).
  #
  # Raises:
  #   SystemExit: If the database could not be primed for use with AppScale,
  #     after ten retries.
  def prime_database
    table = @options['table']
    prime_script = `which appscale-prime-#{table}`.chomp
    replication = Integer(@options['replication'])
    retries = 10
    Djinn.log_info('Ensuring necessary tables have been created')
    loop {
      prime_cmd = "#{prime_script} --replication #{replication} >> " \
        '/var/log/appscale/prime_db.log 2>&1'
      return if system(prime_cmd)
      retries -= 1
      Djinn.log_warn("Failed to prime database. #{retries} retries left.")

      # If this has failed 10 times in a row, it's probably a
      # "Column ID mismatch" error that seems to be caused by creating tables
      # as the cluster is settling. Running a repair may fix the issue.
      if retries == 1
        @state = 'Running a Cassandra repair.'
        Djinn.log_warn(@state)
        system("#{NODETOOL} repair")
      end

      break if retries.zero?
      Kernel.sleep(SMALL_WAIT)
    }

    @state = "Failed to prime #{table}."
    HelperFunctions.log_and_crash(@state, WAIT_TO_CRASH)
  end

  def start_backup_service
    BackupRecoveryService.start
  end

  def start_blobstore_server
    # Each node uses the active load balancer to access the Datastore.
    BlobServer.start(get_load_balancer.private_ip, DatastoreServer::PROXY_PORT)
    return true
  end

  def start_search_role
    verbose = @options['verbose'].downcase == "true"
    Search.start_master(false, verbose)
  end

  def stop_search_role
    Search.stop
  end

  def start_taskqueue_master
    verbose = @options['verbose'].downcase == "true"
    TaskQueue.start_master(false, verbose)
    return true
  end


  def stop_taskqueue
    TaskQueue.stop
  end

  def start_taskqueue_slave
    # All slaves connect to the master to start
    master_ip = nil
    @state_change_lock.synchronize {
      @nodes.each { |node|
        master_ip = node.private_ip if node.is_taskqueue_master?
      }
    }

    verbose = @options['verbose'].downcase == "true"
    TaskQueue.start_slave(master_ip, false, verbose)
    return true
  end

  # Starts the application manager which is a SOAP service in charge of
  # starting and stopping applications.
  def start_app_manager_server
    @state = "Starting up AppManager"
    app_manager_script = "#{APPSCALE_HOME}/AppManager/app_manager_server.py"
    start_cmd = "#{PYTHON27} #{app_manager_script}"
    MonitInterface.start(:appmanagerserver, start_cmd)
  end

  # Starts the Hermes service on this node.
  def start_hermes
    @state = "Starting Hermes"
    Djinn.log_info("Starting Hermes service.")
    script = `which appscale-hermes`.chomp
    start_cmd = "/usr/bin/python2 #{script}"
    start_cmd << ' --verbose' if @options['verbose'].downcase == 'true'
    MonitInterface.start(:hermes, start_cmd)
    if my_node.is_shadow?
      nginx_port = 17441
      service_port = 4378
      Nginx.add_service_location(
        'appscale-administration', my_node.private_ip,
        service_port, nginx_port, '/stats/cluster/')
    end
    Djinn.log_info("Done starting Hermes service.")
  end

  # Starts the groomer service on this node. The groomer cleans the datastore of deleted
  # items and removes old logs.
  def start_groomer_service
    @state = "Starting Groomer Service"
    Djinn.log_info("Starting groomer service.")
    GroomerService.start
    Djinn.log_info("Done starting groomer service.")
  end

  def start_soap_server
    db_master_ip = nil
    @state_change_lock.synchronize {
      @nodes.each { |node|
        db_master_ip = node.private_ip if node.is_db_master?
      }
    }
    HelperFunctions.log_and_crash("db master ip was nil") if db_master_ip.nil?

    db_local_ip = my_node.private_ip

    table = @options['table']

    env_vars = {}

    env_vars['APPSCALE_HOME'] = APPSCALE_HOME
    env_vars['MASTER_IP'] = db_master_ip
    env_vars['LOCAL_DB_IP'] = db_local_ip

    if table == "simpledb"
      env_vars['SIMPLEDB_ACCESS_KEY'] = @options['SIMPLEDB_ACCESS_KEY']
      env_vars['SIMPLEDB_SECRET_KEY'] = @options['SIMPLEDB_SECRET_KEY']
    end

    soap_script = `which appscale-uaserver`.chomp
    start_cmd = "#{soap_script} -t #{table}"
    MonitInterface.start(:uaserver, start_cmd, nil, env_vars)
  end

  def start_datastore_server
    db_master_ip = nil
    db_proxy = nil
    verbose = @options['verbose'].downcase == 'true'
    @state_change_lock.synchronize {
      @nodes.each { |node|
        db_master_ip = node.private_ip if node.is_db_master?
        db_proxy = node.private_ip if node.is_load_balancer?
      }
    }
    HelperFunctions.log_and_crash("db master ip was nil") if db_master_ip.nil?
    HelperFunctions.log_and_crash("db proxy ip was nil") if db_proxy.nil?

    table = @options['table']
    DatastoreServer.start(db_master_ip, my_node.private_ip, table, verbose)

    # Let's wait for at least one datastore server to be active.
    HelperFunctions.sleep_until_port_is_open(db_proxy, DatastoreServer::PROXY_PORT)
  end

  # Starts the Log Server service on this machine
  def start_log_server
    log_server_pid = '/var/run/appscale/log_service.pid'
    log_server_file = '/var/log/appscale/log_service.log'
    twistd = `which twistd`.chomp
    env = `which env`.chomp
    bash = `which bash`.chomp

    env_vars = {
      'APPSCALE_HOME' => APPSCALE_HOME,
      'PYTHONPATH' => "#{APPSCALE_HOME}/LogService/"
    }
    start_cmd = [env, env_vars.map{ |k, v| "#{k}=#{v}" }.join(' '),
                 twistd,
                 '--pidfile', log_server_pid,
                 '--logfile', log_server_file,
                 'appscale-logserver'].join(' ')
    stop_cmd = "#{bash} -c 'kill $(cat #{log_server_pid})'"

    MonitInterface.start_daemon(:log_service, start_cmd, stop_cmd,
                                log_server_pid)
    Djinn.log_info("Started Log Server successfully!")
  end

  def stop_log_server
    Djinn.log_info("Stopping Log Server")
    MonitInterface.stop(:log_service)
  end

  # Stops the Backup/Recovery service.
  def stop_backup_service
    BackupRecoveryService.stop
  end

  # Stops the blobstore server.
  def stop_blobstore_server
    BlobServer.stop
  end

  # Stops the User/Apps soap server.
  def stop_soap_server
    MonitInterface.stop(:uaserver)
  end

  # Stops the AppManager service
  def stop_app_manager_server
    MonitInterface.stop(:appmanagerserver)
  end

  # Stops the groomer service.
  def stop_groomer_service
    Djinn.log_info("Stopping groomer service.")
    GroomerService.stop
    Djinn.log_info("Done stopping groomer service.")
  end

  # Stops the datastore server.
  def stop_datastore_server
    DatastoreServer.stop
  end

  def is_hybrid_cloud?
    if @options['infrastructure'].nil?
      false
    else
      @options['infrastructure'] == "hybrid"
    end
  end

  def is_cloud?
    return ['ec2', 'euca', 'gce', 'azure'].include?(@options['infrastructure'])
  end

  def restore_from_db?
    @options['restore_from_tar'] || @options['restore_from_ebs']
  end

  def build_appcontroller_client
    Djinn.log_info('Building uncommitted appcontroller client changes')
    unless system('pip install --upgrade --no-deps ' \
                  "#{APPSCALE_HOME}/AppControllerClient > /dev/null 2>&1")
      Djinn.log_error('Unable to build appcontroller client (install failed).')
      return
    end
    unless system('pip install ' \
                  "#{APPSCALE_HOME}/AppControllerClient > /dev/null 2>&1")
      Djinn.log_error('Unable to build appcontroller client (install dependencies failed).')
      return
    end
    Djinn.log_info('Finished building appcontroller client.')
  end

  def build_taskqueue
    Djinn.log_info('Building uncommitted taskqueue changes')
    extras = TaskQueue::OPTIONAL_FEATURES.join(',')
    unless system('pip install --upgrade --no-deps ' \
                  "#{APPSCALE_HOME}/AppTaskQueue[#{extras}] > /dev/null 2>&1")
      Djinn.log_error('Unable to build taskqueue (install failed).')
      return
    end
    unless system('pip install ' \
                  "#{APPSCALE_HOME}/AppTaskQueue[#{extras}] > /dev/null 2>&1")
      Djinn.log_error('Unable to build taskqueue (install dependencies failed).')
      return
    end
    Djinn.log_info('Finished building taskqueue.')
  end

  def build_datastore
    Djinn.log_info('Building uncommitted datastore changes')
    unless system('pip install --upgrade --no-deps ' \
                  "#{APPSCALE_HOME}/AppDB > /dev/null 2>&1")
      Djinn.log_error('Unable to build datastore (install failed).')
      return
    end
    unless system("pip install #{APPSCALE_HOME}/AppDB > /dev/null 2>&1")
      Djinn.log_error('Unable to build datastore (install dependencies failed).')
      return
    end
    Djinn.log_info('Finished building datastore.')
  end

  def build_common
    Djinn.log_info('Building uncommitted common changes')
    unless system('pip install --upgrade --no-deps ' \
                  "#{APPSCALE_HOME}/common > /dev/null 2>&1")
      Djinn.log_error('Unable to build common (install failed).')
      return
    end
    unless system("pip install #{APPSCALE_HOME}/common > /dev/null 2>&1")
      Djinn.log_error('Unable to build common (install dependencies failed).')
      return
    end
    Djinn.log_info('Finished building common.')
  end

  def build_admin_server
    Djinn.log_info('Building uncommitted AdminServer changes')
    unless system('pip install --upgrade --no-deps ' \
                  "#{APPSCALE_HOME}/AdminServer > /dev/null 2>&1")
      Djinn.log_error('Unable to build AdminServer (install failed).')
      return
    end
    unless system("pip install #{APPSCALE_HOME}/AdminServer > /dev/null 2>&1")
      Djinn.log_error('Unable to build AdminServer (install dependencies failed).')
      return
    end
    Djinn.log_info('Finished building AdminServer.')
  end

  def build_java_appserver
    Djinn.log_info('Building uncommitted Java AppServer changes')

    # Cache package if it doesn't exist.
    java_sdk_archive = 'appengine-java-sdk-1.8.4.zip'
    local_archive = "#{APPSCALE_CACHE_DIR}/#{java_sdk_archive}"
    unless File.file?(local_archive)
      Net::HTTP.start(PACKAGE_MIRROR_DOMAIN) do |http|
        resp = http.get("#{PACKAGE_MIRROR_PATH}/#{java_sdk_archive}")
        open(local_archive, 'wb') do |file|
          file.write(resp.body)
        end
      end
    end

    java_server = "#{APPSCALE_HOME}/AppServer_Java"
    unzip = "unzip -o #{local_archive} -d #{java_server} > /dev/null 2>&1"
    install = "ant -f #{java_server}/build.xml install > /dev/null 2>&1"
    clean = "ant -f #{java_server}/build.xml clean-build > /dev/null 2>&1"
    if system(unzip) && system(install) && system(clean)
      Djinn.log_info('Finished building Java AppServer')
    else
      Djinn.log_error('Unable to build Java AppServer')
    end
  end

  def build_hermes
    Djinn.log_info('Building uncommitted Hermes changes')
    unless system('pip install --upgrade --no-deps ' +
                  "#{APPSCALE_HOME}/Hermes > /dev/null 2>&1")
      Djinn.log_error('Unable to build Hermes (install failed).')
      return
    end
    unless system("pip install #{APPSCALE_HOME}/Hermes > /dev/null 2>&1")
      Djinn.log_error('Unable to build Hermes (install dependencies failed).')
      return
    end
    Djinn.log_info('Finished building Hermes.')
  end

  def build_api_server
    Djinn.log_info('Building uncommitted APIServer changes')
    src = File.join(APPSCALE_HOME, 'APIServer')
    proto_dest = File.join(src, 'appscale', 'api_server')
    unless system("protoc --proto_path=#{src} --python_out=#{proto_dest} " \
                  "#{src}/*.proto")
      Djinn.log_error('Unable to compile APIServer proto files')
      return
    end

    api_server_venv = File.join('/', 'opt', 'appscale_api_server')
    upgrade_package = "source #{api_server_venv}/bin/activate && " \
      "pip install --upgrade --no-deps #{src} > /dev/null 2>&1"
    unless system("bash -c '#{upgrade_package}'")
      Djinn.log_error('Unable to build APIServer (install failed).')
      return
    end
    upgrade_deps = "source #{api_server_venv}/bin/activate && " \
      "pip install #{src} > /dev/null 2>&1"
    unless system("bash -c '#{upgrade_deps}'")
      Djinn.log_error(
        'Unable to build APIServer (install dependencies failed).')
      return
    end
    Djinn.log_info('Finished building APIServer.')
  end

  # Run a build on modified directories so that changes will take effect.
  def build_uncommitted_changes
    status = `git -C #{APPSCALE_HOME} status`
    build_appcontroller_client if status.include?('AppControllerClient')
    build_admin_server if status.include?('AdminServer')
    build_taskqueue if status.include?('AppTaskQueue')
    build_datastore if status.include?('AppDB')
    build_common if status.include?('common')
    build_java_appserver if status.include?('AppServer_Java')
    build_hermes if status.include?('Hermes')
    build_api_server if status.include?('APIServer')
  end

  def configure_ejabberd_cert
    # Update APPSCALE_CONFIG_DIR/ejabberd.pem with private key and cert from
    # deployment.
    cert_loc = "#{APPSCALE_CONFIG_DIR}/certs/mycert.pem"
    key_loc = "#{APPSCALE_CONFIG_DIR}/certs/mykey.pem"
    File.open("#{APPSCALE_CONFIG_DIR}/ejabberd.pem", 'w') do |ejabberd_cert|
      File.open("#{cert_loc}", 'r') do |cert|
        ejabberd_cert.write(cert.read)
      end
      File.open("#{key_loc}", 'r') do |key|
        ejabberd_cert.write(key.read)
      end
    end
  end

  def initialize_nodes_in_parallel(node_info)
    threads = []
    node_info.each { |slave|
      next if slave.private_ip == my_node.private_ip
      threads << Thread.new {
        initialize_node(slave)
      }
    }

    threads.each { |t| t.join }
    Djinn.log_info("Done initializing nodes.")
  end

  def initialize_node(node)
    copy_encryption_keys(node)
    validate_image(node)
    rsync_files(node)
    run_user_commands(node)
    start_appcontroller(node)
  end

  def validate_image(node)
    ip = node.private_ip
    key = node.ssh_key
    HelperFunctions.ensure_image_is_appscale(ip, key)
    HelperFunctions.ensure_version_is_supported(ip, key)
    HelperFunctions.ensure_db_is_supported(ip, @options['table'], key)
  end

  def copy_encryption_keys(dest_node)
    ip = dest_node.private_ip
    Djinn.log_info("Copying SSH keys to node at IP address #{ip}")
    ssh_key = dest_node.ssh_key
    HelperFunctions.sleep_until_port_is_open(ip, SSH_PORT)

    # Ensure we don't have an old host key for this host.
    if File.exist?(File.expand_path("~/.ssh/known_hosts"))
      Djinn.log_run("ssh-keygen -R #{ip}")
      Djinn.log_run("ssh-keygen -R #{dest_node.public_ip}")
    end

    # Get the username to use for ssh (depends on environments).
    if ["ec2", "euca"].include?(@options['infrastructure'])
      # Add deployment key to remote instance's authorized_keys.
      user_name = "ubuntu"
      enable_root_login(ip, ssh_key, user_name)
    elsif @options['infrastructure'] == "gce"
      # Since GCE v1beta15, SSH keys don't immediately get injected to newly
      # spawned VMs. It takes around 30 seconds, so sleep a bit longer to be
      # sure.
      Djinn.log_debug("Waiting for SSH keys to get injected to #{ip}.")
      Kernel.sleep(60)

      enable_root_login(ip, ssh_key, 'ubuntu')

    elsif @options['infrastructure'] == 'azure'
      user_name = 'azureuser'
      enable_root_login(ip, ssh_key, user_name)
    end

    Kernel.sleep(SMALL_WAIT)

    secret_key_loc = "#{APPSCALE_CONFIG_DIR}/secret.key"
    cert_loc = "#{APPSCALE_CONFIG_DIR}/certs/mycert.pem"
    key_loc = "#{APPSCALE_CONFIG_DIR}/certs/mykey.pem"
    ejabberd_cert_loc = "#{APPSCALE_CONFIG_DIR}/ejabberd.pem"

    HelperFunctions.scp_file(secret_key_loc, secret_key_loc, ip, ssh_key)
    HelperFunctions.scp_file(cert_loc, cert_loc, ip, ssh_key)
    HelperFunctions.scp_file(key_loc, key_loc, ip, ssh_key)
    HelperFunctions.scp_file(ejabberd_cert_loc, ejabberd_cert_loc, ip, ssh_key)

    cloud_keys_dir = File.expand_path("#{APPSCALE_CONFIG_DIR}/keys/cloud1")
    make_dir = "mkdir -p #{cloud_keys_dir}"

    HelperFunctions.run_remote_command(ip, make_dir, ssh_key, NO_OUTPUT)
    HelperFunctions.scp_file(ssh_key, "#{APPSCALE_CONFIG_DIR}/ssh.key", ip, ssh_key)

    # Finally, on GCE, we need to copy over the user's credentials, in case
    # nodes need to attach persistent disks.
    return if @options['infrastructure'] != "gce"

    client_secrets = "#{APPSCALE_CONFIG_DIR}/client_secrets.json"
    gce_oauth = "#{APPSCALE_CONFIG_DIR}/oauth2.dat"

    if File.exists?(client_secrets)
      HelperFunctions.scp_file(client_secrets, client_secrets, ip, ssh_key)
    end

    if File.exists?(gce_oauth)
      HelperFunctions.scp_file(gce_oauth, gce_oauth, ip, ssh_key)
    end
  end

  # Logs into the named host and alters its ssh configuration to enable the
  # root user to directly log in.
  def enable_root_login(ip, ssh_key, user_name)
    options = '-o StrictHostkeyChecking=no -o NumberOfPasswordPrompts=0'
    backup_keys = 'sudo cp -p /root/.ssh/authorized_keys ' \
        '/root/.ssh/authorized_keys.old'
    Djinn.log_run("ssh -i #{ssh_key} #{options} 2>&1 #{user_name}@#{ip} " \
                      "'#{backup_keys}'")

    merge_keys = 'sudo sed -n ' \
        '"/Please login/d; w/root/.ssh/authorized_keys" ' \
        "~#{user_name}/.ssh/authorized_keys /root/.ssh/authorized_keys.old"
    Djinn.log_run("ssh -i #{ssh_key} #{options} 2>&1 #{user_name}@#{ip} " \
                      "'#{merge_keys}'")
  end

  def rsync_files(dest_node)
    # Get the keys and address of the destination node.
    ssh_key = dest_node.ssh_key
    ip = dest_node.private_ip
    options = "-e 'ssh -i #{ssh_key}' -a --filter '- *.pyc'"

    to_copy = %w(
      AdminServer
      APIServer
      AppController
      AppControllerClient
      AppDashboard
      AppDB
      AppManager
      AppServer
      AppServer_Java
      AppTaskQueue
      common
      Hermes
      InfrastructureManager
      LogService
      scripts
      SearchService
      XMPPReceiver
    ).map { |path| File.join(APPSCALE_HOME, path) }
    to_copy.each { |dir|
      if system("rsync #{options} #{dir}/* root@#{ip}:#{dir}") != true
        Djinn.log_warn("Rsync of #{dir} to #{ip} failed!")
      end
    }

    if dest_node.is_compute?
      locations_json = "#{APPSCALE_CONFIG_DIR}/locations-#{@options['keyname']}.json"
      loop {
        break if File.exists?(locations_json)
        Djinn.log_warn("Locations JSON file does not exist on head node yet, #{dest_node.private_ip} is waiting ")
        Kernel.sleep(SMALL_WAIT)
      }
      Djinn.log_info("Copying locations.json to #{dest_node.private_ip}")
      HelperFunctions.shell("rsync #{options} #{locations_json} root@#{ip}:#{locations_json}")
    end
  end

  # Writes locations (IP addresses) for the various nodes fulfilling
  # specific roles, in the local filesystems. These files will be updated
  # as the deployment adds or removes nodes.
  def write_locations
    all_ips = []
    load_balancer_ips = []
    login_ip = @options['login']
    master_ips = []
    memcache_ips = []
    search_ips = []
    slave_ips = []
    taskqueue_ips = []
    my_public = my_node.public_ip
    my_private = my_node.private_ip

    # Populate the appropriate list.
    num_of_nodes = 0
    @state_change_lock.synchronize {
      num_of_nodes = @nodes.length.to_s
      @nodes.each { |node|
        all_ips << node.private_ip
        load_balancer_ips << node.private_ip if node.is_load_balancer?
        master_ips << node.private_ip if node.is_db_master?
        memcache_ips << node.private_ip if node.is_memcache?
        search_ips << node.private_ip if node.is_search?
        slave_ips << node.private_ip if node.is_db_slave?
        taskqueue_ips << node.private_ip if node.is_taskqueue_master? ||
          node.is_taskqueue_slave?
      }
    }
    slave_ips << master_ips[0] if slave_ips.empty?

    # Turn the arrays into string.
    all_ips_content = all_ips.join("\n") + "\n"
    memcache_content = memcache_ips.join("\n") + "\n"
    load_balancer_content = load_balancer_ips.join("\n") + "\n"
    taskqueue_content = taskqueue_ips.join("\n") + "\n"
    login_content = login_ip + "\n"
    master_content = master_ips.join("\n") + "\n"
    search_content = search_ips.join("\n") + "\n"
    slaves_content = slave_ips.join("\n") + "\n"

    new_content = all_ips_content + login_content + load_balancer_content +
      master_content + memcache_content + my_public + my_private +
      num_of_nodes + taskqueue_content + search_content + slaves_content

    # If nothing changed since last time we wrote locations file(s), skip it.
    if new_content != @locations_content
      @locations_content = new_content

      # For the taskqueue, let's shuffle the entries, and then put
      # ourselves as first option, if we are a taskqueue node.
      taskqueue_ips.shuffle!
      if my_node.is_taskqueue_master? || my_node.is_taskqueue_slave?
        taskqueue_ips.delete(my_private)
        taskqueue_ips.unshift(my_private)
      end
      taskqueue_content = taskqueue_ips.join("\n") + "\n"

      head_node_private_ip = get_shadow.private_ip
      HelperFunctions.write_file("#{APPSCALE_CONFIG_DIR}/head_node_private_ip",
                                 "#{head_node_private_ip}\n")

      Djinn.log_info("All private IPs: #{all_ips}.")
      HelperFunctions.write_file("#{APPSCALE_CONFIG_DIR}/all_ips", all_ips_content)

      Djinn.log_info("Load balancer location(s): #{load_balancer_ips}.")
      load_balancer_file = "#{APPSCALE_CONFIG_DIR}/load_balancer_ips"
      HelperFunctions.write_file(load_balancer_file, load_balancer_content)

      Djinn.log_info("Deployment public name/IP: #{login_ip}.")
      login_file = "#{APPSCALE_CONFIG_DIR}/login_ip"
      HelperFunctions.write_file(login_file, login_content)

      Djinn.log_info("Memcache locations: #{memcache_ips}.")
      memcache_file = "#{APPSCALE_CONFIG_DIR}/memcache_ips"
      HelperFunctions.write_file(memcache_file, memcache_content)

      Djinn.log_info("Taskqueue locations: #{taskqueue_ips}.")
      HelperFunctions.write_file(TASKQUEUE_FILE,  taskqueue_content)

      Djinn.log_info("Database master is at #{master_ips}, slaves are at #{slave_ips}.")
      HelperFunctions.write_file("#{APPSCALE_CONFIG_DIR}/masters", "#{master_content}")

      unless slaves_content.chomp.empty?
        HelperFunctions.write_file("#{APPSCALE_CONFIG_DIR}/slaves",
                                   slaves_content)
      end

      Djinn.log_info("My public IP is #{my_public}, and my private is #{my_private}.")
      HelperFunctions.write_file("#{APPSCALE_CONFIG_DIR}/my_public_ip", "#{my_public}")
      HelperFunctions.write_file("#{APPSCALE_CONFIG_DIR}/my_private_ip", "#{my_private}")

      Djinn.log_info("Writing num_of_nodes as #{num_of_nodes}.")
      HelperFunctions.write_file("#{APPSCALE_CONFIG_DIR}/num_of_nodes", "#{num_of_nodes}\n")

      Djinn.log_info("Search service locations: #{search_ips}.")
      unless search_content.chomp.empty?
        HelperFunctions.write_file(Search::SEARCH_LOCATION_FILE,
                                   search_content)
      end
    end
  end

  # Updates files on this machine with information about our hostname
  # and a mapping of where other machines are located.
  def update_hosts_info
    # If we are running in Docker, don't try to set the hostname.
    if system("grep docker /proc/1/cgroup > /dev/null")
      return
    end

    all_nodes = ''
    @state_change_lock.synchronize {
      @nodes.each_with_index { |node, index|
        all_nodes << "#{node.private_ip} appscale-image#{index}\n"
      }
    }

    new_etc_hosts = <<HOSTS
127.0.0.1 localhost.localdomain localhost
127.0.1.1 localhost
::1     ip6-localhost ip6-loopback
fe00::0 ip6-localnet
ff00::0 ip6-mcastprefix
ff02::1 ip6-allnodes
ff02::2 ip6-allrouters
ff02::3 ip6-allhosts
#{all_nodes}
HOSTS

    etc_hosts = "/etc/hosts"
    File.open(etc_hosts, "w+") { |file| file.write(new_etc_hosts) }

    etc_hostname = "/etc/hostname"
    my_hostname = "appscale-image#{@my_index}"
    File.open(etc_hostname, "w+") { |file| file.write(my_hostname) }

    Djinn.log_run("/bin/hostname #{my_hostname}")
  end

  # Writes new nginx and haproxy configuration files for the App Engine
  # applications hosted in this deployment. Callers should invoke this
  # method whenever there is a change in the number of machines hosting
  # App Engine apps.
  def regenerate_routing_config
    Djinn.log_debug("Regenerating nginx and haproxy config files for apps.")
    my_public = my_node.public_ip
    my_private = my_node.private_ip
    login_ip = @options['login']

    @versions_loaded.each { |version_key|
      project_id, service_id, version_id = version_key.split(
        VERSION_PATH_SEPARATOR)
      begin
        version_details = ZKInterface.get_version_details(
          project_id, service_id, version_id)
      rescue VersionNotFound
        Djinn.log_debug("Removing routing for #{version_key} since it " \
                        "should not be running.")
        Nginx.remove_version(version_key)
        if service_id == DEFAULT_SERVICE && version_id == DEFAULT_VERSION
          CronHelper.clear_app_crontab(project_id)
        end
        HAProxy.remove_version(version_key)
        next
      end

      http_port = version_details['appscaleExtensions']['httpPort']
      https_port = version_details['appscaleExtensions']['httpsPort']
      proxy_port = version_details['appscaleExtensions']['haproxyPort']
      app_language = version_details['runtime']

      # Check that we have the application information needed to
      # regenerate the routing configuration.
      appservers = []
      unless @app_info_map[version_key].nil? ||
          @app_info_map[version_key]['appservers'].nil?
        Djinn.log_debug(
          "Regenerating nginx config for #{version_key} on http port " \
          "#{http_port}, https port #{https_port}, and haproxy port " \
          "#{proxy_port}.")

        # Let's see if we already have any AppServers running for this
        # application. We count also the ones we need to terminate.
        @app_info_map[version_key]['appservers'].each { |location|
          _, port = location.split(":")
          next if Integer(port) < 0
          appservers << location
        }
      end

      if appservers.empty?
        # If no AppServer is running, we clear the routing and the crons.
        Djinn.log_debug(
          "Removing routing for #{version_key} since no AppServer is running.")
        Nginx.remove_version(version_key)
        HAProxy.remove_version(version_key)
      else
        begin
          # Make sure we have the latest revision.
          revision_key = [version_key,
            version_details['revision'].to_s].join(VERSION_PATH_SEPARATOR)
          fetch_revision(revision_key)

          # And grab the application static data.
          static_handlers = HelperFunctions.parse_static_data(
            version_key, false)
        rescue => except
          except_trace = except.backtrace.join("\n")
          Djinn.log_debug("regenerate_routing_config: parse_static_data " \
            "exception from #{version_key}: #{except_trace}.")
          # This specific exception may be a JSON parse error.
          error_msg = "ERROR: Unable to parse app.yaml file for " \
                      "#{version_key}. Exception of #{except.class} with " \
                      "message #{except.message}"
          place_error_app(version_key, error_msg)
          static_handlers = []
        end

        # Reload haproxy first, to ensure we have the backend ready when
        # nginx routing is enabled. We need to get the appservers in a
        # hash with ip, port for the haproxy call.
        servers = []
        appservers.each { |location|
          host, port = location.split(':')
          next if Integer(port) < 0
          servers << { 'ip' => host, 'port' => port }
        }
        unless HAProxy.create_app_config(servers, my_private, proxy_port,
                                         version_key)
          Djinn.log_warn("No AppServer in haproxy for #{version_key}.")
          next
        end

        Nginx.write_fullproxy_version_config(
          version_key, http_port, https_port, my_public, my_private,
          proxy_port, static_handlers, login_ip, app_language)
      end
    }
    Djinn.log_debug("Done updating nginx and haproxy config files.")
  end

  def my_node
    if @my_index.nil?
      find_me_in_locations
    end

    if @my_index.nil?
      Djinn.log_debug("My index is nil - is nodes nil? #{@nodes.nil?}")
      if @nodes.nil?
        Djinn.log_debug("My nodes is nil also, timing error? race condition?")
      else
        HelperFunctions.log_and_crash("Couldn't find our position in #{@nodes}")
      end
    end

    return @nodes[@my_index]
  end

  # If we are in cloud mode, we should mount any volume containing our
  # local state.
  def mount_persistent_storage
    # If we don't have any disk to attach, we are done.
    unless my_node.disk
      Djinn.log_run("mkdir -p #{PERSISTENT_MOUNT_POINT}/apps")
      return
    end

    imc = InfrastructureManagerClient.new(@@secret)
    begin
      device_name = imc.attach_disk(@options, my_node.disk, my_node.instance_id)
    rescue FailedNodeException
      Djinn.log_warn("Failed to talk to InfrastructureManager while attaching disk")
      # TODO: this logic (and the following) to retry forever is not
      # healhy.
      Kernel.sleep(SMALL_WAIT)
      retry
    end
    loop {
      if File.exists?(device_name)
        Djinn.log_info("Device #{device_name} exists - mounting it.")
        break
      else
        Djinn.log_info("Device #{device_name} does not exist - waiting for " \
          "it to exist.")
        Kernel.sleep(SMALL_WAIT)
      end
    }
    Djinn.log_run("mkdir -p #{PERSISTENT_MOUNT_POINT}")

    # Check if the device is already mounted (for example we restarted the
    # AppController).
    if system("mount | grep -E '^#{device_name} '  > /dev/null 2>&1")
      Djinn.log_info("Device #{device_name} is already mounted.")
      return
    end

    # We need to mount and possibly format the disk.
    mount_output = Djinn.log_run("mount -t ext4 #{device_name} " \
      "#{PERSISTENT_MOUNT_POINT} 2>&1")
    if mount_output.empty?
      Djinn.log_info("Mounted persistent disk #{device_name}, without " \
        "needing to format it.")
    else
      Djinn.log_info("Formatting persistent disk #{device_name}.")
      Djinn.log_run("mkfs.ext4 -F #{device_name}")
      Djinn.log_info("Mounting persistent disk #{device_name}.")
      Djinn.log_run("mount -t ext4 #{device_name} #{PERSISTENT_MOUNT_POINT}" \
        " 2>&1")
    end

    Djinn.log_run("mkdir -p #{PERSISTENT_MOUNT_POINT}/apps")

    # Finally, RabbitMQ expects data to be present at /var/lib/rabbitmq.
    # Make sure there is data present there and that it points to our
    # persistent disk.
    if File.directory?("#{PERSISTENT_MOUNT_POINT}/rabbitmq")
      Djinn.log_run("rm -rf /var/lib/rabbitmq")
    else
      Djinn.log_run("mv /var/lib/rabbitmq #{PERSISTENT_MOUNT_POINT}")
    end
    Djinn.log_run("ln -s #{PERSISTENT_MOUNT_POINT}/rabbitmq /var/lib/rabbitmq")
    return
  end

  # This function performs basic setup ahead of starting the API services.
  def initialize_server
    HAProxy.initialize_config(@options['lb_connect_timeout'])
    Djinn.log_info("HAProxy configured.")

    if not Nginx.is_running?
      Nginx.initialize_config
      Nginx.start
      Djinn.log_info("Nginx configured and started.")
    else
      Djinn.log_info("Nginx already configured and running.")
    end

    # As per trusty's version of haproxy, we need to have a listening
    # socket for the daemon to start: we do use the uaserver to configured
    # a default route.
    configure_uaserver

    # HAProxy must be running so that the UAServer can be accessed.
    if HAProxy.valid_config?(HAProxy::SERVICE_MAIN_FILE) &&
        !MonitInterface.is_running?(:service_haproxy)
      HAProxy.services_start
    end

    # Volume is mounted, let's finish the configuration of static files.
    if my_node.is_shadow? and not my_node.is_compute?
      write_app_logrotate
      Djinn.log_info("Copying logrotate script for centralized app logs")
    end

    if my_node.is_load_balancer?
      configure_db_haproxy
      Djinn.log_info("DB HAProxy configured")

      # Make HAProxy instance stats accessible after a reboot.
      if HAProxy.valid_config?(HAProxy::MAIN_CONFIG_FILE) &&
          !MonitInterface.is_running?(:apps_haproxy)
        HAProxy.apps_start
      end
    end

    write_locations

    update_hosts_info
    if FIREWALL_IS_ON
      Djinn.log_run("bash #{APPSCALE_HOME}/firewall.conf")
    end
    write_zookeeper_locations
  end

  # Sets up logrotate for this node's centralized app logs.
  # This method is called only when the compute role does not run
  # on the head node.
  def write_app_logrotate
    template_dir = File.join(File.dirname(__FILE__),
                             "../common/appscale/common/templates")
    FileUtils.cp("#{template_dir}/#{APPSCALE_APP_LOGROTATE}",
      "#{LOGROTATE_DIR}/appscale-app")
  end

  # Runs any commands provided by the user in their AppScalefile on the given
  # machine.
  #
  # Args:
  # - node: A DjinnJobData that represents the machine where the given commands
  #   should be executed.
  def run_user_commands(node)
    if @options['user_commands'].class == String
      begin
        commands = JSON.load(@options['user_commands'])
      rescue JSON::ParserError
        commands = @options['user_commands']
      end

      if commands.class == String
        commands = [commands]
      end
    else
      commands = []
    end
    Djinn.log_debug("commands are #{commands}, of class #{commands.class.name}")

    if commands.empty?
      Djinn.log_debug("No user-provided commands were given.")
      return
    end

    ip = node.private_ip
    ssh_key = node.ssh_key
    commands.each { |command|
      HelperFunctions.run_remote_command_without_output(ip, command, ssh_key)
    }
  end

  def set_appcontroller_monit
    Djinn.log_debug("Configuring AppController monit.")
    service = `which service`.chomp
    start_cmd = "#{service} appscale-controller start"
    stop_cmd = "#{service} appscale-controller stop"
    pidfile = '/var/run/appscale/controller.pid'

    # Let's make sure we don't have 2 jobs monitoring the controller.
    FileUtils.rm_rf("/etc/monit/conf.d/controller-17443.cfg")

    begin
      MonitInterface.start_daemon(:controller, start_cmd, stop_cmd, pidfile)
    rescue
      Djinn.log_warn("Failed to set local AppController monit: retrying.")
      retry
    end
  end

  def start_appcontroller(node)
    ip = node.private_ip

    # Start the AppController on the remote machine.
    remote_cmd = "/usr/sbin/service appscale-controller start"
    tries = RETRIES
    begin
      result = HelperFunctions.run_remote_command(ip, remote_cmd, node.ssh_key, true)
    rescue => except
      backtrace = except.backtrace.join("\n")
      remote_start_msg = "[remote_start] Unforeseen exception when " + \
        "talking to #{ip}: #{except}\nBacktrace: #{backtrace}"
      tries -= 1
      if tries > 0
        Djinn.log_warn(remote_start_msg)
        retry
      else
        @state = remote_start_msg
        HelperFunctions.log_and_crash(@state, WAIT_TO_CRASH)
      end
    end
    Djinn.log_info("Starting AppController for #{ip} returned #{result}.")

    # If the node is already initialized, it may belong to another
    # deployment: stop the initialization process.
    acc = AppControllerClient.new(ip, @@secret)
    tries = RETRIES
    begin
      if acc.is_done_initializing?
        Djinn.log_warn("The node at #{ip} was already initialized!")
        return
      end
    rescue FailedNodeException => except
      tries -= 1
      if tries > 0
        Djinn.log_debug("AppController at #{ip} not responding yet: retrying.")
        retry
      else
        @state = "Couldn't talk to AppController at #{ip} for #{except.message}."
        HelperFunctions.log_and_crash(@state, WAIT_TO_CRASH)
      end
    end
    Djinn.log_debug("Sending data to #{ip}.")

    layout = Djinn.convert_location_class_to_json(@nodes)
    options = JSON.dump(@options)
    begin
      result = acc.set_parameters(layout, options)
    rescue FailedNodeException => e
      @state = "Couldn't set parameters on node at #{ip} for #{e.message}."
      HelperFunctions.log_and_crash(@state, WAIT_TO_CRASH)
    end
    Djinn.log_info("Parameters set on node at #{ip} returned #{result}.")
  end

  def start_admin_server
    Djinn.log_info('Starting AdminServer')
    script = `which appscale-admin`.chomp
    nginx_port = 17441
    service_port = 17442
    start_cmd = "#{script} -p #{service_port}"
    start_cmd << ' --verbose' if @options['verbose'].downcase == 'true'
    MonitInterface.start(:admin_server, start_cmd)
    if my_node.is_shadow?
      Nginx.add_service_location('appscale-administration', my_node.private_ip,
                                 service_port, nginx_port, '/')
    end
  end

  def start_memcache
    @state = "Starting up memcache"
    Djinn.log_info("Starting up memcache")
    port = 11211
    start_cmd = "/usr/bin/memcached -m 64 -p #{port} -u root"
    MonitInterface.start(:memcached, start_cmd)
  end

  def stop_memcache
    MonitInterface.stop(:memcached)
  end

  def start_ejabberd
    @state = "Starting up XMPP server"
    my_public = my_node.public_ip
    Djinn.log_run("rm -f /var/lib/ejabberd/*")
    Ejabberd.write_config_file(my_public)
    Ejabberd.update_ctl_config

    # Monit does not have an entry for ejabberd yet. This allows a restart
    # with the new configuration if it is already running.
    `service ejabberd stop`

    Ejabberd.start
  end

  def stop_ejabberd
    Ejabberd.stop
  end

  # Create the system user used to start and run system's applications.
  def create_appscale_user
    uac = UserAppClient.new(my_node.private_ip, @@secret)
    password = SecureRandom.base64
    begin
      result = uac.commit_new_user(APPSCALE_USER, password, "app")
      Djinn.log_info("Created/confirmed system user: (#{result})")
    rescue FailedNodeException
      Djinn.log_warn("Failed to talk to the UserAppServer while committing " \
        "the system user.")
    end
  end

  # Deploy the dashboard by making a request to the AdminServer.
  def deploy_dashboard(source_archive)
    # Allow fewer dashboard instances for small deployments.
    min_dashboards = [3, get_all_compute_nodes.length].min

    archive_md5 = Digest::MD5.file(source_archive).hexdigest

    version = {:deployment => {:zip => {:sourceUrl => source_archive}},
               :id => DEFAULT_VERSION,
               :instanceClass => 'F4',
               :runtime => AppDashboard::APP_LANGUAGE,
               :threadsafe => true,
               :automaticScaling => {:minTotalInstances => min_dashboards},
               :appscaleExtensions => {
                 :httpPort => AppDashboard::LISTEN_PORT,
                 :httpsPort => AppDashboard::LISTEN_SSL_PORT,
                 :md5 => archive_md5
               }}
    endpoint = ['v1', 'apps', AppDashboard::APP_NAME,
                'services', DEFAULT_SERVICE, 'versions'].join('/')
    uri = URI("http://#{my_node.private_ip}:#{ADMIN_SERVER_PORT}/#{endpoint}")
    headers = {'Content-Type' => 'application/json',
               'AppScale-Secret' => @@secret,
               'AppScale-User' => APPSCALE_USER}
    request = Net::HTTP::Post.new(uri.path, headers)
    request.body = JSON.dump(version)
    loop do
      begin
        response = Net::HTTP.start(uri.hostname, uri.port) do |http|
          http.request(request)
        end
        if response.code != '200'
          HelperFunctions.log_and_crash(
            "AdminServer was unable to deploy dashboard: #{response.body}")
        end
        break
      rescue Errno::ECONNREFUSED, Errno::ETIMEDOUT => error
        Djinn.log_warn(
          "Error when deploying dashboard: #{error.message}. Trying again.")
        sleep(SMALL_WAIT)
      end
    end

    # Update cron jobs for the dashboard.
    endpoint = "api/cron/update?app_id=#{AppDashboard::APP_NAME}"
    uri = URI("http://#{my_node.private_ip}:#{ADMIN_SERVER_PORT}/#{endpoint}")
    cron_yaml = File.read(
      File.join(APPSCALE_HOME, 'AppDashboard', 'cron.yaml'))
    headers = {'AppScale-Secret' => @@secret}
    request = Net::HTTP::Post.new("/#{endpoint}", headers)
    request.body = cron_yaml
    loop do
      begin
        response = Net::HTTP.start(uri.hostname, uri.port) do |http|
          http.request(request)
        end
        break if response.code == '200'
        Djinn.log_warn(
          "Error updating dashboard cron: #{response.body}. Trying again.")
        sleep(SMALL_WAIT)
      rescue Errno::ECONNREFUSED, Errno::ETIMEDOUT => error
        Djinn.log_warn(
          "Error updating dashboard cron: #{error.message}. Trying again.")
        sleep(SMALL_WAIT)
      end
    end
  end

  # Start the AppDashboard web service which allows users to login, upload
  # and remove apps, and view the status of the AppScale deployment. Other
  # nodes will need to delete the old source since we regenerate each
  # 'up'.
  def prep_app_dashboard
    @state = "Preparing AppDashboard"
    Djinn.log_info("Preparing AppDashboard")

    my_public = my_node.public_ip
    my_private = my_node.private_ip

    datastore_location = [get_load_balancer.private_ip,
                          DatastoreServer::PROXY_PORT].join(':')
    source_archive = AppDashboard.prep(
      my_public, my_private, PERSISTENT_MOUNT_POINT, datastore_location)

    self.deploy_dashboard(source_archive)
  end

  # Stop the AppDashboard web service.
  def stop_app_dashboard
    Djinn.log_info("Shutting down AppDashboard")
    AppDashboard.stop
  end

  def start_shadow
    Djinn.log_info("Starting Shadow role")
  end

  def stop_shadow
    Djinn.log_info("Stopping Shadow role")
  end

  #
  # Swaps out a version with one that relays an error message to the developer.
  # It deletes the existing version source and places a templated app that
  # prints out the given error message.
  #
  # Args:
  #   version_key: Name of version to construct an error application for
  #   err_msg: A String message that will be displayed as
  #            the reason why we couldn't start their application.
  def place_error_app(version_key, err_msg)
    Djinn.log_error(
      "Placing error application for #{version_key} because of: #{err_msg}")

    project_id, service_id, version_id = version_key.split(
      VERSION_PATH_SEPARATOR)
    begin
      version_details = ZKInterface.get_version_details(
        project_id, service_id, version_id)
    rescue VersionNotFound
      # If the version does not exist, do not place an error app.
      return
    end
    language = version_details['runtime']
    revision_key = [version_key, version_details['revision'].to_s].join(
      VERSION_PATH_SEPARATOR)

    ea = ErrorApp.new(revision_key, err_msg)
    ea.generate(language)
  end


  # This function ensures that applications we are not aware of (that is
  # they are not accounted for) will be terminated and, potentially old
  # sources, will be removed.
  def check_stopped_apps
    # The running AppServers on this node must match the login node view.
    # Only one thread talking to the AppManagerServer at a time.
    if AMS_LOCK.locked?
      Djinn.log_debug("Another thread already working with AppManager.")
      return
    end

    Djinn.log_debug("Checking applications that have been stopped.")
    version_list = HelperFunctions.get_loaded_versions
    version_list.each { |version_key|
      project_id, service_id, version_id = version_key.split(
        VERSION_PATH_SEPARATOR)
      next if ZKInterface.get_versions.include?(version_key)
      next if RESERVED_APPS.include?(project_id)

      Djinn.log_info(
        "#{version_key} is no longer running: removing old states.")

      if my_node.is_load_balancer?
        if service_id == DEFAULT_SERVICE && version_id == DEFAULT_VERSION
          stop_xmpp_for_app(project_id)
        end
        Nginx.remove_version(version_key)

        # Since the removal of an app from HAProxy can cause a reset of
        # the drain flags, let's set them again.
        HAProxy.remove_version(version_key)
      end

      if my_node.is_compute?
        AMS_LOCK.synchronize {
          Djinn.log_debug("Calling AppManager to stop #{version_key}.")
          app_manager = AppManagerClient.new(my_node.private_ip)
          begin
            app_manager.stop_app(version_key)
            Djinn.log_info("Asked AppManager to shut down #{version_key}.")
          rescue FailedNodeException => error
            Djinn.log_warn("Error stopping #{version_key}: #{error.message}")
          end
        }
      end

      if my_node.is_shadow?
        Djinn.log_info("Removing log configuration for #{version_key}.")
        FileUtils.rm_f(get_rsyslog_conf(version_key))
        HelperFunctions.shell("service rsyslog restart")
      end

      if service_id == DEFAULT_SERVICE && version_id == DEFAULT_VERSION
        CronHelper.clear_app_crontab(project_id)
      end
      Djinn.log_debug("Done cleaning up after stopped version #{version_key}.")
    }
  end


  # LoadBalancers need to do some extra work to detect when AppServers failed
  # or were terminated.
  def check_haproxy
    @versions_loaded.each { |version_key|
      if my_node.is_shadow?
         _, failed = get_application_appservers(version_key)
        failed.each { |appserver|
          Djinn.log_warn(
            "Detected failed AppServer for #{version_key}: #{appserver}.")
          @app_info_map[version_key]['appservers'].delete(appserver)
        }
      end
    }
    regenerate_routing_config
  end

  # All nodes will compare the list of AppServers they should be running,
  # with the list of AppServers actually running, and make the necessary
  # adjustments. Effectively only login node and compute nodes will run
  # AppServers (login node runs the dashboard).
  def check_running_appservers
    # The running AppServers on this node must match the login node view.
    # Only one thread talking to the AppManagerServer at a time.
    if AMS_LOCK.locked?
      Djinn.log_debug("Another thread already working with AppManager.")
      return
    end

    # Temporary arrays for AppServers housekeeping.
    to_start = []
    no_appservers = []
    running_instances = []
    to_end = []

    APPS_LOCK.synchronize {
      # Registered instances are no longer pending.
      @app_info_map.each { |version_key, info|
        info['appservers'].each { |location|
          host, port = location.split(":")
          next if @my_private_ip != host
          @pending_appservers.delete("#{version_key}:#{port}")
        }
      }

      # If an instance has not been registered in time, allow it to be removed.
      expired_appservers = []
      @pending_appservers.each { |instance_key, start_time|
        if Time.new > start_time + START_APP_TIMEOUT
          expired_appservers << instance_key
        end
      }
      expired_appservers.each { |instance_key|
        Djinn.log_debug("Pending AppServer #{instance_key} didn't " \
                        "register in time.")
        @pending_appservers.delete(instance_key)
      }

      @app_info_map.each { |version_key, info|
        # The remainder of this loop is for Compute nodes only, so we
        # need to do work only if we have AppServers.
        next unless info['appservers']

        pending_count = 0
        @pending_appservers.each { |instance_key, _|
          pending_count += 1 if instance_key.split(':')[0] == version_key
        }

        if info['appservers'].length > HelperFunctions::NUM_ENTRIES_TO_PRINT
          Djinn.log_debug("Checking #{version_key} with " \
                          "#{info['appservers'].length} AppServers " \
                          "(#{pending_count} pending).")
        else
          Djinn.log_debug(
            "Checking #{version_key} running at #{info['appservers']}.")
        end
        info['appservers'].each { |location|
          host, port = location.split(":")
          next if @my_private_ip != host

          if Integer(port) < 0
            # Start a new instance unless there is one pending.
            if pending_count > 0
              pending_count -= 1
            else
              no_appservers << version_key
            end
          elsif not MonitInterface.instance_running?(version_key, port)
            Djinn.log_warn(
              "Didn't find the AppServer for #{version_key} at port #{port}.")
            to_end << "#{version_key}:#{port}"
          else
            running_instances << "#{version_key}:#{port}"
          end
        }
      }
    }
    # Let's make sure we have the proper list of apps with no currently
    # running AppServers.
    running_instances.each { |appserver|
      version_key, _ = appserver.split(":")

      # Let's start AppServers with normal priority if we already have
      # some AppServer for this application running.
      no_appservers.each { |x|
        to_start << version_key if x == version_key
      }
      no_appservers.delete(version_key)
    }
    unless running_instances.empty?
      Djinn.log_debug("Registered AppServers on this node: #{running_instances}.")
    end

    # Check that all the AppServers running are indeed known to the
    # head node.
    MonitInterface.running_appservers.each { |instance_entry|
      # Instance entries are formatted as
      # project-id_service-id_version-id_revision-id:port.
      revision_key, port = instance_entry.split(':')
      version_key = revision_key.rpartition(VERSION_PATH_SEPARATOR)[0]
      instance_key = [version_key, port].join(':')

      # Nothing to do if we already account for this AppServer.
      next if running_instances.include?(instance_key)

      # Give pending instances more time to start.
      next if @pending_appservers.key?(instance_key)

      # If the unaccounted instance is not pending, stop it.
      Djinn.log_info("AppServer #{instance_key} is unaccounted for.")
      to_end << instance_key
    }

    unless no_appservers.empty?
      Djinn.log_debug("First AppServers to start: #{no_appservers}.")
    end
    Djinn.log_debug("AppServers to start: #{to_start}.") unless to_start.empty?
    Djinn.log_debug("AppServers to terminate: #{to_end}.") unless to_end.empty?

    # Now we do the talking with the appmanagerserver. Since it may take
    # some time to start/stop apps, we do this in a thread. We take care
    # of not letting this thread go past the duty cycle, to ensure we can
    # re-evalute the priorities of what to start/stop.
    Thread.new {
      AMS_LOCK.synchronize {
        # Work until the next DUTY_CYCLE starts.
        end_work = Time.now.to_i + DUTY_CYCLE - 1
        while Time.now.to_i < end_work
          if !no_appservers[0].nil?
            version_key = no_appservers.shift
            project_id, service_id, version_id = version_key.split(
              VERSION_PATH_SEPARATOR)
            begin
              version_details = ZKInterface.get_version_details(
                project_id, service_id, version_id)
            rescue VersionNotFound
              next
            end
            Djinn.log_info("Starting first AppServer for #{version_key}.")
            ret = add_appserver_process(
              version_key, version_details['appscaleExtensions']['httpPort'])
            Djinn.log_debug("add_appserver_process returned: #{ret}.")
          elsif !to_start[0].nil?
            version_key = to_start.shift
            project_id, service_id, version_id = version_key.split(
              VERSION_PATH_SEPARATOR)
            begin
              version_details = ZKInterface.get_version_details(
                project_id, service_id, version_id)
            rescue VersionNotFound
              next
            end
            Djinn.log_info("Starting AppServer for #{version_key}.")
            ret = add_appserver_process(
              version_key, version_details['appscaleExtensions']['httpPort'])
            Djinn.log_debug("add_appserver_process returned: #{ret}.")
          elsif !to_end[0].nil?
            instance_key = to_end.shift
            Djinn.log_info(
              "Terminate the following AppServer: #{instance_key}.")
            version_key, port = instance_key.split(":")
            ret = remove_appserver_process(version_key, port)
            Djinn.log_debug("remove_appserver_process returned: #{ret}.")
          end
        end
      }
    }
  end

  # Small utility function that returns the full path for the rsyslog
  # configuration for each version.
  #
  # Args:
  #   version_key: A String containing the version key.
  # Returns:
  #   path: A String with the path to the rsyslog configuration file.
  def get_rsyslog_conf(version_key)
    return "/etc/rsyslog.d/10-#{version_key}.conf"
  end

  # Performs all of the preprocessing needed to start a version on this node.
  # This method then starts the actual version by calling the AppManager.
  #
  # Args:
  #   version_key: A String containing the version key for the app to start.
  def setup_appengine_version(version_key)
    @state = "Setting up AppServers for #{version_key}"
    Djinn.log_debug(
      "setup_appengine_version: got a new version #{version_key}.")

    project_id, service_id, version_id = version_key.split(
      VERSION_PATH_SEPARATOR)
    # Let's create an entry for the application if we don't already have it.
    @app_info_map[version_key] = {} if @app_info_map[version_key].nil?

    if @app_info_map[version_key]['appservers'].nil?
      @app_info_map[version_key]['appservers'] = []
    end
    Djinn.log_debug("setup_appengine_version: info for #{version_key}: " \
                    "#{@app_info_map[version_key]}.")

    version_details = ZKInterface.get_version_details(
      project_id, service_id, version_id)
    nginx_port = version_details['appscaleExtensions']['httpPort']
    https_port = version_details['appscaleExtensions']['httpsPort']
    proxy_port = version_details['appscaleExtensions']['haproxyPort']

    port_file = "#{APPSCALE_CONFIG_DIR}/port-#{version_key}.txt"
    HelperFunctions.write_file(port_file, nginx_port.to_s)
    Djinn.log_debug("#{version_key} will be using nginx port #{nginx_port}, " \
                    "https port #{https_port}, and haproxy port #{proxy_port}")

    # Setup rsyslog to store application logs.
    app_log_config_file = get_rsyslog_conf(version_key)
    begin
      existing_app_log_config = HelperFunctions.read_file(app_log_config_file)
    rescue Errno::ENOENT
      existing_app_log_config = ''
    end

    rsyslog_prop = ':syslogtag'
    rsyslog_version = Gem::Version.new(`rsyslogd -v`.split[1].chomp(','))
    rsyslog_prop = ':programname' if rsyslog_version < Gem::Version.new('8.12')

    app_log_template = HelperFunctions.read_file(RSYSLOG_TEMPLATE_LOCATION)
    app_log_config = app_log_template.gsub('{property}', rsyslog_prop)
    app_log_config = app_log_config.gsub('{version}', version_key)
    unless existing_app_log_config == app_log_config
      Djinn.log_info("Installing log configuration for #{version_key}.")
      HelperFunctions.write_file(app_log_config_file, app_log_config)
      HelperFunctions.shell("service rsyslog restart")
    end

    if service_id == DEFAULT_SERVICE && version_id == DEFAULT_VERSION
      begin
        start_xmpp_for_app(project_id)
      rescue FailedNodeException
        Djinn.log_warn("Failed to start xmpp for application #{project_id}")
      end
    end

    unless @versions_loaded.include?(version_key)
      @versions_loaded << version_key
    end
  end

  # Accessory function for find_lowest_free_port: it looks into
  # app_info_map if a port is used.
  #
  # Args:
  #  port_to_check : An Integer that represent the port we are interested in.
  #
  # Returns:
  #   A Boolean indicating if the port has been found in app_info_map.
  def is_port_already_in_use(port_to_check)
    APPS_LOCK.synchronize {
      @app_info_map.each { |_, info|
        next unless info['appservers']
        info['appservers'].each { |location|
          host, port = location.split(":")
          next if @my_private_ip != host
          return true if port_to_check == Integer(port)
        }
      }
    }
    return false
  end


  # Accessory function for find_lowest_free_port: it looks into
  # pending_appservers if a port is used.
  #
  # Args:
  #  port_to_check : An Integer that represent the port we are interested in.
  #
  # Returns:
  def is_port_assigned(port_to_check)
    @pending_appservers.each { |instance_key, _|
      port = instance_key.split(':')[1]
      return true if port_to_check == Integer(port)
    }
    return false
  end


  # Finds the lowest numbered port that is free to serve a new process.
  #
  # Callers should make sure to store the port returned by this process in
  # @app_info_map, preferably within the use of the APPS_LOCK (so that a
  # different caller doesn't get the same value).
  #
  # Args:
  #   starting_port: we look for ports starting from this port.
  #
  # Returns:
  #   A Fixnum corresponding to the port number that a new process can be bound
  #   to.
  def find_lowest_free_port(starting_port)
    port = starting_port
    loop {
      if !is_port_already_in_use(port) && !is_port_assigned(port)
        # Check if the port is not in use by the system.
        actually_available = Djinn.log_run("lsof -i:#{port} -sTCP:LISTEN")
        if actually_available.empty?
          Djinn.log_debug("Port #{port} is available for use.")
          return port
        end
      end

      # Let's try the next available port.
      Djinn.log_debug("Port #{port} is in use, so skipping it.")
      port += 1
    }
    return -1
  end


  # Scale AppServers up/down for each application depending on the current
  # queued requests and load of the application.
  #
  # Returns:
  #   An Integer indicating the number of AppServers that we couldn't
  #   start for lack of resources.
  def scale_appservers
    needed_appservers = 0
    ZKInterface.get_versions.each { |version_key|
      next unless @versions_loaded.include?(version_key)

      initialize_scaling_info_for_version(version_key)

      # Get the desired changes in the number of AppServers.
      delta_appservers = get_scaling_info_for_version(version_key)
      if delta_appservers > 0
        Djinn.log_debug("Considering scaling up #{version_key}.")
        needed_appservers += try_to_scale_up(version_key, delta_appservers)
      elsif delta_appservers < 0
        Djinn.log_debug("Considering scaling down #{version_key}.")
        try_to_scale_down(version_key, delta_appservers.abs)
      else
        Djinn.log_debug("Not scaling app #{version_key} up or down right now.")
      end
    }

    return needed_appservers
  end


  # Adds or removes AppServers and/or nodes to the deployment, depending
  # on the statistics of the application and the loads of the various
  # services.
  def scale_deployment
    # Here, we calculate how many more AppServers we need and try to start them.
    # If we do not have enough capacity to start all of them, we return the number
    # of more AppServers needed and spawn new machines to accommodate them.
    needed_appservers = scale_appservers
    if needed_appservers > 0
      Djinn.log_debug("Need to start VMs for #{needed_appservers} more AppServers.")
      scale_up_instances(needed_appservers)
      return
    end
    scale_down_instances
  end

  # Adds additional nodes to the deployment, depending on the load of the
  # application and the additional AppServers we need to accomodate.
  #
  # Args:
  #   needed_appservers: The number of additional AppServers needed.
  def scale_up_instances(needed_appservers)
    # Here we count the number of machines we need to spawn, and the roles
    # we need.
    vms_to_spawn = 0
    roles_needed = {}
    vm_scaleup_capacity = Integer(@options['max_machines']) - @nodes.length
    if needed_appservers > 0
      # TODO: Here we use 3 as an arbitrary number to calculate the number of machines
      # needed to run those number of appservers. That will change in the next step
      # to improve autoscaling/downscaling by using the capacity as a measure.

      Integer(needed_appservers/3).downto(0) {
        vms_to_spawn += 1
        if vm_scaleup_capacity < vms_to_spawn
          Djinn.log_warn("Only have capacity to start #{vm_scaleup_capacity}" \
            " vms, so spawning only maximum allowable nodes.")
          break
        end
        roles_needed["compute"] = [] unless roles_needed["compute"]
        roles_needed["compute"] << "node-#{vms_to_spawn}"
      }
    end

    # Check if we need to spawn VMs and the InfrastructureManager is
    # available to do so.
    return unless vms_to_spawn > 0
    if SCALE_LOCK.locked?
      Djinn.log_debug("Another thread is already working with the InfrastructureManager.")
      return
    end

    Thread.new {
      SCALE_LOCK.synchronize {
        Djinn.log_info("We need #{vms_to_spawn} more VMs.")

        if Time.now.to_i - @last_scaling_time < (SCALEUP_THRESHOLD * DUTY_CYCLE)
          Djinn.log_info("Not scaling up right now, as we recently scaled " \
            "up or down.")
        else
          result = start_roles_on_nodes(JSON.dump(roles_needed), @@secret)
          if result != "OK"
            Djinn.log_error("Was not able to add nodes because: #{result}.")
          else
            @last_scaling_time = Time.now.to_i
            Djinn.log_info("Added the following nodes: #{roles_needed}.")
          end
        end
      }
    }
  end

  # Removes autoscaled nodes from the deployment as long as they are not running
  # any AppServers and the minimum number of user specified machines are still
  # running in the deployment.
  def scale_down_instances
    num_scaled_down = 0
    # If we are already at the minimum number of machines that the user specified,
    # then we do not have the capacity to scale down.
    max_scale_down_capacity = @nodes.length - Integer(@options['min_machines'])
    if max_scale_down_capacity <= 0
      Djinn.log_debug("We are already at the minimum number of user specified machines," \
        "so will not be scaling down")
      return
    end

    # Also, don't scale down if we just scaled up or down.
    if Time.now.to_i - @last_scaling_time < (SCALEDOWN_THRESHOLD *
        SCALE_TIME_MULTIPLIER * DUTY_CYCLE)
      Djinn.log_info("Not scaling down right now, as we recently scaled " \
        "up or down.")
      return
    end

    if SCALE_LOCK.locked?
      Djinn.log_debug("Another thread is already working with the InfrastructureManager.")
      return
    end

    Thread.new {
      SCALE_LOCK.synchronize {
        # Look through an array of autoscaled nodes and check if any of the
        # machines are not running any AppServers and need to be downscaled.
        get_autoscaled_nodes.reverse_each { |node|
          break if num_scaled_down == max_scale_down_capacity

          hosted_apps = []
          @versions_loaded.each { |version_key|
            @app_info_map[version_key]['appservers'].each { |location|
              host, port = location.split(":")
              if host == node.private_ip
                hosted_apps << "#{version_key}:#{port}"
              end
            }
          }

          unless hosted_apps.empty?
            Djinn.log_debug("The node #{node.private_ip} has these AppServers " \
              "running: #{hosted_apps}")
            next
          end

          # Right now, only the autoscaled machines are started with just the
          # compute role, so we check specifically for that during downscaling
          # to make sure we only downscale the new machines added.
          node_to_remove = nil
          if node.jobs == ['compute']
            Djinn.log_info("Removing node #{node}")
            node_to_remove = node
          end

          num_terminated = terminate_node_from_deployment(node_to_remove)
          num_scaled_down += num_terminated
        }
      }

      # Make sure we have the proper list of blobservers configured.
      update_blob_servers
    }
  end

  # Removes the specified node from the deployment and terminates
  # the instance from the cloud.
  #
  # Args:
  #   node_to_remove: A node instance, to be terminated and removed
  #     from this deployment.
  def terminate_node_from_deployment(node_to_remove)
    if node_to_remove.nil?
      Djinn.log_warn("Tried to scale down but couldn't find a node to remove.")
      return 0
    end

    remove_node_from_local_and_zookeeper(node_to_remove.private_ip)

    to_remove = {}
    @app_info_map.each { |version_key, info|
      next if info['appservers'].nil?

      info['appservers'].each { |location|
        host = location.split(":")[0]
        if host == node_to_remove.private_ip
          to_remove[version_key] = [] if to_remove[version_key].nil?
          to_remove[version_key] << location
        end
      }
    }
    to_remove.each { |version_key, locations|
      locations.each { |location|
        @app_info_map[version_key]['appservers'].delete(location)
      }
    }

    imc = InfrastructureManagerClient.new(@@secret)
    begin
      imc.terminate_instances(@options, node_to_remove.instance_id)
    rescue FailedNodeException
      Djinn.log_warn("Failed to call terminate_instances")
      return 0
    end

    @last_scaling_time = Time.now.to_i
    return 1
  end

  # Sets up information about the request rate and number of requests in
  # haproxy's queue for the given version.
  #
  # Args:
  #   version_key: The name of the version to set up scaling info
  #   force: A boolean value that indicates if we should reset the scaling
  #     info even in the presence of existing scaling info.
  def initialize_scaling_info_for_version(version_key, force=false)
    return if @initialized_versions[version_key] and !force

    @current_req_rate[version_key] = 0
    @total_req_seen[version_key] = 0
    @last_sampling_time[version_key] = Time.now.to_i
    @last_decision[version_key] = 0 unless @last_decision.key?(version_key)
    @initialized_versions[version_key] = true
  end


  # Queries haproxy to see how many requests are queued for a given version
  # and how many requests are served at a given time.
  # Args:
  #   version_key: The name of the version to get info for.
  # Returns:
  #   an Integer: the number of AppServers desired (a positive number
  #     means we want more, a negative that we want to remove some, and 0
  #     for no changes).
  def get_scaling_info_for_version(version_key)
    project_id, service_id, version_id, = version_key.split(
      VERSION_PATH_SEPARATOR)
    begin
      version_details = ZKInterface.get_version_details(
        project_id, service_id, version_id)
    rescue VersionNotFound
      Djinn.log_info("Not scaling app #{version_key} since we aren't " \
                     'hosting it anymore.')
      return 0
    end

    # Let's make sure we have the minimum number of AppServers running.
    Djinn.log_debug("Evaluating #{version_key} for scaling.")
    if @app_info_map[version_key]['appservers'].nil?
      num_appservers = 0
    else
      num_appservers = @app_info_map[version_key]['appservers'].length
    end

    scaling_params = version_details.fetch('automaticScaling', {})
    min = scaling_params.fetch('minTotalInstances',
                               Integer(@options['default_min_appservers']))
    if num_appservers < min
      Djinn.log_info(
        "#{version_key} needs #{min - num_appservers} more AppServers.")
      @last_decision[version_key] = 0
      return min - num_appservers
    end

    # We only run @options['default_min_appservers'] AppServers per application
    # if austoscale is disabled.
    return 0 if @options['autoscale'].downcase != "true"

    # We need the haproxy stats to decide upon what to do.
    total_requests_seen, total_req_in_queue, current_sessions,
      time_requests_were_seen = get_application_load_stats(version_key)

    if time_requests_were_seen == :no_stats
      Djinn.log_warn("Didn't see any request data - not sure whether to scale up or down.")
      return 0
    end

    update_request_info(version_key, total_requests_seen,
                        time_requests_were_seen, total_req_in_queue)

    allow_concurrency = version_details.fetch('threadsafe', true)
    current_load = calculate_current_load(num_appservers, current_sessions,
                                          allow_concurrency)
    if current_load >= MAX_LOAD_THRESHOLD
      appservers_to_scale = calculate_appservers_needed(
          num_appservers, current_sessions, allow_concurrency)
      Djinn.log_debug("The deployment has reached its maximum load " \
                      "threshold for #{version_key} - Advising that we " \
                      "scale up #{appservers_to_scale} AppServers.")
      return appservers_to_scale

    elsif current_load <= MIN_LOAD_THRESHOLD
      downscale_cooldown = SCALEDOWN_THRESHOLD * DUTY_CYCLE
      if Time.now.to_i - @last_decision[version_key] < downscale_cooldown
        Djinn.log_debug(
          "Not enough time has passed to scale down #{version_key}")
        return 0
      end
      appservers_to_scale = calculate_appservers_needed(
          num_appservers, current_sessions, allow_concurrency)
      Djinn.log_debug("The deployment is below its minimum load threshold " \
                      "for #{version_key} - Advising that we scale down " \
                      "#{appservers_to_scale.abs} AppServers.")
      return appservers_to_scale
    else
      Djinn.log_debug("The deployment is within the desired range of load " \
                      "for #{version_key} - Advising that there is no need " \
                      "to scale currently.")
      return 0
    end
  end

  # Calculates the current load of the deployment based on the number of
  # running AppServers, its max allowed threaded connections and current
  # handled sessions.
  # Formula: Load = Current Sessions / (No of AppServers * Max conn)
  #
  # Args:
  #   num_appservers: The total number of AppServers running for the app.
  #   curr_sessions: The number of current sessions from HAProxy stats.
  #   allow_concurrency: A boolean indicating that AppServers can handle
  #     concurrent connections.
  # Returns:
  #   A decimal indicating the current load.
  def calculate_current_load(num_appservers, curr_sessions, allow_concurrency)
    max_connections = allow_concurrency ? HAProxy::MAX_APPSERVER_CONN : 1
    max_sessions = num_appservers * max_connections
    return curr_sessions.to_f / max_sessions
  end

  # Calculates the additional number of AppServers needed to be scaled up in
  # order achieve the desired load.
  # Formula: No of AppServers = Current sessions / (Load * Max conn)
  #
  # Args:
  #   num_appservers: The total number of AppServers running for the app.
  #   curr_sessions: The number of current sessions from HAProxy stats.
  #   allow_concurrency: A boolean indicating that AppServers can handle
  #     concurrent connections.
  # Returns:
  #   A number indicating the number of additional AppServers to be scaled up.
  def calculate_appservers_needed(num_appservers, curr_sessions,
                                  allow_concurrency)
    max_conn = allow_concurrency ? HAProxy::MAX_APPSERVER_CONN : 1
    desired_appservers = curr_sessions.to_f / (DESIRED_LOAD * max_conn)
    appservers_to_scale = desired_appservers.ceil - num_appservers
    return appservers_to_scale
  end

  # Updates internal state about the number of requests seen for the given
  # version, as well as how many requests are currently enqueued for it.
  #
  # Args:
  #   version_key: A String that indicates a version key.
  #   total_requests_seen: An Integer that indicates how many requests haproxy
  #     has received for the given application since we reloaded it (which
  #     occurs when we start the app or add/remove AppServers).
  #   time_requests_were_seen: An Integer that represents the epoch time when we
  #     got request info from haproxy.
  #   total_req_in_queue: An Integer that represents the current number of
  #     requests waiting to be served.
  def update_request_info(version_key, total_requests_seen,
                          time_requests_were_seen, total_req_in_queue)
    Djinn.log_debug("Time now is #{time_requests_were_seen}, last " \
      "time was #{@last_sampling_time[version_key]}")
    Djinn.log_debug("Total requests seen now is #{total_requests_seen}, last " \
      "time was #{@total_req_seen[version_key]}")
    Djinn.log_debug("Requests currently in the queue #{total_req_in_queue}")
    requests_since_last_sampling = total_requests_seen - @total_req_seen[version_key]
    time_since_last_sampling = time_requests_were_seen - @last_sampling_time[version_key]
    if time_since_last_sampling.zero?
      time_since_last_sampling = 1
    end

    average_request_rate = Float(requests_since_last_sampling) / Float(time_since_last_sampling)
    if average_request_rate < 0
      Djinn.log_info("Saw negative request rate for #{version_key}, so " \
                     "resetting our haproxy stats for this version.")
      initialize_scaling_info_for_version(version_key, true)
      return
    end
    Djinn.log_debug("Total requests will be set to #{total_requests_seen} " \
                    "for #{version_key}, with last sampling time " \
                    "#{time_requests_were_seen}")
    @average_req_rate[version_key] = average_request_rate
    @current_req_rate[version_key] = total_req_in_queue
    @total_req_seen[version_key] = total_requests_seen
    @last_sampling_time[version_key] = time_requests_were_seen
  end

  # Determines the amount of memory already allocated for instances on each
  # machine.
  #
  # Returns:
  #   A hash mapping locations to memory allocated in MB.
  def get_allocated_memory
    allocated_memory = {}
    @app_info_map.each_pair { |version_key, app_info|
      next if app_info['appservers'].nil?

      project_id, service_id, version_id = version_key.split(
        VERSION_PATH_SEPARATOR)
      max_app_mem = Integer(@options['default_max_appserver_memory'])
      begin
        version_details = ZKInterface.get_version_details(
          project_id, service_id, version_id)
      rescue VersionNotFound
        Djinn.log_warn(
          "#{version_key} not found when considering memory usage")
        version_details = {}
      end

      if version_details.key?('instanceClass')
        instance_class = version_details['instanceClass'].to_sym
        max_app_mem = INSTANCE_CLASSES.fetch(instance_class, max_app_mem)
      end

      app_info['appservers'].each { |location|
        host = location.split(':')[0]
        allocated_memory[host] = 0 unless allocated_memory.key?(host)
        allocated_memory[host] += max_app_mem
      }
    }
    return allocated_memory
  end

  # Retrieves a list of hosts that are running instances for a version.
  #
  # Args:
  #   version_key: A string specifying a version key.
  # Returns:
  #   A set of IP addresses.
  def get_hosts_for_version(version_key)
    current_hosts = Set.new
    if @app_info_map.key?(version_key) &&
        @app_info_map[version_key].key?('appservers')
      @app_info_map[version_key]['appservers'].each { |location|
        host = location.split(":")[0]
        current_hosts << host
      }
    end
    return current_hosts
  end

  # Try to add an AppServer for the specified version, ensuring
  # that a minimum number of AppServers is always kept.
  #
  # Args:
  #   version_key: A String containing the version key.
  #   delta_appservers: The desired number of new AppServers.
  # Returns:
  #   An Integer indicating the number of AppServers we didn't start (0
  #     if we started all).
  def try_to_scale_up(version_key, delta_appservers)
    # Select an compute machine if it has enough resources to support
    # another AppServer for this version.
    available_hosts = []

    # Prevent each machine from being assigned too many instances.
    allocated_memory = get_allocated_memory

    # Prioritize machines that aren't serving the version.
    current_hosts = get_hosts_for_version(version_key)

    # Get the memory limit for this application.
    project_id, service_id, version_id = version_key.split(
      VERSION_PATH_SEPARATOR)
    begin
      version_details = ZKInterface.get_version_details(
        project_id, service_id, version_id)
    rescue VersionNotFound
      Djinn.log_info("Not scaling #{version_key} because it no longer exists")
      return false
    end

    max_app_mem = Integer(@options['default_max_appserver_memory'])
    if version_details.key?('instanceClass')
      instance_class = version_details['instanceClass'].to_sym
      max_app_mem = INSTANCE_CLASSES.fetch(instance_class, max_app_mem)
    end

    # Let's consider the last system load readings we have, to see if the
    # node can run another AppServer.
    get_all_compute_nodes.each { |host|
      @cluster_stats.each { |node|
        next if node['private_ip'] != host

        # Convert total memory to MB
        total = Float(node['memory']['total']/MEGABYTE_DIVISOR)

        # Check how many new AppServers of this app, we can run on this
        # node (as theoretical maximum memory usage goes).
        allocated_memory[host] = 0 if allocated_memory[host].nil?
        max_new_total = Integer(
          (total - allocated_memory[host] - SAFE_MEM) / max_app_mem)
        Djinn.log_debug("Check for total memory usage: #{host} can run " \
                        "#{max_new_total} AppServers for #{version_key}.")
        break if max_new_total <= 0

        # Now we do a similar calculation but for the current amount of
        # available memory on this node. First convert bytes to MB
        host_available_mem = Float(node['memory']['available']/MEGABYTE_DIVISOR)
        max_new_free = Integer((host_available_mem - SAFE_MEM) / max_app_mem)
        Djinn.log_debug("Check for free memory usage: #{host} can run " \
                        "#{max_new_free} AppServers for #{version_key}.")
        break if max_new_free <= 0

        # The host needs to have normalized average load less than MAX_LOAD_AVG.
        if Float(node['loadavg']['last_1_min']) / node['cpu']['count'] > MAX_LOAD_AVG
          Djinn.log_debug("#{host} CPUs are too busy.")
          break
        end

        # We add the host as many times as AppServers it can run.
        (max_new_total > max_new_free ? max_new_free : max_new_total).downto(1) {
          available_hosts << host
        }

        # Since we already found the stats for this node, no need to look
        # further.
        break
      }
    }
    Djinn.log_debug(
      "Hosts available to scale #{version_key}: #{available_hosts}.")

    # Since we may have 'clumps' of the same host (say a very big
    # compute machine) we shuffle the list of candidates here.
    available_hosts.shuffle!

    # We prefer candidate that are not already running the application, so
    # ensure redundancy for the application.
    delta_appservers.downto(1) { |delta|
      if available_hosts.empty?
        Djinn.log_info(
          "No compute node is available to scale #{version_key}.")
        return delta
      end

      appserver_to_use = nil
      available_hosts.each { |host|
        unless current_hosts.include?(host)
          Djinn.log_debug("Prioritizing #{host} to run #{version_key} " \
                          "since it has no running AppServers for it.")
          appserver_to_use = host
          current_hosts << host
          break
        end
      }

      # If we haven't decided on a host yet, we pick one at random, then
      # we remove it from the list to ensure we don't go over the
      # requirements.
      appserver_to_use = available_hosts.sample if appserver_to_use.nil?
      available_hosts.delete_at(available_hosts.index(appserver_to_use))

      Djinn.log_info(
        "Adding a new AppServer on #{appserver_to_use} for #{version_key}.")
      @app_info_map[version_key]['appservers'] << "#{appserver_to_use}:-1"
    }

    # We started all desired AppServers.
    @last_decision[version_key] = Time.now.to_i
    return 0
  end


  # Try to remove an AppServer for the specified version, ensuring
  # that a minimum number of AppServers is always kept. We remove
  # AppServers from the 'latest' compute node.
  #
  # Args:
  #   version_key: A String containing the version key.
  #   delta_appservers: The desired number of AppServers to remove.
  # Returns:
  #   A boolean indicating if an AppServer was removed.
  def try_to_scale_down(version_key, delta_appservers)
    project_id, service_id, version_id = version_key.split(
      VERSION_PATH_SEPARATOR)
    # See how many AppServers are running on each machine. We cannot scale
    # if we already are at the requested minimum.
    begin
      version_details = ZKInterface.get_version_details(
        project_id, service_id, version_id)
      scaling_params = version_details.fetch('automaticScaling', {})
      min = scaling_params.fetch('minTotalInstances',
                                 Integer(@options['default_min_appservers']))
    rescue VersionNotFound
      min = 0
    end

    if @app_info_map[version_key]['appservers'].length <= min
      Djinn.log_debug("We are already at the minimum number of AppServers " \
                      "for #{version_key}.")
      return false
    end

    # Make sure we leave at least the minimum number of AppServers
    # running.
    max_delta = @app_info_map[version_key]['appservers'].length - min
    num_to_remove = [delta_appservers, max_delta].min

    # Let's pick the latest compute node hosting the application and
    # remove the AppServer there, so we can try to reclaim it once it's
    # unloaded.
    get_all_compute_nodes.reverse_each { |node_ip|
      @app_info_map[version_key]['appservers'].each { |location|
        host, _ = location.split(":")
        if host == node_ip
          @app_info_map[version_key]['appservers'].delete(location)
          @last_decision[version_key] = Time.now.to_i
          Djinn.log_info(
            "Removing an AppServer for #{version_key} #{location}.")
          num_to_remove -= 1
          return true if num_to_remove == 0
        end
      }
    }

    return true
  end

  # This function unpacks an application tarball if needed. A removal of
  # the old application code can be forced with a parameter.
  #
  # Args:
  #   version_key: the version to setup
  #   remove_old: boolean to force a re-setup of the app from the tarball
  def setup_app_dir(version_key, remove_old=false)
    project_id, service_id, version_id = version_key.split(
      VERSION_PATH_SEPARATOR)
    begin
      version_details = ZKInterface.get_version_details(
        project_id, service_id, version_id)
    rescue VersionNotFound
      Djinn.log_debug(
        "Skipping #{version_key} setup because version node does not exist")
      return
    end

    error_msg = ''

    # Make sure we have the application directory (only certain roles
    # needs it).
    unless Dir.exist?(HelperFunctions::APPLICATIONS_DIR)
      Dir.mkdir(HelperFunctions::APPLICATIONS_DIR)
    end

    revision_key = [version_key, version_details['revision'].to_s].join(
      VERSION_PATH_SEPARATOR)
    if remove_old && my_node.is_load_balancer?
      Djinn.log_info("Removing old application revisions for #{version_key}.")
      revision_dirs = []
      Dir.entries(HelperFunctions::APPLICATIONS_DIR).each { |revision_dir|
        next unless File.directory?(revision_dir)
        next unless revision_dir.include?(version_key)
        # Keep revision that is being set up.
        next if revision_dir == revision_key
        revision_dirs << revision_key
      }
      revision_dirs = revision_dirs.sort
      # Keep last revision in case this machine is hosting instances.
      revision_dirs.pop
      revision_dirs.each { |revision_dir|
        FileUtils.rm_rf("#{HelperFunctions::APPLICATIONS_DIR}/#{revision_dir}")
      }

      old_source_archives = []
      Dir.entries("#{PERSISTENT_MOUNT_POINT}/apps").each { |source_archive|
        next unless File.file?(source_archive)
        next unless source_archive.include?(version_key)
        next if source_archive.include?(revision_key)
        old_source_archives << source_archive
      }
      old_source_archives = old_source_archives.sort
      old_source_archives.pop
      old_source_archives.each { |source_archive|
        FileUtils.rm_f("#{PERSISTENT_MOUNT_POINT}/apps/#{source_archive}")
      }
    end

    begin
      fetch_revision(revision_key)
      HelperFunctions.setup_revision(revision_key)
    rescue AppScaleException => exception
      error_msg = "ERROR: couldn't setup source for #{version_key} " \
                  "(#{exception.message})."
    end
    if remove_old && my_node.is_load_balancer?
      begin
        HelperFunctions.parse_static_data(version_key, true)
      rescue => except
        except_trace = except.backtrace.join("\n")
        Djinn.log_debug("setup_app_dir: parse_static_data exception from" \
          " #{version_key}: #{except_trace}.")
        # This specific exception may be a JSON parse error.
        error_msg = "ERROR: Unable to parse app.yaml file for " \
                    "#{version_key}. Exception of #{except.class} with " \
                    "message #{except.message}"
      end
    end
    unless error_msg.empty?
      # Something went wrong: place the error applcation instead.
      place_error_app(version_key, error_msg)
    end
  end


  # Starts a new AppServer for the given version.
  #
  # Args:
  #   version_key: A String naming the version that an additional instance will
  #     be added for.
  #   nginx_port: A String or Fixnum that names the port that should be used to
  #     serve HTTP traffic for this app.
  #   app_language: A String naming the language of the application.
  # Returns:
  #   A Boolean to indicate if the AppServer was successfully started.
  def add_appserver_process(version_key, nginx_port)
    Djinn.log_info("Received request to add an AppServer for #{version_key}.")

    port_file = "#{APPSCALE_CONFIG_DIR}/port-#{version_key}.txt"
    HelperFunctions.write_file(port_file, "#{nginx_port}")
    Djinn.log_info("Using NGINX port #{nginx_port} for #{version_key}.")

    appserver_port = find_lowest_free_port(STARTING_APPSERVER_PORT)
    if appserver_port < 0
      Djinn.log_error(
        "Failed to get port for #{version_key} on #{@my_private_ip}")
      return false
    end
    Djinn.log_info("Starting #{version_key} on " \
                   "#{@my_private_ip}:#{appserver_port}")

    app_manager = AppManagerClient.new(my_node.private_ip)
    begin
      app_manager.start_app(version_key, appserver_port, @options['login'])
      @pending_appservers["#{version_key}:#{appserver_port}"] = Time.new
      Djinn.log_info("Done adding AppServer for " \
                     "#{version_key}:#{appserver_port}.")
    rescue FailedNodeException => error
      Djinn.log_warn(
        "Error while starting instance for #{version_key}: #{error.message}")
    end

    true
  end


  # Terminates a specific AppServer (determined by the listening port)
  # that hosts the specified version.
  #
  # Args:
  #   version_key: A String naming the version that a process will be removed
  #     from.
  #   port: A Fixnum that names the port of the AppServer to remove.
  #   secret: A String that is used to authenticate the caller.
  # Returns:
  #   A Boolean indicating the success of the operation.
  def remove_appserver_process(version_key, port)
    @state = "Stopping an AppServer to free unused resources"
    Djinn.log_debug("Deleting AppServer instance to free up unused resources")

    app_manager = AppManagerClient.new(my_node.private_ip)

    version_is_enabled = ZKInterface.get_versions.include?(version_key)
    Djinn.log_debug("is version #{version_key} enabled? #{version_is_enabled}")
    return false unless version_is_enabled

    begin
      app_manager.stop_app_instance(version_key, port)
    rescue FailedNodeException => error
      Djinn.log_error(
        "Error while stopping #{version_key}:#{port}: #{error.message}")
    end

    true
  end


  # Returns request info stored by the AppController in a JSON string
  # containing the average request rate, timestamp, and total requests seen.
  #
  # Args:
  #   version_key: A String that indicates which version we are fetching
  #     request info for.
  #   secret: A String that authenticates callers.
  # Returns:
  #   A JSON string containing the average request rate, timestamp, and total
  # requests seen for the given application.
  def get_request_info(version_key, secret)
    return BAD_SECRET_MSG unless valid_secret?(secret)

    Djinn.log_debug("Sending a log with request rate #{version_key}, " \
                    "timestamp #{@last_sampling_time[version_key]}, request " \
                    "rate #{@average_req_rate[version_key]}")
    encoded_request_info = JSON.dump({
      'timestamp' => @last_sampling_time[version_key],
      'avg_request_rate' => @average_req_rate[version_key],
      'num_of_requests' => @total_req_seen[version_key]
    })
    return encoded_request_info
  end

  # Copies a revision archive from a machine that has it.
  #
  # Args:
  #   revision_key: A string specifying the revision key.
  # Raises:
  #   AppScaleException if unable to fetch source archive.
  def fetch_revision(revision_key)
    app_path = "#{PERSISTENT_MOUNT_POINT}/apps/#{revision_key}.tar.gz"
    return if File.file?(app_path)

    Djinn.log_debug("Fetching #{app_path}")

    RETRIES.downto(0) { ||
      remote_machine = ZKInterface.get_revision_hosters(
        revision_key, @options['keyname']).sample

      if remote_machine.nil?
        Djinn.log_info("Waiting for a machine to have a copy of #{app_path}")
        Kernel.sleep(SMALL_WAIT)
        next
      end

      ssh_key = remote_machine.ssh_key
      ip = remote_machine.private_ip
      md5 = ZKInterface.get_revision_md5(revision_key, ip)
      Djinn.log_debug("Trying #{ip}:#{app_path} for the application.")
      RETRIES.downto(0) {
        begin
          HelperFunctions.scp_file(app_path, app_path, ip, ssh_key, true)
          if File.exists?(app_path)
            if HelperFunctions.check_tarball(app_path, md5)
              Djinn.log_info("Got a copy of #{revision_key} from #{ip}.")
              ZKInterface.add_revision_entry(
                revision_key, my_node.private_ip, md5)
              return
            end
          end
        rescue AppScaleSCPException
          Djinn.log_debug("Got scp issues getting a copy of #{app_path} from #{ip}.")
        end
        # Removing possibly corrupted, or partially downloaded tarball.
        FileUtils.rm_rf(app_path)
        Kernel.sleep(SMALL_WAIT)
      }
      Djinn.log_warn("Unable to get the application from #{ip}:#{app_path}: scp failed.")
    }

    Djinn.log_error("Unable to get the application from any node.")
    raise AppScaleException.new("Unable to fetch #{app_path}")
  end

  # This function creates the xmpp account for 'app', as app@login_ip.
  def start_xmpp_for_app(app)
    watch_name = "xmpp-#{app}"

    # If we have it already running, nothing to do
    if MonitInterface.is_running?(watch_name)
      Djinn.log_debug("xmpp already running for application #{app}")
      return
    end

    # We don't need to check for FailedNodeException here since we catch
    # it at a higher level.
    login_ip = @options['login']
    uac = UserAppClient.new(my_node.private_ip, @@secret)
    xmpp_user = "#{app}@#{login_ip}"
    xmpp_pass = HelperFunctions.encrypt_password(xmpp_user, @@secret)
    result = uac.commit_new_user(xmpp_user, xmpp_pass, "app")
    Djinn.log_debug("User creation returned: #{result}")
    if result.include?('Error: user already exists')
      # We need to update the password of the channel XMPP account for
      # authorization.
      result = uac.change_password(xmpp_user, xmpp_pass)
      Djinn.log_debug("Change password returned: #{result}")
    end

    Djinn.log_debug("Created user [#{xmpp_user}] with password " \
      "[#{@@secret}] and hashed password [#{xmpp_pass}]")

    if Ejabberd.does_app_need_receive?(app)
      start_cmd = "#{PYTHON27} #{APPSCALE_HOME}/XMPPReceiver/" \
        "xmpp_receiver.py #{app} #{login_ip} #{@@secret}"
      MonitInterface.start(watch_name, start_cmd)
      Djinn.log_debug("App #{app} does need xmpp receive functionality")
    else
      Djinn.log_debug("App #{app} does not need xmpp receive functionality")
    end
  end

  # Stop the xmpp receiver for an application.
  #
  # Args:
  #   app: The application ID whose XMPPReceiver we should shut down.
  def stop_xmpp_for_app(app)
    Djinn.log_info("Shutting down xmpp receiver for app: #{app}")
    MonitInterface.stop("xmpp-#{app}")
    Djinn.log_info("Done shutting down xmpp receiver for app: #{app}")
  end

  def start_open
  end

  def stop_open
  end

  # Gathers App Controller and System Manager stats for this node.
  #
  # Args:
  #   secret: The secret of this deployment.
  # Returns:
  #   A hash in string format containing system and platform stats for this
  #     node.
  def get_node_stats_json(secret)
    return BAD_SECRET_MSG unless valid_secret?(secret)

    # Get stats from SystemManager.
    imc = InfrastructureManagerClient.new(secret)
    system_stats = JSON.load(imc.get_system_stats)
    Djinn.log_debug('get_node_stats_json: got system stats.')

    # Combine all useful stats and return.
    node_stats = system_stats
    node_stats['apps'] = {}
    if my_node.is_shadow?
      APPS_LOCK.synchronize {
        @versions_loaded.each { |version_key|
          project_id, service_id, version_id = version_key.split(
            VERSION_PATH_SEPARATOR)
          if @app_info_map[version_key].nil? ||
              @app_info_map[version_key]['appservers'].nil?
            Djinn.log_debug(
              "#{version_key} not setup yet: skipping getting stats.")
            next
          end

          begin
            version_details = ZKInterface.get_version_details(
              project_id, service_id, version_id)
          rescue VersionNotFound
            next
          end

          # Get HAProxy requests.
          Djinn.log_debug("Getting HAProxy stats for #{version_key}")
          total_reqs, reqs_enqueued, _,
            collection_time = get_application_load_stats(version_key)
          # Create the apps hash with useful information containing
          # HAProxy stats.
          begin
            appservers = 0
            pending = 0
            if collection_time == :no_backend
              total_reqs = 0
              reqs_enqueued = 0
            else

              @app_info_map[version_key]['appservers'].each { |location|
                _host, port = location.split(':')
                if Integer(port) > 0
                  appservers += 1
                else
                  pending += 1
                end
              }
            end
            node_stats['apps'][version_key] = {
              'language' => version_details['runtime'].tr('^A-Za-z', ''),
              'appservers' => appservers,
              'pending_appservers' => pending,
              'http' => version_details['appscaleExtensions']['httpPort'],
              'https' => version_details['appscaleExtensions']['httpsPort'],
              'total_reqs' => total_reqs,
              'reqs_enqueued' => reqs_enqueued
            }
          rescue => except
            backtrace = except.backtrace.join("\n")
            message = "Unforseen exception: #{except} \nBacktrace: #{backtrace}"
            Djinn.log_warn("Unable to get application stats: #{message}")
          end
        }
      }
    end

    node_stats['cloud'] = my_node.cloud
    node_stats['state'] = @state
    node_stats['db_location'] = NOT_UP_YET
    node_stats['db_location'] = get_db_master.public_ip if @done_initializing
    node_stats['is_initialized'] = @done_initializing
    node_stats['is_loaded'] = @done_loading
    node_stats['public_ip'] = my_node.public_ip
    node_stats['private_ip'] = my_node.private_ip
    node_stats['roles'] = my_node.jobs || ['none']

    JSON.dump(node_stats)
  end

  # Gets summarized total_requests, total_req_in_queue and current_sessions
  # for a specific application version accross all LB nodes.
  #
  # Args:
  #   version_key: A string specifying the version key.
  # Returns:
  #   The total requests for the proxy, the requests enqueued and current sessions.
  #
  def get_application_load_stats(version_key)
    total_requests, requests_in_queue, sessions = 0, 0, 0
    pxname = "gae_#{version_key}"
    time = :no_stats
    lb_nodes = @nodes.select{|node| node.is_load_balancer?}
    lb_nodes.each { |node|
      begin
        ip = node.private_ip
        load_stats = HermesClient.get_proxy_load_stats(ip, @@secret, pxname)
        total_requests += load_stats[0]
        requests_in_queue += load_stats[1]
        sessions += load_stats[2]
        time = Time.now.to_i
      rescue AppScaleException => error
        Djinn.log_warn("Couldn't get proxy stats from Hermes: #{error.message}")
      end
    }
    if lb_nodes.length > 1
      # Report total HAProxy stats if there are multiple LB nodes
      Djinn.log_debug("Summarized HAProxy load stats for #{pxname}: " \
        "req_tot=#{total_requests}, qcur=#{requests_in_queue}, scur=#{sessions}")
    end
    return total_requests, requests_in_queue, sessions, time
  end

  # Gets united lists of running and failed AppServers
  # for a specific application version accross all LB nodes.
  #
  # Args:
  #   version_key: A string specifying the version key.
  # Returns:
  #   An Array of running AppServers (ip:port).
  #   An Array of failed (marked as DOWN) AppServers (ip:port).
  #
  def get_application_appservers(version_key)
    all_running, all_failed = [], []
    pxname = "gae_#{version_key}"
    lb_nodes = @nodes.select{|node| node.is_load_balancer?}
    lb_nodes.each { |node|
      begin
        ip = node.private_ip
        running, failed = HermesClient.get_backend_servers(ip, @@secret, pxname)
        all_running += running
        all_failed += failed
      rescue AppScaleException => error
        Djinn.log_warn("Couldn't get proxy stats from Hermes: #{error.message}")
      end
    }
    all_running.uniq!
    all_failed.uniq!

    if lb_nodes.length > 1
      # Report total HAProxy stats if there are multiple LB nodes
      if all_running.length > HelperFunctions::NUM_ENTRIES_TO_PRINT
        Djinn.log_debug("Deployment: found #{all_running.length} running " \
                        "AppServers for #{pxname}.")
      else
        Djinn.log_debug("Deployment: found these running " \
                        "AppServers for #{pxname}: #{all_running}.")
      end
      if all_failed.length > HelperFunctions::NUM_ENTRIES_TO_PRINT
        Djinn.log_debug("Deployment: found #{all_failed.length} failed " \
                        "AppServers for #{pxname}.")
      else
        Djinn.log_debug("Deployment: found these failed " \
                        "AppServers for #{pxname}: #{all_failed}.")
      end
    end

    return all_running, all_failed
  end

  # Gets an application cron info.
  #
  # Args:
  #   app_name: The application ID.
  #   secret: The secret of this deployment.
  # Returns:
  #   An application cron info
  def get_application_cron_info(app_name, secret)
    return BAD_SECRET_MSG unless valid_secret?(secret)
    content = CronHelper.get_application_cron_info(app_name)
    JSON.dump(content)
  end
end<|MERGE_RESOLUTION|>--- conflicted
+++ resolved
@@ -47,13 +47,10 @@
 require 'zkinterface'
 require 'zookeeper_helper'
 
-<<<<<<< HEAD
 # This ensure that exceptions in a thread are not ignored.
 Thread.abort_on_exception=true
 
-=======
 # By default don't trace remote commands execution.
->>>>>>> fd6d5eb2
 NO_OUTPUT = false
 
 # This lock makes it so that global variables related to apps are not updated
