#!/usr/bin/ruby -w

require 'openssl'
require 'soap/rpc/driver'
require 'timeout'

require 'custom_exceptions'
require 'helperfunctions'

IP_REGEX = /\d+\.\d+\.\d+\.\d+/

FQDN_REGEX = /[\w\d\.\-]+/

IP_OR_FQDN = /#{IP_REGEX}|#{FQDN_REGEX}/

# Sometimes SOAP calls take a long time if large amounts of data are being
# sent over the network: for this first version we don't want these calls to
# endlessly timeout and retry, so as a hack, just don't let them timeout.
# The next version should replace this and properly timeout and not use
# long calls unless necessary.
NO_TIMEOUT = 100000

RETRY_ON_FAIL = true

ABORT_ON_FAIL = false

# A client that uses SOAP messages to communicate with the underlying cloud
# platform (here, AppScale). This client is similar to that used in the AppScale
# Tools, but with non-Neptune SOAP calls removed.
class AppControllerClient
  # The SOAP client that we use to communicate with the AppController.
  attr_accessor :conn

  # The IP address of the AppController that we will be connecting to.
  attr_accessor :ip

  # The secret string that is used to authenticate this client with
  # AppControllers. It is initially generated by appscale-run-instances and can
  # be found on the machine that ran that tool, or on any AppScale machine.
  attr_accessor :secret

  # The port that the AppController binds to, by default.
  SERVER_PORT = 17443

  # A constructor that requires both the IP address of the machine to
  # communicate with as well as the secret (string) needed to perform
  # communication.  AppControllers will reject SOAP calls if this secret
  # (basically a password) is not present - it can be found in the
  # /etc/appscale directory, and a helper method is usually present to
  # fetch this for us.
  def initialize(ip, secret)
    @ip = ip
    @secret = secret

    @conn = SOAP::RPC::Driver.new("https://#{@ip}:#{SERVER_PORT}")
    # Disable certificate verification.
<<<<<<< HEAD
    @conn.options["protocol.http.ssl_config.verify_mode"] = nil
    @conn.add_method("set_parameters", "layout", "options", "secret")
    @conn.add_method("upload_app", "archived_file", "file_suffix", "secret")
    @conn.add_method("update", "versions", "secret")
    @conn.add_method("stop_version", "version_key", "secret")
    @conn.add_method("get_all_public_ips", "secret")
    @conn.add_method("is_done_loading", "secret")
    @conn.add_method("is_done_initializing", "secret")
    @conn.add_method("add_role", "new_role", "secret")
    @conn.add_method("remove_role", "old_role", "secret")
    @conn.add_method("get_queues_in_use", "secret")
    @conn.add_method("set_node_read_only", "read_only", "secret")
    @conn.add_method("primary_db_is_up", "secret")
    @conn.add_method("get_app_upload_status", "reservation_id", "secret")
    @conn.add_method("get_cluster_stats_json", "secret")
    @conn.add_method("get_node_stats_json", "secret")
    @conn.add_method("get_instance_info", "secret")
    @conn.add_method("get_request_info", "version_key", "secret")
    @conn.add_method("add_routing_for_appserver", "version_key", "ip", "port",
        "secret")
    @conn.add_method("update_cron", "project_id", "secret")
=======
    @conn.options['protocol.http.ssl_config.verify_mode'] = nil
    @conn.add_method('set_parameters', 'layout', 'options', 'secret')
    @conn.add_method('upload_app', 'archived_file', 'file_suffix', 'secret')
    @conn.add_method('update', 'versions', 'secret')
    @conn.add_method('stop_version', 'version_key', 'secret')
    @conn.add_method('get_all_public_ips', 'secret')
    @conn.add_method('is_done_loading', 'secret')
    @conn.add_method('is_done_initializing', 'secret')
    @conn.add_method('add_role', 'new_role', 'secret')
    @conn.add_method('remove_role', 'old_role', 'secret')
    @conn.add_method('get_queues_in_use', 'secret')
    @conn.add_method('set_node_read_only', 'read_only', 'secret')
    @conn.add_method('primary_db_is_up', 'secret')
    @conn.add_method('get_app_upload_status', 'reservation_id', 'secret')
    @conn.add_method('get_cluster_stats_json', 'secret')
    @conn.add_method('get_node_stats_json', 'secret')
    @conn.add_method('get_instance_info', 'secret')
    @conn.add_method('get_request_info', 'version_key', 'secret')
    @conn.add_method('add_routing_for_appserver', 'version_key', 'ip', 'port',
                     'secret')
>>>>>>> 8135fde2
  end

  # Provides automatic retry logic for transient SOAP errors. This code is
  # used in few other clients (it should be made in a library):
  #   lib/infrastructure_manager_client.rb
  #   lib/user_app_client.rb
  #   lib/app_manager_client.rb
  #   lib/app_controller_client.rb
  # Modification in this function should be reflected on the others too.
  #
  # Args:
  #   time: A Fixnum that indicates how long the timeout should be set to when
  #     executing the caller's block.
  #   retry_on_except: A boolean that indicates if non-transient Exceptions
  #     should result in the caller's block being retried or not.
  #   callr: A String that names the caller's method, used for debugging
  #     purposes.
  #
  # Raises:
  #   FailedNodeException: if the given block contacted a machine that
  #     is either not running or is rejecting connections.
  #   SystemExit: If a non-transient Exception was thrown when executing the
  #     given block.
  # Returns:
  #   The result of the block that was executed, or nil if the timeout was
  #   exceeded.
  def make_call(time, retry_on_except, callr)
    begin
      Timeout.timeout(time) {
        begin
          yield if block_given?
        rescue Errno::ECONNREFUSED, Errno::EHOSTUNREACH,
          OpenSSL::SSL::SSLError, NotImplementedError, Errno::EPIPE,
          Errno::ECONNRESET, SOAP::EmptyResponseError, StandardError => e
          if retry_on_except
            Kernel.sleep(1)
            Djinn.log_debug("[#{callr}] exception in make_call to " \
              "#{@ip}:#{SERVER_PORT}. Exception class: #{e.class}. Retrying...")
            retry
          else
            trace = e.backtrace.join("\n")
            Djinn.log_warn('Exception encountered while talking to ' \
              "#{@ip}:#{SERVER_PORT}.\n#{trace}")
            raise FailedNodeException.new("Exception #{e.class}:#{e.message} encountered " \
              "while talking to #{@ip}:#{SERVER_PORT}.")
          end
        end
      }
    rescue Timeout::Error
      Djinn.log_warn("[#{callr}] SOAP call to #{@ip} timed out")
      raise FailedNodeException.new("Time out talking to #{@ip}:#{SERVER_PORT}")
    end
  end

  def set_parameters(layout, options)
    result = ""
    make_call(10, ABORT_ON_FAIL, 'set_parameters') {
      result = conn.set_parameters(layout, options, @secret)
    }
    if result =~ /Error:/
      raise FailedNodeException.new("set_parameters returned #{result}.")
    end
  end

  def upload_app(archived_file, file_suffix)
    make_call(30, RETRY_ON_FAIL, 'upload_app') {
      @conn.upload_app(archived_file, file_suffix, @secret)
    }
  end

  def stop_version(version_key)
    make_call(30, RETRY_ON_FAIL, 'stop_version') {
      @conn.stop_version(version_key, @secret)
    }
  end

  def update(app_names)
    make_call(30, RETRY_ON_FAIL, 'update') { @conn.update(app_names, @secret) }
  end

  def is_done_initializing?
    make_call(30, RETRY_ON_FAIL, 'is_done_initializing') { @conn.is_done_initializing(@secret) }
  end

  def is_done_loading?
    make_call(30, RETRY_ON_FAIL, 'is_done_loading') { @conn.is_done_loading(@secret) }
  end

  def get_all_public_ips
    make_call(30, RETRY_ON_FAIL, 'get_all_public_ips') { @conn.get_all_public_ips(@secret) }
  end

  def add_role(role)
    make_call(NO_TIMEOUT, RETRY_ON_FAIL, 'add_role') { @conn.add_role(role, @secret) }
  end

  # Removed timeout here - removing cassandra slave requires it to port
  # the data it owns to somebody else, which takes ~30 seconds in the trivial
  # case
  def remove_role(role)
    make_call(NO_TIMEOUT, RETRY_ON_FAIL, 'remove_role') { @conn.remove_role(role, @secret) }
  end

  def get_queues_in_use
    make_call(NO_TIMEOUT, RETRY_ON_FAIL, 'get_queues_in_use') {
      @conn.get_queues_in_use(@secret)
    }
  end

  # Enables or disables datastore writes on the remote database node.
  def set_node_read_only(read_only)
    make_call(NO_TIMEOUT, RETRY_ON_FAIL, 'set_node_read_only') {
      @conn.set_node_read_only(read_only, @secret)
    }
  end

  # Checks if the Cassandra seed node is up.
  def primary_db_is_up
    make_call(NO_TIMEOUT, RETRY_ON_FAIL, 'primary_db_is_up') {
      @conn.primary_db_is_up(@secret)
    }
  end

  # Checks the status of an app upload.
  def get_app_upload_status(reservation_id)
    make_call(NO_TIMEOUT, RETRY_ON_FAIL, 'get_app_upload_status') {
      @conn.get_app_upload_status(reservation_id, @secret)
    }
  end

  # Gets the statistics of all the nodes in the AppScale deployment.
  def get_cluster_stats_json
    make_call(10, RETRY_ON_FAIL, 'get_cluster_stats_json') {
      @conn.get_cluster_stats_json(@secret)
    }
  end

  # Gets the statistics of this node
  def get_node_stats_json
    make_call(10, RETRY_ON_FAIL, 'get_node_stats_json') {
      @conn.get_node_stats_json(@secret)
    }
  end

  # Adds routing for appserver.
  def add_routing_for_appserver(version_key, ip, port)
    make_call(10, RETRY_ON_FAIL, 'add_routing_for_appserver') {
      @conn.add_routing_for_appserver(version_key, ip, port, @secret)
    }
  end
<<<<<<< HEAD

  # Gets the statistics of this node
  def update_cron(project_id)
    make_call(10, RETRY_ON_FAIL, "update_project") {
      @conn.get_node_stats_json(project_id, @secret)
    }
  end

=======
>>>>>>> 8135fde2
end<|MERGE_RESOLUTION|>--- conflicted
+++ resolved
@@ -54,29 +54,6 @@
 
     @conn = SOAP::RPC::Driver.new("https://#{@ip}:#{SERVER_PORT}")
     # Disable certificate verification.
-<<<<<<< HEAD
-    @conn.options["protocol.http.ssl_config.verify_mode"] = nil
-    @conn.add_method("set_parameters", "layout", "options", "secret")
-    @conn.add_method("upload_app", "archived_file", "file_suffix", "secret")
-    @conn.add_method("update", "versions", "secret")
-    @conn.add_method("stop_version", "version_key", "secret")
-    @conn.add_method("get_all_public_ips", "secret")
-    @conn.add_method("is_done_loading", "secret")
-    @conn.add_method("is_done_initializing", "secret")
-    @conn.add_method("add_role", "new_role", "secret")
-    @conn.add_method("remove_role", "old_role", "secret")
-    @conn.add_method("get_queues_in_use", "secret")
-    @conn.add_method("set_node_read_only", "read_only", "secret")
-    @conn.add_method("primary_db_is_up", "secret")
-    @conn.add_method("get_app_upload_status", "reservation_id", "secret")
-    @conn.add_method("get_cluster_stats_json", "secret")
-    @conn.add_method("get_node_stats_json", "secret")
-    @conn.add_method("get_instance_info", "secret")
-    @conn.add_method("get_request_info", "version_key", "secret")
-    @conn.add_method("add_routing_for_appserver", "version_key", "ip", "port",
-        "secret")
-    @conn.add_method("update_cron", "project_id", "secret")
-=======
     @conn.options['protocol.http.ssl_config.verify_mode'] = nil
     @conn.add_method('set_parameters', 'layout', 'options', 'secret')
     @conn.add_method('upload_app', 'archived_file', 'file_suffix', 'secret')
@@ -97,7 +74,7 @@
     @conn.add_method('get_request_info', 'version_key', 'secret')
     @conn.add_method('add_routing_for_appserver', 'version_key', 'ip', 'port',
                      'secret')
->>>>>>> 8135fde2
+    @conn.add_method('update_cron', 'project_id', 'secret')
   end
 
   # Provides automatic retry logic for transient SOAP errors. This code is
@@ -248,15 +225,12 @@
       @conn.add_routing_for_appserver(version_key, ip, port, @secret)
     }
   end
-<<<<<<< HEAD
 
   # Gets the statistics of this node
   def update_cron(project_id)
-    make_call(10, RETRY_ON_FAIL, "update_project") {
+    make_call(10, RETRY_ON_FAIL, 'update_project') {
       @conn.get_node_stats_json(project_id, @secret)
     }
   end
 
-=======
->>>>>>> 8135fde2
 end