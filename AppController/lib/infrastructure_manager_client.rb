#!/usr/bin/ruby -w

# Imports within Ruby's standard libraries
require 'openssl'
require 'soap/rpc/driver'
require 'timeout'

require 'json'

# Imports for the AppController
$:.unshift File.join(File.dirname(__FILE__), "..")
require 'djinn'

# Imports for AppController libraries
$:.unshift File.join(File.dirname(__FILE__))
require 'helperfunctions'

class InfrastructureManagerClient
  # The port that the InfrastructureManager runs on, by default.
  SERVER_PORT = 17444

  # A constant that indicates that there should be no timeout on SOAP calls.
  NO_TIMEOUT = 100000

  # A constant that indicates the number of second to wait.
  SMALL_WAIT = 3

  # A constant that callers can use to indicate that SOAP calls should be
  # retried if they fail (e.g., if the connection was refused).
  RETRY_ON_FAIL = true

  # A constant that callers can use to indicate that SOAP calls should not
  # be retried if they fail.
  ABORT_ON_FAIL = false

  # The SOAP client that we use to communicate with the InfrastructureManager.
  attr_accessor :conn

  # The secret string that is used to authenticate this client with
  # InfrastructureManagers. It is initially generated by
  # appscale-run-instances and can be found on the machine that ran that tool,
  # or on any AppScale machine.
  attr_accessor :secret

  def initialize(secret)
    @ip = HelperFunctions.local_ip
    @secret = secret

    @conn = SOAP::RPC::Driver.new("https://#{@ip}:#{SERVER_PORT}")
    # We used self signed certificates. Don't verify them.
    @conn.options['protocol.http.ssl_config.verify_mode'] = nil
    @conn.add_method('get_queues_in_use', 'secret')
    @conn.add_method('run_instances', 'parameters', 'secret')
    @conn.add_method('describe_instances', 'parameters', 'secret')
    @conn.add_method('terminate_instances', 'parameters', 'secret')
    @conn.add_method('attach_disk', 'parameters', 'disk_name', 'instance_id',
      'secret')
    @conn.add_method('get_cpu_usage', 'secret')
    @conn.add_method('get_disk_usage', 'secret')
    @conn.add_method('get_memory_usage', 'secret')
    @conn.add_method('get_service_summary', 'secret')
    @conn.add_method('get_swap_usage', 'secret')
    @conn.add_method('get_loadavg', 'secret')
  end

  # Check the comments in AppController/lib/app_controller_client.rb.
  def make_call(time, retry_on_except, callr)
    begin
      Timeout.timeout(time) {
        begin
          yield if block_given?
        rescue Errno::ECONNREFUSED, Errno::EHOSTUNREACH,
          OpenSSL::SSL::SSLError, NotImplementedError, Errno::EPIPE,
          Errno::ECONNRESET, SOAP::EmptyResponseError, StandardError => e
          if retry_on_except
            Kernel.sleep(1)
            Djinn.log_debug("[#{callr}] exception in make_call to " \
              "#{@ip}:#{SERVER_PORT}. Exception class: #{e.class}. Retrying...")
            retry
          else
            trace = e.backtrace.join("\n")
            Djinn.log_warn('Exception encountered while talking to ' \
              "#{@ip}:#{SERVER_PORT}.\n#{trace}")
            raise FailedNodeException.new("Exception #{e.class}:#{e.message} encountered " \
              "while talking to #{@ip}:#{SERVER_PORT}.")
          end
        end
      }
    rescue Timeout::Error
      Djinn.log_warn("[#{callr}] SOAP call to #{@ip} timed out")
      raise FailedNodeException.new("Time out talking to #{@ip}:#{SERVER_PORT}")
    end
  end

  # Parses the credentials that AppControllers store and constructs a
  # Hash containing infrastructure-specific parameters.
  #
  # Args:
  #   options: A Hash that contains all of the credentials passed between
  #     AppControllers.
  # Returns:
  #   A Hash that contains only the parameters needed to interact with AWS,
  #   Eucalyptus, or GCE.
  def get_parameters_from_credentials(options)
    return {
      'credentials' => {
        # EC2 / Eucalyptus-specific credentials
        'EC2_ACCESS_KEY' => options['ec2_access_key'],
        'EC2_SECRET_KEY' => options['ec2_secret_key'],
        'EC2_URL' => options['ec2_url']
      },
      'project' => options['project'],  # GCE-specific
      'group' => options['group'],
      'image_id' => options['machine'],
      'infrastructure' => options['infrastructure'],
      'instance_type' => options['instance_type'],
      'keyname' => options['keyname'],
      'use_spot_instances' => options['use_spot_instances'],
      'max_spot_price' => options['max_spot_price'],
      'azure_subscription_id' => options['azure_subscription_id'],
      'azure_app_id' => options['azure_app_id'],
      'azure_app_secret_key' => options['azure_app_secret_key'],
      'azure_tenant_id' => options['azure_tenant_id'],
      'azure_resource_group' => options['azure_resource_group'],
      'azure_group_tag' => options['azure_group_tag'],
      'azure_storage_account' => options['azure_storage_account'],
      'autoscale_agent' => true
    }
  end

  def run_instances(parameters)
    obscured = parameters.dup
    obscured['credentials'] = HelperFunctions.obscure_options(obscured['credentials'])
    Djinn.log_debug('Calling run_instances with parameters ' +
      obscured.inspect.to_s)

    make_call(NO_TIMEOUT, RETRY_ON_FAIL, 'run_instances') {
      @conn.run_instances(parameters.to_json, @secret)
    }
  end

  def describe_instances(parameters)
    Djinn.log_debug('Calling describe_instances with parameters ' +
      parameters.inspect.to_s)

    make_call(NO_TIMEOUT, RETRY_ON_FAIL, 'describe_instances') {
      @conn.describe_instances(parameters.to_json, @secret)
    }
  end

  def terminate_instances(options, instance_ids)
    parameters = get_parameters_from_credentials(options)

    instance_ids = [instance_ids] if instance_ids.class != Array
    parameters['instance_ids'] = instance_ids
    parameters['region'] = options['region']
    parameters['IS_VERBOSE'] = options['verbose']
    parameters['zone'] = options['zone']

    terminate_result = make_call(NO_TIMEOUT, RETRY_ON_FAIL,
      'terminate_instances') {
      @conn.terminate_instances(parameters.to_json, @secret)
    }
    Djinn.log_debug("Terminate instances says [#{terminate_result}]")
  end

  # Create new VMs.
  #
  # Args:
  #   num_vms: the number of VMs to create.
  #   options: a hash containing information needed by the agent
  #     (credentials etc ...).
  #   jobs: an Array containing the roles for each VM to be created.
  #   disks: an Array specifying the disks to be associated with the VMs
  #     (if any, it can be nil).
  #
  # Returns
  #   An Array containing the nodes information, suitable to be converted
  #   into Node.
  def spawn_vms(num_vms, options, jobs, disks)
    parameters = get_parameters_from_credentials(options)
    parameters['num_vms'] = num_vms.to_s
    parameters['cloud'] = 'cloud1'
    parameters['zone'] = options['zone']
    parameters['region'] = options['region']
    parameters['IS_VERBOSE'] = options['verbose']

    run_result = run_instances(parameters)
    Djinn.log_debug("[IM] Run instances info says [#{run_result}]")
    reservation_id = run_result['reservation_id']

    vm_info = {}
    loop {
      describe_result = describe_instances('reservation_id' => reservation_id)
      Djinn.log_debug("[IM] Describe instances state is #{describe_result['state']} " \
        "and vm_info is #{describe_result['vm_info'].inspect}.")

      if describe_result['state'] == 'running'
        vm_info = describe_result['vm_info']
        break
      elsif describe_result['state'] == 'failed'
        raise AppScaleException.new(describe_result['reason'])
      end
      Kernel.sleep(SMALL_WAIT)
    }

    # ip:job:instance-id
    instances_created = []
    vm_info['public_ips'].each_index { |index|
      tmp_jobs = jobs[index]
      tmp_jobs = 'open' if jobs[index].nil?
      instances_created << {
        'public_ip' => vm_info['public_ips'][index],
        'private_ip' => vm_info['private_ips'][index],
        'jobs' => tmp_jobs,
        'instance_id' => vm_info['instance_ids'][index],
        'disk' => disks[index]
      }
    }

    instances_created
  end

  # Asks the InfrastructureManager to attach a persistent disk to this machine.
  #
  # Args:
  #   parameters: A Hash that contains the credentials necessary to interact
  #     with the underlying cloud infrastructure.
  #   disk_name: A String that names the persistent disk to attach to this
  #     machine.
  #   instance_id: A String that names this machine's instance id, needed to
  #     tell the InfrastructureManager which machine to attach the persistent
  #     disk to.
  # Returns:
  #   The location on the local filesystem where the persistent disk was
  #   attached to.
  def attach_disk(credentials, disk_name, instance_id)
    parameters = get_parameters_from_credentials(credentials)
    parameters['zone'] = credentials['zone'] if credentials['zone']
    parameters['region'] = credentials['region']
    parameters['autoscale_agent'] = true
<<<<<<< HEAD
    parameters['IS_VERBOSE'] = credentials['verbose']
    Djinn.log_debug("Calling attach_disk with parameters " +
=======
    Djinn.log_debug('Calling attach_disk with parameters ' \
>>>>>>> a469c58c
      "#{parameters.inspect}, with disk name #{disk_name} and instance id " +
      instance_id_to_s)

    make_call(NO_TIMEOUT, RETRY_ON_FAIL, 'attach_disk') {
      disk_info = @conn.attach_disk(parameters.to_json, disk_name, instance_id,
                                    @secret)
      Djinn.log_debug("Attach disk returned #{disk_info.inspect}")
      return disk_info['location']
    }
  end

  # Retrieves system monitoring statistics from the SystemManager.
  # Returns:
  #  A hash of the all the stats combined.
  def get_system_stats
    Djinn.log_debug('Calling SystemManager')

    cpu_usage = JSON.parse(@conn.get_cpu_usage(@secret))
    disk_usage = JSON.parse(@conn.get_disk_usage(@secret))
    memory_usage = JSON.parse(@conn.get_memory_usage(@secret))
    service_summary = JSON.parse(@conn.get_service_summary(@secret))
    swap_usage = JSON.parse(@conn.get_swap_usage(@secret))
    loadavg = JSON.parse(@conn.get_loadavg(@secret))

    all_stats = cpu_usage
    all_stats = all_stats.merge(disk_usage)
    all_stats = all_stats.merge(memory_usage)
    all_stats = all_stats.merge(swap_usage)
    all_stats = all_stats.merge(loadavg)

    # Service summary is a flat dictionary, while the rest contain nested
    # dictionaries.
    all_stats['services'] = service_summary

    JSON.dump(all_stats)
  end
end<|MERGE_RESOLUTION|>--- conflicted
+++ resolved
@@ -239,12 +239,8 @@
     parameters['zone'] = credentials['zone'] if credentials['zone']
     parameters['region'] = credentials['region']
     parameters['autoscale_agent'] = true
-<<<<<<< HEAD
     parameters['IS_VERBOSE'] = credentials['verbose']
-    Djinn.log_debug("Calling attach_disk with parameters " +
-=======
     Djinn.log_debug('Calling attach_disk with parameters ' \
->>>>>>> a469c58c
       "#{parameters.inspect}, with disk name #{disk_name} and instance id " +
       instance_id_to_s)
 
