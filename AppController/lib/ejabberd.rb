#!/usr/bin/ruby -w

require 'fileutils'

$:.unshift File.join(File.dirname(__FILE__))
require 'node_info'
require 'helperfunctions'
<<<<<<< HEAD
require 'monit_interface'
require 'pkill'
=======
require 'service_helper'
>>>>>>> 03bf9185

# Our implementation of the Google App Engine XMPP and Channel APIs uses the
# open source ejabberd server. This module provides convenience methods to
# start and stop ejabberd, and write its configuration files.
module Ejabberd
  # Indicates an error when determining the version of ejabberd.
  class UnknownVersion < StandardError; end

  EJABBERD_PATH = File.join('/', 'etc', 'ejabberd')

  CONFIG_FILE = File.join(EJABBERD_PATH, 'ejabberdctl.cfg')

  AUTH_SCRIPT_LOCATION = "#{EJABBERD_PATH}/ejabberd_auth.py".freeze

  ONLINE_USERS_FILE = '/etc/appscale/online_xmpp_users'.freeze

  SERVICE_NAME = 'appscale-ejabberd.target'.freeze

  def self.start(reload = false)
    if reload
      ServiceHelper.reload(SERVICE_NAME, true)
    else
      ServiceHelper.start(SERVICE_NAME)
    end
  end

  def self.stop
    ServiceHelper.stop(SERVICE_NAME)
  end

  def self.clear_online_users
    Djinn.log_run("rm #{ONLINE_USERS_FILE}")
  end

  def self.does_app_need_receive?(app)
    begin
      version_details = ZKInterface.get_version_details(
        app, Djinn::DEFAULT_SERVICE, Djinn::DEFAULT_VERSION)
    rescue VersionNotFound
      return false
    end

    inbound_services = version_details.fetch('inboundServices', [])
    return true if inbound_services.include?('INBOUND_SERVICE_XMPP_MESSAGE')
    return inbound_services.include?('INBOUND_SERVICE_XMPP_PRESENCE')
  end

  def self.ensure_correct_epmd()
    # On Xenial, an older epmd daemon can get started that doesn't play well
    # with ejabberd. This makes sure that the compatible service is running.
    begin
      services = `sudo systemctl list-unit-files`
      if services.include?('epmd.service')
        PosixPsutil::Process.processes.each { |process|
          begin
            next unless process.name == 'epmd'
	    Djinn.log_run_sudo("pkill.rb terminate #{process.pid}") if process.cmdline.include?('-daemon')
          rescue PosixPsutil::NoSuchProcess
            next
          end
        }
<<<<<<< HEAD
        `sudo systemctl start epmd`
=======
        `systemctl start epmd.service`
>>>>>>> 03bf9185
      end
    rescue Errno::ENOENT
      # Distros without systemd don't have systemctl, and they do not exhibit
      # the issue.
    end
  end

  def self.write_online_users_list(nodes)
    online_users = `ejabberdctl connected-users`
    HelperFunctions.write_file(ONLINE_USERS_FILE, online_users)

    return if nodes.nil?
    nodes.each { |node|
      next if node.is_shadow? # don't copy the file to itself
      ip = node.private_ip
      ssh_key = node.ssh_key
      HelperFunctions.scp_file(ONLINE_USERS_FILE, ONLINE_USERS_FILE,
                               ip, ssh_key)
    }
  end

  def self.get_ejabberd_version
    version_re = /Version: (\d+)\./

    begin
      ejabberd_info = `dpkg -s ejabberd`
    rescue Errno::ENOENT
      raise Ejabberd::UnknownVersion.new('The dpkg command was not found')
    end

    match = version_re.match(ejabberd_info)
    raise Ejabberd::UnknownVersion.new('Unable to find version') if match.nil?

    begin
      major_version = Integer(match[1])
    rescue ArgumentError, TypeError
      raise Ejabberd::UnknownVersion.new('Invalid ejabberd version')
    end

    major_version
  end

  def self.write_config_file(domain, my_private_ip)
    config_file = 'ejabberd.yml'
    begin
      ejabberd_version = get_ejabberd_version
      config_file = 'ejabberd.cfg' if ejabberd_version < 14
    rescue Ejabberd::UnknownVersion => error
      Djinn.log_warn("Error while getting ejabberd version: #{error.message}")
    end

    template = "#{APPSCALE_HOME}/AppController/templates/#{config_file}"
    config = File.read(template)

    config.gsub!('APPSCALE-HOST', domain)
    if config_file == 'ejabberd.yml'
      config.gsub!('APPSCALE-PRIVATE-IP', my_private_ip)
    else
      # Convert IP address to Erlang tuple.
      ip_tuple = "{#{my_private_ip.gsub('.', ',')}}"
      config.gsub!('APPSCALE-PRIVATE-IP', ip_tuple)
    end
    config.gsub!('APPSCALE-CERTFILE',
                 "#{Djinn::APPSCALE_CONFIG_DIR}/ejabberd.pem")
    config.gsub!('APPSCALE-AUTH-SCRIPT', AUTH_SCRIPT_LOCATION)

    # Not all packages include mod_client_state.
    disable_mod_client_state = true
    arch = `uname -m`
    arch_dir = "/usr/lib/#{arch}-linux-gnu"
    if File.directory?(arch_dir)
      Dir.entries(arch_dir).each { |entry|
        full_path = File.join(arch_dir, entry)
        next unless entry.start_with?('ejabberd')
        next unless File.directory?(full_path)
        module_file = File.join(full_path, 'mod_client_state.beam')
        disable_mod_client_state = false if File.file?(module_file)
      }
    end
    if disable_mod_client_state
      config.gsub!(' mod_client_state: {}', ' ## mod_client_state: {}')
    end

    config_path = "/etc/ejabberd/#{config_file}"
    Djinn.log_run_sudo("chmod 0660 #{config_path}")
    Djinn.log_info('Permission changed')
    HelperFunctions.write_file(config_path, config)
    Djinn.log_info('File written')
#    Djinn.log_run_sudo("chmod 0600 #{config_path}")
#    Djinn.log_info('Permission changed back')
  end
end<|MERGE_RESOLUTION|>--- conflicted
+++ resolved
@@ -5,12 +5,8 @@
 $:.unshift File.join(File.dirname(__FILE__))
 require 'node_info'
 require 'helperfunctions'
-<<<<<<< HEAD
-require 'monit_interface'
+require 'service_helper'
 require 'pkill'
-=======
-require 'service_helper'
->>>>>>> 03bf9185
 
 # Our implementation of the Google App Engine XMPP and Channel APIs uses the
 # open source ejabberd server. This module provides convenience methods to
@@ -67,16 +63,12 @@
         PosixPsutil::Process.processes.each { |process|
           begin
             next unless process.name == 'epmd'
-	    Djinn.log_run_sudo("pkill.rb terminate #{process.pid}") if process.cmdline.include?('-daemon')
+	          Djinn.log_run_sudo("pkill.rb terminate #{process.pid}") if process.cmdline.include?('-daemon')
           rescue PosixPsutil::NoSuchProcess
             next
           end
         }
-<<<<<<< HEAD
-        `sudo systemctl start epmd`
-=======
-        `systemctl start epmd.service`
->>>>>>> 03bf9185
+        `sudo systemctl start epmd.service`
       end
     rescue Errno::ENOENT
       # Distros without systemd don't have systemctl, and they do not exhibit
