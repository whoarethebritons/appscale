--- conflicted
+++ resolved
@@ -3,296 +3,4 @@
 module HAProxy
   # Maximum AppServer threaded connections
   MAX_APPSERVER_CONN = 7
-<<<<<<< HEAD
-
-  # The first port that haproxy will bind to for App Engine apps.
-  START_PORT = 10000
-
-  # The default server timeout for the dashboard (apploadbalancer)
-  ALB_SERVER_TIMEOUT = 300000
-
-  # The position in the haproxy profiling information where the name of
-  # of the application is (ie the GAE app, or datastore etc..).
-  APP_NAME_INDEX = 0
-
-  # The position in the haproxy profiling information where the name of
-  # the service (e.g., the frontend or backend) is specified.
-  SERVICE_NAME_INDEX = 1
-
-  # The position in the haproxy profiling information where the number of
-  # enqueued requests is specified.
-  REQ_IN_QUEUE_INDEX = 2
-
-  # The position in the haproxy profiling information where the number of
-  # current sessions is specified.
-  CURRENT_SESSIONS_INDEX = 4
-
-  # The position in the haproxy profiling information where the status of
-  # the specific server is specified.
-  SERVER_STATUS_INDEX = 17
-
-  # The position in the haproxy profiling information where the total
-  # number of requests seen for a given app is specified.
-  TOTAL_REQUEST_RATE_INDEX = 48
-
-  # The String haproxy returns when we try to set a parameter on a
-  # non defined server or backend.
-  HAPROXY_ERROR_PREFIX = 'No such'.freeze
-
-  # The number of seconds HAProxy should wait for a server response.
-  HAPROXY_SERVER_TIMEOUT = 600
-
-  # The version key regex.
-  VERSION_KEY_REGEX = /#{HelperFunctions::GAE_PREFIX}(.*_.*_.*).#{CONFIG_EXTENSION}/
-
-  # Start HAProxy for API services.
-  def self.services_start
-    if !valid_config?(SERVICE_MAIN_FILE)
-      Djinn.log_warn('Invalid configuration for HAProxy services.')
-      return
-    end
-    return if MonitInterface.is_running?(:service_haproxy)
-
-    start_cmd = "#{HAPROXY_BIN} -f #{SERVICE_MAIN_FILE} -D " \
-      "-p #{SERVICE_PIDFILE}"
-    stop_cmd = "#{BASH_BIN} -c 'kill $(cat #{SERVICE_PIDFILE})'"
-    MonitInterface.start_daemon(
-      :service_haproxy, start_cmd, stop_cmd, SERVICE_PIDFILE)
-  end
-
-  # Create the config file for UserAppServer.
-  def self.create_ua_server_config(server_ips, my_ip, listen_port)
-    # We reach out to UserAppServers on the DB nodes.
-    # The port is fixed.
-    servers = []
-    server_ips.each { |server|
-      servers << { 'ip' => server, 'port' => UserAppClient::SERVER_PORT }
-    }
-    create_app_config(servers, my_ip, listen_port, UserAppClient::NAME)
-  end
-
-  # Remove the configuration for TaskQueue REST API endpoints.
-  def self.remove_tq_endpoints
-    FileUtils.rm_f(File.join(SERVICE_SITES_PATH, TaskQueue::NAME))
-    HAProxy.regenerate_config
-  end
-
-  # Create the config file for TaskQueue servers.
-  def self.create_tq_server_config(server_ips, my_ip, listen_port)
-    servers = []
-    server_ips.each { |server|
-      TaskQueue.get_server_ports.each { |port|
-        servers << { 'ip' => server, 'port' => port }
-      }
-    }
-    create_app_config(servers, my_ip, listen_port, TaskQueue::NAME)
-  end
-
-  # A generic function for creating HAProxy config files used by AppScale services.
-  #
-  # Arguments:
-  #   servers     : list of hashes containing server IPs and respective ports
-  #   listen_ip   : the IP HAProxy should listen for
-  #   listen_port : the port to listen to
-  #   name        : the name of the server
-  # Returns:
-  #   Boolean     : true if config was good, false if parameters were
-  #                 incorrect
-  def self.create_app_config(servers, my_private_ip, listen_port, name)
-    if servers.empty?
-      Djinn.log_warn('create_app_config called with no running servers.')
-      return false
-    end
-
-    # We only serve internal services here.
-    unless [TaskQueue::NAME, DatastoreServer::NAME, Search2::NAME,
-        UserAppClient::NAME, BlobServer::NAME].include?(name)
-      Djinn.log_warn("create_app_config called for unknown service: #{name}.")
-      return false
-    end
-
-    full_version_name = "#{name}"
-    config_path = File.join(SERVICE_SITES_PATH,
-                            "#{full_version_name}.#{CONFIG_EXTENSION}")
-    config = "# Create a load balancer for #{name}.\n"
-    config << "listen #{full_version_name}\n"
-    config << "  bind #{my_private_ip}:#{listen_port}\n"
-    servers.each do |server|
-      config << HAProxy.server_config(full_version_name,
-                                      "#{server['ip']}:#{server['port']}") +
-                                      "\n"
-    end
-
-    # If it is the dashboard app, increase the server timeout because
-    # uploading apps can take some time.
-    if name.split(Djinn::VERSION_PATH_SEPARATOR)[0] == AppDashboard::APP_NAME
-      config << "\n  timeout server #{ALB_SERVER_TIMEOUT}\n"
-    end
-
-    # Let's overwrite configuration for 'name' only if anything changed.
-    current = ''
-    current = File.read(config_path) if File.exists?(config_path)
-    File.open(config_path, 'w+') { |f| f.write(config) } if current != config
-
-    # This will reload haproxy if anything changed.
-    HAProxy.regenerate_config
-    true
-  end
-
-  # Generates a load balancer configuration file. Since HAProxy doesn't provide
-  # a `file include` option we emulate that functionality here.
-  def self.regenerate_config_file(config_dir, base_config_file, config_file)
-    # Remove any files that are not configs
-    sites = Dir.entries(config_dir)
-    sites.delete_if { |site| !site.end_with?(CONFIG_EXTENSION) }
-    sites.sort!
-
-    # Build the configuration in memory first.
-    config = File.read(base_config_file)
-    sites.each do |site|
-      config << File.read(File.join(config_dir, site))
-      config << "\n"
-    end
-
-    # We overwrite only if something changed.
-    current = ''
-    current = File.read(config_file)  if File.exists?(config_file)
-    if current == config
-      Djinn.log_debug("No need to restart haproxy for #{config_file}:" \
-                      " configuration didn't change.")
-      return false
-    end
-
-    # Update config file.
-    File.open(config_file, 'w+') { |dest_file| dest_file.write(config) }
-    unless valid_config?(config_file)
-      Djinn.log_warn("Invalid haproxy configuration at #{config_file}.")
-      return false
-    end
-
-    Djinn.log_info("Updated haproxy configuration at #{config_file}.")
-    true
-  end
-
-  # Checks if a given HAProxy config file is valid.
-  def self.valid_config?(config_file)
-    return false unless File.file?(config_file)
-    system("sudo #{HAPROXY_BIN} -c -f #{config_file}")
-  end
-
-  # Regenerate the configuration file for HAProxy (if anything changed)
-  # then starts or reload haproxy as needed.
-  def self.regenerate_config
-    # Regenerate configuration for the AppScale serices haproxy.
-    if regenerate_config_file(SERVICE_SITES_PATH,
-                              SERVICE_BASE_FILE,
-                              SERVICE_MAIN_FILE)
-      # Ensure the service is monitored and running.
-      services_start
-      Djinn::RETRIES.downto(0) {
-        break if MonitInterface.is_running?(:service_haproxy)
-        sleep(Djinn::SMALL_WAIT)
-      }
-
-      # Reload with the new configuration file.
-      Djinn.log_run_sudo("#{HAPROXY_BIN} -f #{SERVICE_MAIN_FILE} -p #{SERVICE_PIDFILE}" \
-                    " -D -sf `cat #{SERVICE_PIDFILE}`")
-    end
-  end
-
-  # Generate the server configuration line for the provided inputs. GAE
-  # applications that are thread safe will have a higher connection limit.
-  def self.server_config(server_name, location)
-    if server_name.start_with?(HelperFunctions::GAE_PREFIX)
-      version_key = server_name[HelperFunctions::GAE_PREFIX.length..-1]
-      threadsafe = HelperFunctions.get_version_thread_safe(version_key)
-      maxconn = threadsafe ? MAX_APPSERVER_CONN : 1
-    elsif server_name == DatastoreServer::NAME
-      # Allow custom number of connections at a time for datastore.
-      maxconn = DatastoreServer::MAXCONN
-    elsif server_name == Search2::NAME
-      # Allow custom number of connections at a time for search2.
-      maxconn = Search2::MAXCONN
-    else
-      # Allow only one connection at a time for other services.
-      maxconn = 1
-    end
-
-    "  server #{server_name}-#{location} #{location} maxconn #{maxconn} check"
-  end
-
-  # Set up the folder structure and creates the configuration files necessary for haproxy
-  #
-  # Args:
-  #   connect_timeout: Number of milliseconds for a request to wait before
-  #     a backend server will accept connection.
-  def self.initialize_config(connect_timeout)
-    base_config = <<CONFIG
-global
-  maxconn 64000
-  ulimit-n 200000
-
-  # log incoming requests - may need to tell syslog to accept these requests
-  # http://kevin.vanzonneveld.net/techblog/article/haproxy_logging/
-  log             127.0.0.1       local1 warning
-
-  # Distribute the health checks with a bit of randomness
-  spread-checks 5
-
-  # Bind socket for haproxy stats
-  stats socket /var/run/haproxy/stats mode 771
-
-# Settings in the defaults section apply to all services (unless overridden in a specific config)
-defaults
-
-  # apply log settings from the global section above to services
-  log global
-
-  # Proxy incoming traffic as HTTP requests
-  mode http
-
-  # Use round robin load balancing, however since we will use maxconn that will take precedence
-  balance roundrobin
-
-  maxconn 64000
-
-  # Log details about HTTP requests
-  #option httplog
-
-  # If sending a request fails, try to send it to another, 3 times
-  # before aborting the request
-  retries 3
-
-  # Do not enforce session affinity (i.e., an HTTP session can be served by
-  # any Mongrel, not just the one that started the session
-  option redispatch
-
-  # Time to wait for a connection attempt to a server.
-  timeout connect #{connect_timeout}ms
-
-  # The maximum inactivity time allowed for a client.
-  timeout client 50000ms
-
-  # The maximum inactivity time allowed for a server.
-  timeout server #{HAPROXY_SERVER_TIMEOUT}s
-
-  # Amount of time after which a health check is considered to have timed out
-  timeout check 5000
-
-CONFIG
-
-    # Create the sites enabled folder
-    unless File.exists? SERVICE_SITES_PATH
-      FileUtils.mkdir_p SERVICE_SITES_PATH
-    end
-
-    # Write the base configuration file which sets default configuration
-    # parameters for the service haproxy process.
-    File.open(SERVICE_BASE_FILE, 'w+') { |dest_file|
-      dest_file.write(base_config.sub('/stats', '/service-stats'))
-    }
-  end
-end
-=======
-end
->>>>>>> 03bf9185
+end