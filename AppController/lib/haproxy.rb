#!/usr/bin/ruby -w

require 'fileutils'
require 'posixpsutil'

$:.unshift File.join(File.dirname(__FILE__))
require 'helperfunctions'
require 'app_dashboard'
require 'monit_interface'
require 'user_app_client'
require 'datastore_server'
require 'taskqueue'
require 'blobstore'
require 'search'

# As AppServers within AppScale are usually single-threaded, we run multiple
# copies of them and load balance traffic to them. Since nginx (our first
# load balancer) doesn't do health checks on the AppServer before it dispatches
# traffic to it, we employ haproxy, an open source load balancer that does
# provide this capability. This module abstracts away configuration and
# deployment for haproxy.
module HAProxy
  # We do have 2 haproxy, one that is used for AppServers, and the other
  # for internal AppScale services (Datastore, TaskQueue etc...). We keep
  # them separate to be able to control when reload is necessary.
  HAPROXY_PATH = File.join('/', 'etc', 'haproxy')
  CONFIG_EXTENSION = 'cfg'.freeze
  HAPROXY_BIN = `which haproxy`.chomp
  BASH_BIN = `which bash`.chomp

  # These are for the AppScale internal services haproxy.
  SERVICE_SITES_PATH = File.join(HAPROXY_PATH, 'service-sites-enabled')
  SERVICE_MAIN_FILE = File.join(HAPROXY_PATH, "service-haproxy.#{CONFIG_EXTENSION}")
  SERVICE_BASE_FILE = File.join(HAPROXY_PATH, "service-base.#{CONFIG_EXTENSION}")
  SERVICE_PIDFILE = '/var/run/appscale/service-haproxy.pid'.freeze

  # Maximum AppServer threaded connections
  MAX_APPSERVER_CONN = 7

  # The first port that haproxy will bind to for App Engine apps.
  START_PORT = 10000

  # The default server timeout for the dashboard (apploadbalancer)
  ALB_SERVER_TIMEOUT = 300000

  # The position in the haproxy profiling information where the name of
  # of the application is (ie the GAE app, or datastore etc..).
  APP_NAME_INDEX = 0

  # The position in the haproxy profiling information where the name of
  # the service (e.g., the frontend or backend) is specified.
  SERVICE_NAME_INDEX = 1

  # The position in the haproxy profiling information where the number of
  # enqueued requests is specified.
  REQ_IN_QUEUE_INDEX = 2

  # The position in the haproxy profiling information where the number of
  # current sessions is specified.
  CURRENT_SESSIONS_INDEX = 4

  # The position in the haproxy profiling information where the status of
  # the specific server is specified.
  SERVER_STATUS_INDEX = 17

  # The position in the haproxy profiling information where the total
  # number of requests seen for a given app is specified.
  TOTAL_REQUEST_RATE_INDEX = 48

  # The String haproxy returns when we try to set a parameter on a
  # non defined server or backend.
  HAPROXY_ERROR_PREFIX = 'No such'.freeze

  # The number of seconds HAProxy should wait for a server response.
  HAPROXY_SERVER_TIMEOUT = 600

  # The version key regex.
  VERSION_KEY_REGEX = /#{HelperFunctions::GAE_PREFIX}(.*_.*_.*).#{CONFIG_EXTENSION}/

  # Start HAProxy for API services.
  def self.services_start
    if !valid_config?(SERVICE_MAIN_FILE)
      Djinn.log_warn('Invalid configuration for HAProxy services.')
      return
    end
    return if MonitInterface.is_running?(:service_haproxy)

    start_cmd = "#{HAPROXY_BIN} -f #{SERVICE_MAIN_FILE} -D " \
      "-p #{SERVICE_PIDFILE}"
    stop_cmd = "#{BASH_BIN} -c 'kill $(cat #{SERVICE_PIDFILE})'"
    MonitInterface.start_daemon(
      :service_haproxy, start_cmd, stop_cmd, SERVICE_PIDFILE)
  end

  # Create the config file for UserAppServer.
  def self.create_ua_server_config(server_ips, my_ip, listen_port)
    # We reach out to UserAppServers on the DB nodes.
    # The port is fixed.
    servers = []
    server_ips.each { |server|
      servers << { 'ip' => server, 'port' => UserAppClient::SERVER_PORT }
    }
    create_app_config(servers, my_ip, listen_port, UserAppClient::NAME)
  end

  # Remove the configuration for TaskQueue REST API endpoints.
  def self.remove_tq_endpoints
    FileUtils.rm_f(File.join(SERVICE_SITES_PATH, TaskQueue::NAME))
    HAProxy.regenerate_config
  end

  # Create the config file for TaskQueue servers.
  def self.create_tq_server_config(server_ips, my_ip, listen_port)
    servers = []
    server_ips.each { |server|
      TaskQueue.get_server_ports.each { |port|
        servers << { 'ip' => server, 'port' => port }
      }
    }
    create_app_config(servers, my_ip, listen_port, TaskQueue::NAME)
  end

  # A generic function for creating HAProxy config files used by AppScale services.
  #
  # Arguments:
  #   servers     : list of hashes containing server IPs and respective ports
  #   listen_ip   : the IP HAProxy should listen for
  #   listen_port : the port to listen to
  #   name        : the name of the server
  # Returns:
  #   Boolean     : true if config was good, false if parameters were
  #                 incorrect
  def self.create_app_config(servers, my_private_ip, listen_port, name)
    if servers.empty?
      Djinn.log_warn('create_app_config called with no running servers.')
      return false
    end

    # We only serve internal services here.
    unless [TaskQueue::NAME, DatastoreServer::NAME, Search2::NAME,
        UserAppClient::NAME, BlobServer::NAME].include?(name)
      Djinn.log_warn("create_app_config called for unknown service: #{name}.")
      return false
    end

    full_version_name = "#{name}"
    config_path = File.join(SERVICE_SITES_PATH,
                            "#{full_version_name}.#{CONFIG_EXTENSION}")
    config = "# Create a load balancer for #{name}.\n"
    config << "listen #{full_version_name}\n"
    config << "  bind #{my_private_ip}:#{listen_port}\n"
    servers.each do |server|
      config << HAProxy.server_config(full_version_name,
                                      "#{server['ip']}:#{server['port']}") +
                                      "\n"
    end

    # If it is the dashboard app, increase the server timeout because
    # uploading apps can take some time.
    if name.split(Djinn::VERSION_PATH_SEPARATOR)[0] == AppDashboard::APP_NAME
      config << "\n  timeout server #{ALB_SERVER_TIMEOUT}\n"
    end

    # Let's overwrite configuration for 'name' only if anything changed.
    current = ''
    current = File.read(config_path) if File.exists?(config_path)
    File.open(config_path, 'w+') { |f| f.write(config) } if current != config

    # This will reload haproxy if anything changed.
    HAProxy.regenerate_config
    true
  end

  # Generates a load balancer configuration file. Since HAProxy doesn't provide
  # a `file include` option we emulate that functionality here.
  def self.regenerate_config_file(config_dir, base_config_file, config_file)
    # Remove any files that are not configs
    sites = Dir.entries(config_dir)
    sites.delete_if { |site| !site.end_with?(CONFIG_EXTENSION) }
    sites.sort!

    # Build the configuration in memory first.
    config = File.read(base_config_file)
    sites.each do |site|
      config << File.read(File.join(config_dir, site))
      config << "\n"
    end

    # We overwrite only if something changed.
    current = ''
    current = File.read(config_file)  if File.exists?(config_file)
    if current == config
      Djinn.log_debug("No need to restart haproxy for #{config_file}:" \
                      " configuration didn't change.")
      return false
    end

    # Update config file.
    File.open(config_file, 'w+') { |dest_file| dest_file.write(config) }
    unless valid_config?(config_file)
      Djinn.log_warn("Invalid haproxy configuration at #{config_file}.")
      return false
    end

    Djinn.log_info("Updated haproxy configuration at #{config_file}.")
    true
  end

  # Checks if a given HAProxy config file is valid.
  def self.valid_config?(config_file)
    return false unless File.file?(config_file)
    system("#{HAPROXY_BIN} -c -f #{config_file}")
  end

  # Regenerate the configuration file for HAProxy (if anything changed)
  # then starts or reload haproxy as needed.
  def self.regenerate_config
<<<<<<< HEAD
=======
    # Regenerate configuration for the AppServers haproxy.
    if regenerate_config_file(SITES_ENABLED_PATH,
                              BASE_CONFIG_FILE,
                              MAIN_CONFIG_FILE)
      # Ensure the service is monitored and running.
      self.apps_start
      Djinn::RETRIES.downto(0) {
        break if MonitInterface.is_running?(:apps_haproxy)
        sleep(Djinn::SMALL_WAIT)
      }

      # Reload with the new configuration file.
      Djinn.log_run_sudo("#{HAPROXY_BIN} -f #{MAIN_CONFIG_FILE} -p #{PIDFILE}" +
                    " -D -sf `cat #{PIDFILE}`")
    end

>>>>>>> 0739a58d
    # Regenerate configuration for the AppScale serices haproxy.
    if regenerate_config_file(SERVICE_SITES_PATH,
                              SERVICE_BASE_FILE,
                              SERVICE_MAIN_FILE)
      # Ensure the service is monitored and running.
      services_start
      Djinn::RETRIES.downto(0) {
        break if MonitInterface.is_running?(:service_haproxy)
        sleep(Djinn::SMALL_WAIT)
      }

      # Reload with the new configuration file.
<<<<<<< HEAD
      Djinn.log_run("#{HAPROXY_BIN} -f #{SERVICE_MAIN_FILE} -p #{SERVICE_PIDFILE}" \
                    " -D -sf `cat #{SERVICE_PIDFILE}`")
=======
      Djinn.log_run_sudo("#{HAPROXY_BIN} -f #{SERVICES_MAIN_FILE} -p #{SERVICES_PIDFILE}" +
                    " -D -sf `cat #{SERVICES_PIDFILE}`")
>>>>>>> 0739a58d
    end
  end

  # Generate the server configuration line for the provided inputs. GAE
  # applications that are thread safe will have a higher connection limit.
  def self.server_config(server_name, location)
    if server_name.start_with?(HelperFunctions::GAE_PREFIX)
      version_key = server_name[HelperFunctions::GAE_PREFIX.length..-1]
      threadsafe = HelperFunctions.get_version_thread_safe(version_key)
      maxconn = threadsafe ? MAX_APPSERVER_CONN : 1
    elsif server_name == DatastoreServer::NAME
      # Allow custom number of connections at a time for datastore.
      maxconn = DatastoreServer::MAXCONN
    elsif server_name == Search2::NAME
      # Allow custom number of connections at a time for search2.
      maxconn = Search2::MAXCONN
    else
      # Allow only one connection at a time for other services.
      maxconn = 1
    end

    "  server #{server_name}-#{location} #{location} maxconn #{maxconn} check"
  end

  # Set up the folder structure and creates the configuration files necessary for haproxy
  #
  # Args:
  #   connect_timeout: Number of milliseconds for a request to wait before
  #     a backend server will accept connection.
  def self.initialize_config(connect_timeout)
    base_config = <<CONFIG
global
  maxconn 64000
  ulimit-n 200000

  # log incoming requests - may need to tell syslog to accept these requests
  # http://kevin.vanzonneveld.net/techblog/article/haproxy_logging/
  log             127.0.0.1       local1 warning

  # Distribute the health checks with a bit of randomness
  spread-checks 5

  # Bind socket for haproxy stats
  stats socket #{HAPROXY_PATH}/stats level admin

# Settings in the defaults section apply to all services (unless overridden in a specific config)
defaults

  # apply log settings from the global section above to services
  log global

  # Proxy incoming traffic as HTTP requests
  mode http

  # Use round robin load balancing, however since we will use maxconn that will take precedence
  balance roundrobin

  maxconn 64000

  # Log details about HTTP requests
  #option httplog

  # If sending a request fails, try to send it to another, 3 times
  # before aborting the request
  retries 3

  # Do not enforce session affinity (i.e., an HTTP session can be served by
  # any Mongrel, not just the one that started the session
  option redispatch

  # Time to wait for a connection attempt to a server.
  timeout connect #{connect_timeout}ms

  # The maximum inactivity time allowed for a client.
  timeout client 50000ms

  # The maximum inactivity time allowed for a server.
  timeout server #{HAPROXY_SERVER_TIMEOUT}s

  # Amount of time after which a health check is considered to have timed out
  timeout check 5000

CONFIG

    # Create the sites enabled folder
    unless File.exists? SERVICE_SITES_PATH
      FileUtils.mkdir_p SERVICE_SITES_PATH
    end

    # Write the base configuration file which sets default configuration
    # parameters for the service haproxy process.
    File.open(SERVICE_BASE_FILE, 'w+') { |dest_file|
      dest_file.write(base_config.sub('/stats', '/service-stats'))
    }
  end
<<<<<<< HEAD
end
=======

  # Counts the current established HAProxy connections for a version's port.
  #
  # Args:
  #   ip_address: The current machine's IP address.
  #   port: The HAProxy port that the version listens to.
  # Returns:
  #   The total number of active connections for a version.
  def self.count_connections(ip_address, port)
    cmd = "netstat -an | grep #{port} | grep #{ip_address} | grep ESTABLISHED | wc -l"
    current_sessions = Djinn.log_run(cmd).to_i
#    PosixPsutil::Process.process_iter.each { |process|
#      begin
#        next unless process.name == 'haproxy'
#        process.connections.each{ |connection|
#          if connection.status == 'ESTABLISHED' &&
#              connection.laddr == [ip_address, port]
#            current_sessions += 1
#          end
#        }
#      rescue PosixPsutil::NoSuchProcess
#        next
#      end
#    }
    return current_sessions
  end


  # Retrieves HAProxy stats for the given app.
  #
  # Args:
  #   version_key: The version key to get HAProxy stats for.
  #   ip_address: The current machine's IP address.
  #   port: The HAProxy port that the version listens to.
  # Returns:
  #   The total requests for the app, the requests enqueued and the
  #   timestamp of stat collection.
  def self.get_haproxy_stats(version_key, ip_address, port)
    full_app_name = "gae_#{version_key}"
    Djinn.log_debug("Getting scaling info for application #{full_app_name}")

    total_requests_seen = 0
    total_req_in_queue = 0
    time_requests_were_seen = 0
    current_sessions = 0

    # Retrieve total and enqueued requests for the given app.
    monitoring_info = Djinn.log_run("echo \"show stat\" | " +
      "sudo socat stdio unix-connect:#{HAPROXY_PATH}/stats | grep #{full_app_name}")

    if monitoring_info.empty?
      Djinn.log_warn("Didn't see any monitoring info - #{full_app_name} may not " +
        "be running.")
      return :no_change, :no_change, :no_change, :no_backend
    end

    monitoring_info.each_line { |line|
      parsed_info = line.split(',')
      # If we get short lines, are not part of the statistics returned by
      # haproxy, so we skip them.
      next if parsed_info.length < TOTAL_REQUEST_RATE_INDEX

      # Make sure the application name is correct (application name can be
      # prefix of others application names).
      next if parsed_info[APP_NAME_INDEX] != full_app_name

      service_name = parsed_info[SERVICE_NAME_INDEX]

      if service_name == "FRONTEND"
        total_requests_seen = parsed_info[TOTAL_REQUEST_RATE_INDEX].to_i
        time_requests_were_seen = Time.now.to_i
        Djinn.log_debug("#{full_app_name} #{service_name} Requests Seen " +
          "#{total_requests_seen}")
      end

      if service_name == "BACKEND"
        total_req_in_queue = parsed_info[REQ_IN_QUEUE_INDEX].to_i
        current_sessions = parsed_info[CURRENT_SESSIONS_INDEX].to_i
        Djinn.log_debug("#{full_app_name} #{service_name} Queued Currently " +
          "#{total_req_in_queue}")
      end
    }

    # Every time HAProxy loads a new configuration file, the statistics
    # from the old process are lost. Asking the system can give us a more
    # accurate count.
    active_connections = self.count_connections(ip_address, port)

    # If for some reason there is a problem finding the HAProxy processes,
    # use the stats.
    current_sessions = [active_connections, current_sessions].max
    Djinn.log_debug("#{version_key} current sessions: #{current_sessions}")

    return total_requests_seen, total_req_in_queue, current_sessions, time_requests_were_seen
  end


  # This method returns the list of running and failed AppServers
  # associated with a specific version.
  #
  # Args:
  #   version_key: A String containing the version key.
  # Returns:
  #   An Array of running AppServers (ip:port).
  #   An Array of failed (marked as DOWN) AppServers (ip:port).
  def self.list_servers(version_key)
    full_version_name = "gae_#{version_key}"
    running = []
    failed = []
    servers = Djinn.log_run("echo \"show stat\" | sudo socat stdio " +
      "unix-connect:#{HAPROXY_PATH}/stats | grep \"#{full_version_name}\"")
    servers.each_line{ |line|
      parsed_info = line.split(',')
      # Make sure the application name is correct (application name can be
      # prefix of others application names), and ignore the service
      # summary lines.
      next if parsed_info[APP_NAME_INDEX] != full_version_name
      next if parsed_info[SERVICE_NAME_INDEX] == "FRONTEND"
      next if parsed_info[SERVICE_NAME_INDEX] == "BACKEND"

      if parsed_info[SERVER_STATUS_INDEX] == "DOWN"
        failed << parsed_info[SERVICE_NAME_INDEX].sub(/^#{full_version_name}-/,'')
      else
        running << parsed_info[SERVICE_NAME_INDEX].sub(/^#{full_version_name}-/,'')
      end
    }
    if running.length > HelperFunctions::NUM_ENTRIES_TO_PRINT
      Djinn.log_debug("Haproxy: found #{running.length} running AppServers " +
                      "for #{version_key}.")
    else
      Djinn.log_debug("Haproxy: found these running AppServers for " +
                      "#{version_key}: #{running}.")
    end
    if failed.length > HelperFunctions::NUM_ENTRIES_TO_PRINT
      Djinn.log_debug("Haproxy: found #{failed.length} failed AppServers " +
                      "for #{version_key}.")
    else
      Djinn.log_debug("Haproxy: found these failed AppServers for " +
                      "#{version_key}: #{failed}.")
    end
    return running, failed
  end
end
>>>>>>> 0739a58d
<|MERGE_RESOLUTION|>--- conflicted
+++ resolved
@@ -209,31 +209,12 @@
   # Checks if a given HAProxy config file is valid.
   def self.valid_config?(config_file)
     return false unless File.file?(config_file)
-    system("#{HAPROXY_BIN} -c -f #{config_file}")
+    system("sudo #{HAPROXY_BIN} -c -f #{config_file}")
   end
 
   # Regenerate the configuration file for HAProxy (if anything changed)
   # then starts or reload haproxy as needed.
   def self.regenerate_config
-<<<<<<< HEAD
-=======
-    # Regenerate configuration for the AppServers haproxy.
-    if regenerate_config_file(SITES_ENABLED_PATH,
-                              BASE_CONFIG_FILE,
-                              MAIN_CONFIG_FILE)
-      # Ensure the service is monitored and running.
-      self.apps_start
-      Djinn::RETRIES.downto(0) {
-        break if MonitInterface.is_running?(:apps_haproxy)
-        sleep(Djinn::SMALL_WAIT)
-      }
-
-      # Reload with the new configuration file.
-      Djinn.log_run_sudo("#{HAPROXY_BIN} -f #{MAIN_CONFIG_FILE} -p #{PIDFILE}" +
-                    " -D -sf `cat #{PIDFILE}`")
-    end
-
->>>>>>> 0739a58d
     # Regenerate configuration for the AppScale serices haproxy.
     if regenerate_config_file(SERVICE_SITES_PATH,
                               SERVICE_BASE_FILE,
@@ -246,13 +227,8 @@
       }
 
       # Reload with the new configuration file.
-<<<<<<< HEAD
-      Djinn.log_run("#{HAPROXY_BIN} -f #{SERVICE_MAIN_FILE} -p #{SERVICE_PIDFILE}" \
+      Djinn.log_run_sudo("#{HAPROXY_BIN} -f #{SERVICE_MAIN_FILE} -p #{SERVICE_PIDFILE}" \
                     " -D -sf `cat #{SERVICE_PIDFILE}`")
-=======
-      Djinn.log_run_sudo("#{HAPROXY_BIN} -f #{SERVICES_MAIN_FILE} -p #{SERVICES_PIDFILE}" +
-                    " -D -sf `cat #{SERVICES_PIDFILE}`")
->>>>>>> 0739a58d
     end
   end
 
@@ -348,150 +324,4 @@
       dest_file.write(base_config.sub('/stats', '/service-stats'))
     }
   end
-<<<<<<< HEAD
 end
-=======
-
-  # Counts the current established HAProxy connections for a version's port.
-  #
-  # Args:
-  #   ip_address: The current machine's IP address.
-  #   port: The HAProxy port that the version listens to.
-  # Returns:
-  #   The total number of active connections for a version.
-  def self.count_connections(ip_address, port)
-    cmd = "netstat -an | grep #{port} | grep #{ip_address} | grep ESTABLISHED | wc -l"
-    current_sessions = Djinn.log_run(cmd).to_i
-#    PosixPsutil::Process.process_iter.each { |process|
-#      begin
-#        next unless process.name == 'haproxy'
-#        process.connections.each{ |connection|
-#          if connection.status == 'ESTABLISHED' &&
-#              connection.laddr == [ip_address, port]
-#            current_sessions += 1
-#          end
-#        }
-#      rescue PosixPsutil::NoSuchProcess
-#        next
-#      end
-#    }
-    return current_sessions
-  end
-
-
-  # Retrieves HAProxy stats for the given app.
-  #
-  # Args:
-  #   version_key: The version key to get HAProxy stats for.
-  #   ip_address: The current machine's IP address.
-  #   port: The HAProxy port that the version listens to.
-  # Returns:
-  #   The total requests for the app, the requests enqueued and the
-  #   timestamp of stat collection.
-  def self.get_haproxy_stats(version_key, ip_address, port)
-    full_app_name = "gae_#{version_key}"
-    Djinn.log_debug("Getting scaling info for application #{full_app_name}")
-
-    total_requests_seen = 0
-    total_req_in_queue = 0
-    time_requests_were_seen = 0
-    current_sessions = 0
-
-    # Retrieve total and enqueued requests for the given app.
-    monitoring_info = Djinn.log_run("echo \"show stat\" | " +
-      "sudo socat stdio unix-connect:#{HAPROXY_PATH}/stats | grep #{full_app_name}")
-
-    if monitoring_info.empty?
-      Djinn.log_warn("Didn't see any monitoring info - #{full_app_name} may not " +
-        "be running.")
-      return :no_change, :no_change, :no_change, :no_backend
-    end
-
-    monitoring_info.each_line { |line|
-      parsed_info = line.split(',')
-      # If we get short lines, are not part of the statistics returned by
-      # haproxy, so we skip them.
-      next if parsed_info.length < TOTAL_REQUEST_RATE_INDEX
-
-      # Make sure the application name is correct (application name can be
-      # prefix of others application names).
-      next if parsed_info[APP_NAME_INDEX] != full_app_name
-
-      service_name = parsed_info[SERVICE_NAME_INDEX]
-
-      if service_name == "FRONTEND"
-        total_requests_seen = parsed_info[TOTAL_REQUEST_RATE_INDEX].to_i
-        time_requests_were_seen = Time.now.to_i
-        Djinn.log_debug("#{full_app_name} #{service_name} Requests Seen " +
-          "#{total_requests_seen}")
-      end
-
-      if service_name == "BACKEND"
-        total_req_in_queue = parsed_info[REQ_IN_QUEUE_INDEX].to_i
-        current_sessions = parsed_info[CURRENT_SESSIONS_INDEX].to_i
-        Djinn.log_debug("#{full_app_name} #{service_name} Queued Currently " +
-          "#{total_req_in_queue}")
-      end
-    }
-
-    # Every time HAProxy loads a new configuration file, the statistics
-    # from the old process are lost. Asking the system can give us a more
-    # accurate count.
-    active_connections = self.count_connections(ip_address, port)
-
-    # If for some reason there is a problem finding the HAProxy processes,
-    # use the stats.
-    current_sessions = [active_connections, current_sessions].max
-    Djinn.log_debug("#{version_key} current sessions: #{current_sessions}")
-
-    return total_requests_seen, total_req_in_queue, current_sessions, time_requests_were_seen
-  end
-
-
-  # This method returns the list of running and failed AppServers
-  # associated with a specific version.
-  #
-  # Args:
-  #   version_key: A String containing the version key.
-  # Returns:
-  #   An Array of running AppServers (ip:port).
-  #   An Array of failed (marked as DOWN) AppServers (ip:port).
-  def self.list_servers(version_key)
-    full_version_name = "gae_#{version_key}"
-    running = []
-    failed = []
-    servers = Djinn.log_run("echo \"show stat\" | sudo socat stdio " +
-      "unix-connect:#{HAPROXY_PATH}/stats | grep \"#{full_version_name}\"")
-    servers.each_line{ |line|
-      parsed_info = line.split(',')
-      # Make sure the application name is correct (application name can be
-      # prefix of others application names), and ignore the service
-      # summary lines.
-      next if parsed_info[APP_NAME_INDEX] != full_version_name
-      next if parsed_info[SERVICE_NAME_INDEX] == "FRONTEND"
-      next if parsed_info[SERVICE_NAME_INDEX] == "BACKEND"
-
-      if parsed_info[SERVER_STATUS_INDEX] == "DOWN"
-        failed << parsed_info[SERVICE_NAME_INDEX].sub(/^#{full_version_name}-/,'')
-      else
-        running << parsed_info[SERVICE_NAME_INDEX].sub(/^#{full_version_name}-/,'')
-      end
-    }
-    if running.length > HelperFunctions::NUM_ENTRIES_TO_PRINT
-      Djinn.log_debug("Haproxy: found #{running.length} running AppServers " +
-                      "for #{version_key}.")
-    else
-      Djinn.log_debug("Haproxy: found these running AppServers for " +
-                      "#{version_key}: #{running}.")
-    end
-    if failed.length > HelperFunctions::NUM_ENTRIES_TO_PRINT
-      Djinn.log_debug("Haproxy: found #{failed.length} failed AppServers " +
-                      "for #{version_key}.")
-    else
-      Djinn.log_debug("Haproxy: found these failed AppServers for " +
-                      "#{version_key}: #{failed}.")
-    end
-    return running, failed
-  end
-end
->>>>>>> 0739a58d
