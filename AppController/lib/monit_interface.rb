--- conflicted
+++ resolved
@@ -21,18 +21,11 @@
   # The location on the local filesystem of the monit executable.
   MONIT = '/usr/bin/monit'.freeze
 
-<<<<<<< HEAD
   def self.start_monit
-    ret = system('service --status-all 2> /dev/null | grep monit' \
+    ret = system('sudo service --status-all 2> /dev/null | grep monit' \
                  ' | grep + > /dev/null')
     run_cmd('service monit start') unless ret
     ret
-=======
-  def self.start_monit()
-    ret = system("sudo service --status-all 2> /dev/null | grep monit | grep + > /dev/null")
-    self.run_cmd("service monit start") unless ret
-    return ret
->>>>>>> 0739a58d
   end
 
   # Starts a basic service. The start_cmd should be designed to run in the
@@ -200,14 +193,9 @@
   end
 
   def self.is_running?(watch)
-<<<<<<< HEAD
     output = run_cmd("#{MONIT} summary | grep \"'#{watch}'\" | grep -E "\
                      '"(Running|Initializing|OK)"')
     (output != '')
-=======
-    output = self.run_cmd("#{MONIT} summary | grep #{watch} | grep -E \'(Running|Initializing)\'")
-    return (not output == "")
->>>>>>> 0739a58d
   end
 
   # Checks if an AppServer instance is running.
@@ -231,7 +219,6 @@
   # dev_appservers needs to still be monitored by monit.
   # Returns:
   #   A list of application:port records.
-<<<<<<< HEAD
   def self.running_appservers
     appservers = []
     output = run_cmd("#{MONIT} summary | grep -E 'app___.*(Running|Initializing)'")
@@ -239,15 +226,6 @@
     if appservers_raw
       appservers_raw.split("\n").each { |appengine|
         appservers << appengine unless appengine.split(':')[1].nil?
-=======
-  def self.running_appengines()
-    appengines = []
-    output = self.run_cmd("#{MONIT} summary | grep -E \'app___.*(Running|Initializing)\'")
-    appengines_raw = output.gsub! /Process 'app___(.*)-([0-9]*).*/, '\1:\2'
-    if appengines_raw
-      appengines_raw.split("\n").each{ |appengine|
-        appengines << appengine if !appengine.split(":")[1].nil?
->>>>>>> 0739a58d
       }
     end
 
