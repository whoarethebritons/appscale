require 'djinn'

# The location on the local filesystem where we should store ZooKeeper data.
DATA_LOCATION = '/opt/appscale/zookeeper'.freeze

# The path in ZooKeeper where the deployment ID is stored.
DEPLOYMENT_ID_PATH = '/appscale/deployment_id'.freeze

# Name for service as per helper.
ZOOKEEPER_SERVICE_NAME = "appscale-zookeeper.target".freeze

def configure_zookeeper(nodes, my_index)
  # TODO: create multi node configuration
  zoocfg = <<ZOOCFG
tickTime=2000
initLimit=10
syncLimit=5
dataDir=#{DATA_LOCATION}
clientPort=2181
leaderServes=yes
maxClientCnxns=0
forceSync=no
skipACL=yes
autopurge.snapRetainCount=5
# Increased zookeeper activity can produce a vast amount of logs/snapshots.
# With this we ensure that logs/snapshots are cleaned up hourly.
autopurge.purgeInterval=1
ZOOCFG
  myid = ''

  zoosize = nodes.count { |node| node.is_zookeeper? }

  if zoosize > 1
    # from 3.4.0, server settings is valid only in two or more nodes.
    zooid = 1
    nodes.each_with_index { |node, index|
      next unless node.is_zookeeper?
      zoocfg += <<ZOOCFG
server.#{zooid}=#{node.private_ip}:2888:3888
ZOOCFG
      myid = zooid.to_s if index == my_index
      zooid += 1
    }
  end

  Djinn.log_debug("zookeeper configuration=#{zoocfg}")
  File.open('/etc/zookeeper/conf/zoo.cfg', 'w+') { |file| file.write(zoocfg) }

  Djinn.log_debug("zookeeper myid=#{myid}")
  File.open('/etc/zookeeper/conf/myid', 'w+') { |file| file.write(myid) }

  # set max heap memory
  Djinn.log_run('sed -i s/^JAVA_OPTS=.*/JAVA_OPTS=\"-Xmx1024m\"/' \
                ' /etc/zookeeper/conf/environment')
end

def start_zookeeper(clear_datastore)
  Djinn.log_info('Starting zookeeper.')

  if clear_datastore
    Djinn.log_info('Removing old zookeeper state.')
    Djinn.log_run_sudo('rm -rfv /var/lib/zookeeper')
    Djinn.log_run_sudo("rm -rfv #{DATA_LOCATION}")
  end

  unless File.directory?(DATA_LOCATION.to_s)
    Djinn.log_info('Initializing ZooKeeper.')
    # Let's stop zookeeper in case it is still running.
<<<<<<< HEAD
    system("sudo /usr/sbin/service zookeeper stop")
=======
    ServiceHelper.stop(ZOOKEEPER_SERVICE_NAME)
>>>>>>> 03bf9185

    # Let's create the new location for zookeeper.
    Djinn.log_run("mkdir -pv #{DATA_LOCATION}")
    Djinn.log_run_sudo("chown -Rv zookeeper:zookeeper #{DATA_LOCATION}")
  end

  # myid is needed for multi node configuration.
  Djinn.log_run("ln -sfv /etc/zookeeper/conf/myid #{DATA_LOCATION}/myid")

  ServiceHelper.start(ZOOKEEPER_SERVICE_NAME)
end

def is_zookeeper_running?
  output = ServiceHelper.is_running?(ZOOKEEPER_SERVICE_NAME)
  Djinn.log_debug("Checking if zookeeper is already running: #{output}")
  output
end

def stop_zookeeper
  Djinn.log_info('Stopping ZooKeeper')
  ServiceHelper.stop(ZOOKEEPER_SERVICE_NAME)
end<|MERGE_RESOLUTION|>--- conflicted
+++ resolved
@@ -66,11 +66,7 @@
   unless File.directory?(DATA_LOCATION.to_s)
     Djinn.log_info('Initializing ZooKeeper.')
     # Let's stop zookeeper in case it is still running.
-<<<<<<< HEAD
-    system("sudo /usr/sbin/service zookeeper stop")
-=======
     ServiceHelper.stop(ZOOKEEPER_SERVICE_NAME)
->>>>>>> 03bf9185
 
     # Let's create the new location for zookeeper.
     Djinn.log_run("mkdir -pv #{DATA_LOCATION}")
