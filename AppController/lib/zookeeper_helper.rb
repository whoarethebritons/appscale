require 'djinn'

# The location on the local filesystem where we should store ZooKeeper data.
DATA_LOCATION = '/opt/appscale/zookeeper'.freeze

# The path in ZooKeeper where the deployment ID is stored.
DEPLOYMENT_ID_PATH = '/appscale/deployment_id'.freeze

def configure_zookeeper(nodes, my_index)
  # TODO: create multi node configuration
  zoocfg = <<ZOOCFG
tickTime=2000
initLimit=10
syncLimit=5
dataDir=#{DATA_LOCATION}
clientPort=2181
leaderServes=yes
maxClientCnxns=0
forceSync=no
skipACL=yes
autopurge.snapRetainCount=5
# Increased zookeeper activity can produce a vast amount of logs/snapshots.
# With this we ensure that logs/snapshots are cleaned up hourly.
autopurge.purgeInterval=1
ZOOCFG
  myid = ''

  zoosize = nodes.count { |node| node.is_zookeeper? }

  if zoosize > 1
    # from 3.4.0, server settings is valid only in two or more nodes.
    zooid = 1
    nodes.each_with_index { |node, index|
      next unless node.is_zookeeper?
      zoocfg += <<ZOOCFG
server.#{zooid}=#{node.private_ip}:2888:3888
ZOOCFG
      myid = zooid.to_s if index == my_index
      zooid += 1
    }
  end

  Djinn.log_debug("zookeeper configuration=#{zoocfg}")
  File.open('/etc/zookeeper/conf/zoo.cfg', 'w+') { |file| file.write(zoocfg) }

  Djinn.log_debug("zookeeper myid=#{myid}")
  File.open('/etc/zookeeper/conf/myid', 'w+') { |file| file.write(myid) }

  # set max heap memory
  Djinn.log_run('sed -i s/^JAVA_OPTS=.*/JAVA_OPTS=\"-Xmx1024m\"/' \
                ' /etc/zookeeper/conf/environment')
end

def start_zookeeper(clear_datastore)
  Djinn.log_info('Starting zookeeper.')

  if clear_datastore
<<<<<<< HEAD
    Djinn.log_info('Removing old zookeeper state.')
    Djinn.log_run('rm -rfv /var/lib/zookeeper')
    Djinn.log_run("rm -rfv #{DATA_LOCATION}")
  end

  unless File.directory?(DATA_LOCATION.to_s)
    Djinn.log_info('Initializing ZooKeeper.')
    # Let's stop zookeeper in case it is still running.
    system("/usr/sbin/service zookeeper stop")

    # Let's create the new location for zookeeper.
    Djinn.log_run("mkdir -pv #{DATA_LOCATION}")
    Djinn.log_run("chown -Rv zookeeper:zookeeper #{DATA_LOCATION}")
=======
    Djinn.log_info("Removing old zookeeper state.")
    Djinn.log_run_sudo("rm -rfv /var/lib/zookeeper")
    Djinn.log_run_sudo("rm -rfv #{DATA_LOCATION}")
  end

  # Detect which version of zookeeper script we have.
  zk_server="zookeeper-server"
  if system("sudo service --status-all 2> /dev/null | grep zookeeper$ > /dev/null")
    zk_server="zookeeper"
  end

  unless File.directory?("#{DATA_LOCATION}")
    Djinn.log_info("Initializing ZooKeeper.")
    # Let's stop zookeeper in case it is still running.
    system("sudo /usr/sbin/service #{zk_server} stop")

    # Let's create the new location for zookeeper.
    Djinn.log_run("mkdir -pv #{DATA_LOCATION}")
    # myid is needed for multi node configuration.
    Djinn.log_run("ln -sfv /etc/zookeeper/conf/myid #{DATA_LOCATION}/myid")
  
    Djinn.log_run_sudo("sudo chown -Rv zookeeper:zookeeper #{DATA_LOCATION}")

    # Only precise (and zookeeper-server) has an init function.
    if zk_server == "zookeeper-server"
      unless system("sudo /usr/sbin/service #{zk_server} init")
        Djinn.log_error("Failed to start zookeeper!")
        raise Exception FailedZooKeeperOperationException.new("Failed to" +
          " start zookeeper!")
      end
    end
>>>>>>> 0739a58d
  end


  service = `which service`.chomp
  start_cmd = "#{service} zookeeper start"
  stop_cmd = "#{service} zookeeper stop"
  match_cmd = 'org.apache.zookeeper.server.quorum.QuorumPeerMain'
  MonitInterface.start_custom(:zookeeper, start_cmd, stop_cmd, match_cmd)
end

def is_zookeeper_running?
  output = MonitInterface.is_running?(:zookeeper)
  Djinn.log_debug("Checking if zookeeper is already monitored: #{output}")
  output
end

def stop_zookeeper
  Djinn.log_info('Stopping ZooKeeper')
  MonitInterface.stop(:zookeeper)
end<|MERGE_RESOLUTION|>--- conflicted
+++ resolved
@@ -55,55 +55,23 @@
   Djinn.log_info('Starting zookeeper.')
 
   if clear_datastore
-<<<<<<< HEAD
     Djinn.log_info('Removing old zookeeper state.')
-    Djinn.log_run('rm -rfv /var/lib/zookeeper')
-    Djinn.log_run("rm -rfv #{DATA_LOCATION}")
+    Djinn.log_run_sudo('rm -rfv /var/lib/zookeeper')
+    Djinn.log_run_sudo("rm -rfv #{DATA_LOCATION}")
   end
 
   unless File.directory?(DATA_LOCATION.to_s)
     Djinn.log_info('Initializing ZooKeeper.')
     # Let's stop zookeeper in case it is still running.
-    system("/usr/sbin/service zookeeper stop")
+    system("sudo /usr/sbin/service zookeeper stop")
 
     # Let's create the new location for zookeeper.
     Djinn.log_run("mkdir -pv #{DATA_LOCATION}")
-    Djinn.log_run("chown -Rv zookeeper:zookeeper #{DATA_LOCATION}")
-=======
-    Djinn.log_info("Removing old zookeeper state.")
-    Djinn.log_run_sudo("rm -rfv /var/lib/zookeeper")
-    Djinn.log_run_sudo("rm -rfv #{DATA_LOCATION}")
+    Djinn.log_run_sudo("chown -Rv zookeeper:zookeeper #{DATA_LOCATION}")
   end
 
-  # Detect which version of zookeeper script we have.
-  zk_server="zookeeper-server"
-  if system("sudo service --status-all 2> /dev/null | grep zookeeper$ > /dev/null")
-    zk_server="zookeeper"
-  end
-
-  unless File.directory?("#{DATA_LOCATION}")
-    Djinn.log_info("Initializing ZooKeeper.")
-    # Let's stop zookeeper in case it is still running.
-    system("sudo /usr/sbin/service #{zk_server} stop")
-
-    # Let's create the new location for zookeeper.
-    Djinn.log_run("mkdir -pv #{DATA_LOCATION}")
-    # myid is needed for multi node configuration.
-    Djinn.log_run("ln -sfv /etc/zookeeper/conf/myid #{DATA_LOCATION}/myid")
-  
-    Djinn.log_run_sudo("sudo chown -Rv zookeeper:zookeeper #{DATA_LOCATION}")
-
-    # Only precise (and zookeeper-server) has an init function.
-    if zk_server == "zookeeper-server"
-      unless system("sudo /usr/sbin/service #{zk_server} init")
-        Djinn.log_error("Failed to start zookeeper!")
-        raise Exception FailedZooKeeperOperationException.new("Failed to" +
-          " start zookeeper!")
-      end
-    end
->>>>>>> 0739a58d
-  end
-
+  # myid is needed for multi node configuration.
+  Djinn.log_run("ln -sfv /etc/zookeeper/conf/myid #{DATA_LOCATION}/myid")
 
   service = `which service`.chomp
   start_cmd = "#{service} zookeeper start"
