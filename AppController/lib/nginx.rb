#!/usr/bin/ruby -w

require 'erb'
require 'fileutils'

$:.unshift File.join(File.dirname(__FILE__))
require 'app_dashboard'
require 'blobstore'
require 'custom_exceptions'
require 'datastore_server'
require 'helperfunctions'
require 'service_helper'
require 'user_app_client'

# A module to wrap all the interactions with the nginx web server
# Google App Engine applications can request that certain files should be
# hosted statically, so we use the nginx web server for this. It is the
# first server that a user hits, and forwards non-static file requests to
# haproxy, which then load balances requests to AppServers. This module
# configures and deploys nginx within AppScale.
module Nginx
  CHANNELSERVER_PORT = 5280

  CONFIG_EXTENSION = 'conf'.freeze

  # The path on the local filesystem where the nginx binary can be found.
  NGINX_BIN = '/usr/sbin/nginx'.freeze

  # Nginx AppScale log directory.
  NGINX_LOG_PATH = '/var/log/nginx'.freeze

  # Nginx top configuration directory.
  NGINX_PATH = '/etc/nginx'.freeze

  MAIN_CONFIG_FILE = File.join(NGINX_PATH, "nginx.#{CONFIG_EXTENSION}")

  # Name for service as per helper.
  SERVICE_NAME = 'appscale-nginx.target'.freeze

  # Nginx sites-enabled path.
  SITES_ENABLED_PATH = File.join(NGINX_PATH, 'sites-enabled')

  # Application capture regex.
  VERSION_KEY_REGEX = /appscale-(.*_.*_.*).conf/

  # Variables to help make dispatchRules nginx friendly by replacing * with .*
  DISPATCH_RULES_REGEX = /\w*(?<!\.)\*/
  DISPATCH_DOT_STAR = '.*'

  # These ports are the one visible from outside, ie the ones that we
  # attach to running applications. Default is to have a maximum of 21
  # applications (8080-8100).
  START_PORT = 8080
  END_PORT = 8100

  # This is the start port of SSL connections to applications. Where an
  # app would have the set of ports (8080, 3700), (8081, 3701), and so on.
  SSL_PORT_OFFSET = 3700

  def self.start
    ServiceHelper.start(SERVICE_NAME)
  end

  def self.stop
<<<<<<< HEAD
    MonitInterface.stop(:nginx, false)
  end

  # Kills nginx if there was a failure when trying to start/reload.
  #
  def self.cleanup_failed_nginx
    Djinn.log_error('****Killing nginx because there was a FATAL error****')
    `ps aux | grep nginx | grep worker | awk {'print $2'} | xargs sudo kill -9`
=======
    ServiceHelper.stop(SERVICE_NAME)
>>>>>>> 03bf9185
  end

  def self.reload(start=false)
    Djinn.log_info('Reloading nginx service.')
<<<<<<< HEAD
    Djinn.log_run_sudo('service nginx reload')
    cleanup_failed_nginx if $?.to_i != 0
=======
    if start and not ServiceHelper.is_running?(SERVICE_NAME)
      ServiceHelper.reload(SERVICE_NAME, start)
    else  # Direct reload to avoid start/stop of service
      ServiceHelper.reload('nginx.service', start)
    end
>>>>>>> 03bf9185
  end

  def self.is_running?
    output = ServiceHelper.is_running?(SERVICE_NAME)
    Djinn.log_debug("Checking if nginx is already running: #{output}")
    output
  end

  # The port that nginx will be listen on for the given app number
  def self.app_listen_port(app_number)
    START_PORT + app_number
  end

  def self.get_ssl_port_for_app(http_port)
    http_port - SSL_PORT_OFFSET
  end

  # Return true if the configuration is good, false o.w.
  def self.check_config
    HelperFunctions.shell("#{NGINX_BIN} -t -c #{MAIN_CONFIG_FILE}")
    ($?.to_i == 0)
  end

  # Substitute any * without a . in front with a .* or if there are no
  # subtitutions return the original url.
  def self.nginx_friendly_domain(url)
    url.gsub!(DISPATCH_RULES_REGEX, DISPATCH_DOT_STAR) or url
  end

  # Creates a Nginx config file for the provided version on the load balancer.
  # Returns:
  #   boolean: indicates if the nginx configuration has been written.
  def self.write_fullproxy_version_config(version_key, http_port, https_port,
    server_name, my_private_ip, proxy_port, static_handlers, load_balancer_ip,
    language)

    # Get project id (needed to look for certificates).
    project_id, service_id, _ = version_key.split(Djinn::VERSION_PATH_SEPARATOR)

    parsing_log = "Writing proxy for #{version_key} with language " \
      "#{language}.\n"

    config_path = File.join(SITES_ENABLED_PATH,
                            "appscale-#{version_key}.#{CONFIG_EXTENSION}")
    blobstore_port = BlobServer::HAPROXY_PORT
    dispatch = []
    if service_id == Djinn::DEFAULT_SERVICE
      begin
        zk_dispatch = ZKInterface.get_dispatch_rules(project_id)
        dispatch = zk_dispatch if zk_dispatch
      rescue ConfigNotFound
        Djinn.log_debug("No dispatch rules found for #{project_id}")
      end
    end

    dispatch.each { |dispatch_entry|
      dispatch_entry['url'] = nginx_friendly_domain(
          "#{dispatch_entry['domain']}#{dispatch_entry['path']}")
      dispatch_entry['service'] = "#{HelperFunctions::GAE_PREFIX}"\
                                  "#{project_id}_#{dispatch_entry['service']}_"\
                                  "#{Djinn::DEFAULT_VERSION}"
    }

    template = File.read('/root/appscale/AppController/lib/application_nginx.erb')
    config =  ERB.new(template).result( binding )

    # Let's reload and overwrite only if something changed, or new
    # certificates have been installed.
    current = File.exists?(config_path) ? File.read(config_path) : ''

    # Make sure we have the proper certificates in place and re-write
    # nginx config if needed.
    if ensure_certs_are_in_place(project_id) || current != config
      Djinn.log_debug(parsing_log)
      File.open(config_path, 'w+') { |dest_file| dest_file.write(config) }
      reload_nginx(config_path, version_key)
      return true
    end

    Djinn.log_debug('No need to restart nginx: configuration didn\'t change.')
    false
  end

  def self.reload_nginx(config_path, version_key)
    if Nginx.check_config
      Nginx.reload
      return true
    end

    Djinn.log_error("Unable to load Nginx config for #{version_key}")
    FileUtils.rm_f(config_path)
    false
  end

  def self.remove_version(version_key)
    config_name = "appscale-#{version_key}.#{CONFIG_EXTENSION}"
    FileUtils.rm_f(File.join(SITES_ENABLED_PATH, config_name))
    Nginx.reload(false)
  end

  def self.list_sites_enabled
    dir_app_regex = "appscale-*_*_*.#{CONFIG_EXTENSION}"
    return Dir.glob(File.join(SITES_ENABLED_PATH, dir_app_regex))
  end

  # Removes all the enabled sites
  def self.clear_sites_enabled
    if File.directory?(SITES_ENABLED_PATH)
      sites = Dir.entries(SITES_ENABLED_PATH)

      # Only remove AppScale-related config files.
      to_remove = []
      sites.each { |site|
        if site.end_with?(CONFIG_EXTENSION) && site.start_with?('appscale-')
          to_remove.push(site)
        end
      }

      full_path_sites = to_remove.map { |site|
        File.join(SITES_ENABLED_PATH, site)
      }
      FileUtils.rm_f full_path_sites
      Nginx.reload(false)
    end
  end

  # Creates an Nginx configuration file for a service or just adds
  # new location block
  #
  # Args:
  #   service_name: A string specifying the service name.
  #   service_host: A string specifying the location of the service.
  #   service_port: An integer specifying the service port.
  #   nginx_port: An integer specifying the port for Nginx to listen on.
  #   location: A string specifying an Nginx location match.
  def self.add_service_location(service_name, service_host, service_port,
                                nginx_port, location = '/')
    proxy_pass = "#{service_host}:#{service_port}"
    config_path = File.join(SITES_ENABLED_PATH,
                            "#{service_name}.#{CONFIG_EXTENSION}")
    old_config = File.read(config_path) if File.file?(config_path)

    locations = {}

    if old_config
      # Check if there is no port conflict
      old_nginx_port = old_config.match(/listen (\d+)/m)[1]
      if old_nginx_port != nginx_port.to_s
        msg = "Can't update nginx configs for #{service_name} "\
              "(old nginx port: #{old_nginx_port}, new: #{nginx_port})"
        Djinn.log_error(msg)
        raise AppScaleException.new(msg)
      end

      # Find all specified locations and update it
      regex = /location ([\/\w]+) \{.+?proxy_pass +http?\:\/\/([\d.]+\:\d+)/m
      locations = Hash[old_config.scan(regex)]
    end

    # Ensure new location is associated with a right proxy_pass
    locations[location] = proxy_pass

    config = <<CONFIG
server {
    listen #{nginx_port};

    ssl on;
    ssl_protocols TLSv1 TLSv1.1 TLSv1.2;  # don't use SSLv3 ref: POODLE
    ssl_certificate     #{NGINX_PATH}/mycert.pem;
    ssl_certificate_key #{NGINX_PATH}/mykey.pem;

    #access_log #{NGINX_LOG_PATH}/#{service_name}.access.log upstream;
    #error_log  #{NGINX_LOG_PATH}/#{service_name}.error.log;
    access_log  off;
    error_log   /dev/null crit;

    ignore_invalid_headers off;
    rewrite_log off;

    # If they come here using HTTP, bounce them to the correct scheme.
    error_page 400 https://$host:$server_port$request_uri;
    error_page 497 https://$host:$server_port$request_uri;

    error_page 502 /502.html;

    # Locations:
CONFIG

    locations.each do |location_key, proxy_pass_value|
      location_conf = <<LOCATION
    location #{location_key} {
      proxy_pass            http://#{proxy_pass_value};
      proxy_read_timeout    600;
      client_max_body_size  2G;
    }

LOCATION
      config << location_conf
    end
    config << '}'

    File.write(config_path, config)
    Nginx.reload
  end

  def self.ensure_certs_are_in_place(project_id=nil)
    # If the project is nil, we'll set up the self-signed certs for the
    # internal communication.
    target_certs = ["#{NGINX_PATH}/mycert.pem", "#{NGINX_PATH}/mykey.pem"]
    src_certs = ["#{Djinn::APPSCALE_CONFIG_DIR}/certs/mycert.pem",
                 "#{Djinn::APPSCALE_CONFIG_DIR}/certs/mykey.pem"]
    certs_modified = false

    # Validate and use the project specified certs for the project.
    if !project_id.nil?
      target_certs = ["#{NGINX_PATH}/#{project_id}.pem",
                      "#{NGINX_PATH}/#{project_id}.key"]
      new_src_certs = ["#{Djinn::APPSCALE_CONFIG_DIR}/certs/#{project_id}.pem",
                       "#{Djinn::APPSCALE_CONFIG_DIR}/certs/#{project_id}.key"]
      if File.exist?(new_src_certs[0]) && File.exist?(new_src_certs[1])
        if system("openssl x509 -in #{new_src_certs[0]} -noout") &&
            system("openssl rsa -in #{new_src_certs[1]} -noout")
          src_certs = new_src_certs
        else
          Djinn.log_warn("Not using invalid certificate for #{project_id}.")
        end
      end
    end

    target_certs.each_with_index { |cert, index|
      next if File.exist?(cert) && FileUtils.cmp(cert, src_certs[index])
      Djinn.log_run_sudo("chmod 0600 #{cert}")

      FileUtils.cp(src_certs[index], cert)
      #File.chmod(0400, cert)
      Djinn.log_run_sudo("chmod 0400 #{cert}")
      Djinn.log_info("Installed certificate/key in #{cert}.")
      certs_modified = true
    }
    return certs_modified
  end

  # Set up the folder structure and creates the configuration files
  # necessary for nginx.
  def self.initialize_config
    config = <<CONFIG
user www-data;
worker_processes 1;

error_log /var/log/nginx/error.log;
pid       /run/nginx.pid;

events {
    worker_connections 30000;
}

http {
    include       #{NGINX_PATH}/mime.types;
    default_type  application/octet-stream;
    access_log    /var/log/nginx/access.log;

    log_format upstream '$remote_addr - - [$time_local] "$request" status $status '
                        'upstream $upstream_response_time request $request_time '
                        '[for $host via $upstream_addr]';

    sendfile    on;
    #tcp_nopush on;

    keepalive_timeout  600;
    tcp_nodelay        on;
    server_names_hash_bucket_size 128;
    types_hash_max_size           2048;
    gzip on;

    include #{NGINX_PATH}/sites-enabled/*;
}
CONFIG

    HelperFunctions.shell('mkdir -p /var/log/nginx/')
    # Create the sites enabled folder
    FileUtils.mkdir_p SITES_ENABLED_PATH unless File.exists? SITES_ENABLED_PATH

    # Copy the internal certificate (default for internal communication).
    ensure_certs_are_in_place

    # Write the main configuration file which sets default configuration
    # parameters
    File.open(MAIN_CONFIG_FILE, 'w+') { |dest_file| dest_file.write(config) }
<<<<<<< HEAD

    # The pid file location was changed in the default nginx config for
    # Trusty. Because of this, the first reload after writing the new config
    # will fail on Precise.
    Djinn.log_run_sudo('service nginx restart')
=======
>>>>>>> 03bf9185
  end
end
<|MERGE_RESOLUTION|>--- conflicted
+++ resolved
@@ -62,32 +62,16 @@
   end
 
   def self.stop
-<<<<<<< HEAD
-    MonitInterface.stop(:nginx, false)
-  end
-
-  # Kills nginx if there was a failure when trying to start/reload.
-  #
-  def self.cleanup_failed_nginx
-    Djinn.log_error('****Killing nginx because there was a FATAL error****')
-    `ps aux | grep nginx | grep worker | awk {'print $2'} | xargs sudo kill -9`
-=======
     ServiceHelper.stop(SERVICE_NAME)
->>>>>>> 03bf9185
   end
 
   def self.reload(start=false)
     Djinn.log_info('Reloading nginx service.')
-<<<<<<< HEAD
-    Djinn.log_run_sudo('service nginx reload')
-    cleanup_failed_nginx if $?.to_i != 0
-=======
     if start and not ServiceHelper.is_running?(SERVICE_NAME)
       ServiceHelper.reload(SERVICE_NAME, start)
     else  # Direct reload to avoid start/stop of service
       ServiceHelper.reload('nginx.service', start)
     end
->>>>>>> 03bf9185
   end
 
   def self.is_running?
@@ -376,13 +360,5 @@
     # Write the main configuration file which sets default configuration
     # parameters
     File.open(MAIN_CONFIG_FILE, 'w+') { |dest_file| dest_file.write(config) }
-<<<<<<< HEAD
-
-    # The pid file location was changed in the default nginx config for
-    # Trusty. Because of this, the first reload after writing the new config
-    # will fail on Precise.
-    Djinn.log_run_sudo('service nginx restart')
-=======
->>>>>>> 03bf9185
   end
 end
