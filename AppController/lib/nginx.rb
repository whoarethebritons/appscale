--- conflicted
+++ resolved
@@ -501,13 +501,8 @@
     config = <<CONFIG
 upstream #{DatastoreServer::NAME} {
 CONFIG
-<<<<<<< HEAD
-    all_private_ips.each { |ip| 
-      config += <<CONFIG
-=======
     all_private_ips.each { |ip|
       config += <<CONFIG 
->>>>>>> dc765b0b
     server #{ip}:#{proxy_port};
 CONFIG
     }
