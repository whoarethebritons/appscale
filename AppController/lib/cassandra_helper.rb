--- conflicted
+++ resolved
@@ -128,16 +128,7 @@
     Djinn.log_run("rm -rf #{CASSANDRA_DATA_DIR}")
   end
 
-<<<<<<< HEAD
-  # Create Cassandra data directory.
-  Djinn.log_run("mkdir -p #{CASSANDRA_DATA_DIR}")
-  Djinn.log_run_sudo("chown -R cassandra #{CASSANDRA_DATA_DIR}")
-
-  su = `which su`.chomp
-  cmd = "#{CASSANDRA_EXECUTABLE} -p #{PID_FILE}"
-=======
   service_env = {}
->>>>>>> 03bf9185
   if heap_reduction > 0
     service_env[:HEAP_REDUCTION] = heap_reduction
   end
