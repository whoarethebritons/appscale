--- conflicted
+++ resolved
@@ -101,15 +101,12 @@
   NUM_ENTRIES_TO_PRINT = 10
 
   def self.shell(cmd)
-<<<<<<< HEAD
-    output, err_output, status = Open3.capture3(cmd)
+    sudo_cmd = "sudo #{cmd}" #TODO: why
+    output, err_output, status = Open3.capture3(sudo_cmd)
     if status.exitstatus != 0 and err_output
       Djinn.log_warn("Shell commmand #{cmd} failed with error output #{err_output}")
     end
     return output
-=======
-    return `sudo #{cmd}`
->>>>>>> 0739a58d
   end
 
   def self.write_file(location, contents)
