--- conflicted
+++ resolved
@@ -136,11 +136,7 @@
 
     # Make sure we have cassandra running, otherwise nodetool may get
     # stuck.
-<<<<<<< HEAD
     if system("systemctl --quiet is-active appscale-cassandra.service")
-=======
-    if system("monit summary | grep cassandra | grep 'Running\\|OK' > /dev/null")
->>>>>>> a3c5cfb5
       `/opt/cassandra/cassandra/bin/nodetool -h #{ip} -p 7199 drain`
     end
 
