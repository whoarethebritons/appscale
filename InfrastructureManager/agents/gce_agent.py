--- conflicted
+++ resolved
@@ -428,13 +428,8 @@
         'type' : 'PERSISTENT',
         'mode' : 'READ_WRITE',
         'source' : "https://www.googleapis.com/compute/v1beta15/projects/{0}" \
-<<<<<<< HEAD
-          "/zones/{1}/disks/{2}".format(project_id, self.DEFAULT_ZONE, disk_name),
+          "/zones/{1}/disks/{2}".format(project_id, zone, disk_name),
         'deviceName' : 'sdc'
-=======
-          "/zones/{1}/disks/{2}".format(project_id, zone, disk_name),
-        'deviceName' : 'sdb'
->>>>>>> e37f5cb4
       }
     )
     response = request.execute(auth_http)
